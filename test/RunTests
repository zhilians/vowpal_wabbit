--- conflicted
+++ resolved
@@ -1340,15 +1340,9 @@
 {VW} -k -d train-sets/0001.dat -f models/0001_ftrl.model --passes 10 --ftrl --ftrl_alpha 0.01 --ftrl_beta 0 --l1 2 --cache
     train-sets/ref/0001_ftrl_holdout.stderr
 
-<<<<<<< HEAD
-# Test 106: test FTRL-Proximal early stopping
+# Test 106: test FTRL-Proximal early stopping prediction
 {VW} -k -t -d train-sets/0001.dat -i models/0001_ftrl.model -p 0001_ftrl_holdout.predict
-    test-sets/ref/0001_ftrl_holdout.stderr
-=======
-# Test 106: test FTRL-Proximal early stopping prediction
-{VW} -k -t train-sets/0001.dat -i models/0001_ftrl.model -p 0001_ftrl_holdout.predict
     test-sets/ref/0001_ftrl_holdout_106.stderr
->>>>>>> d6a36242
     pred-sets/ref/0001_ftrl_holdout.predict
 
 # Test 107: train FTRL-Proximal no early stopping
