--- conflicted
+++ resolved
@@ -1462,15 +1462,6 @@
     train-sets/ref/cbe_adf_first.stderr
     pred-sets/ref/cbe_adf_first.predict
 
-<<<<<<< HEAD
-# Test 132: cb explore adf
-{VW} -d train-sets/cb_adf_crash_1.data -f models/cb_adf_crash.model --cb_explore_adf --epsilon 0.05
-    train-sets/ref/cb_adf_crash1.stderr
-
-# Test 133: cb explore adf predict
-{VW} -d train-sets/cb_adf_crash_2.data -i models/cb_adf_crash.model -t
-    train-sets/ref/cb_adf_crash2.stderr
-=======
 # Test 132: train a poisson model
 {VW} --quiet -d train-sets/poisson.dat -f models/poisson.model --loss_function poisson --link poisson -b 2 -p poisson.train.predict
     train-sets/ref/poisson.train.stderr
@@ -1485,4 +1476,11 @@
 {VW} --OjaNewton -d train-sets/0001.dat -f models/second_order.model -p second_order.predict
     train-sets/ref/second_order.stderr
     pred-sets/ref/second_order.predict
->>>>>>> 1bbbfa7e
+
+# Test 135: cb explore adf
+{VW} -d train-sets/cb_adf_crash_1.data -f models/cb_adf_crash.model --cb_explore_adf --epsilon 0.05
+    train-sets/ref/cb_adf_crash1.stderr
+
+# Test 136: cb explore adf predict
+{VW} -d train-sets/cb_adf_crash_2.data -i models/cb_adf_crash.model -t
+    train-sets/ref/cb_adf_crash2.stderr
