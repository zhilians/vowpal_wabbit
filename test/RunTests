--- conflicted
+++ resolved
@@ -302,10 +302,7 @@
     test-sets/ref/0002c.stderr
     pred-sets/ref/0002c.predict
 
-<<<<<<< HEAD
-=======
 # Test 9: Run LDA with 100 topics on 1000 Wikipedia articles
 {VW} --lda 100 --lda_alpha 0.01 --lda_rho 0.01 --lda_D 1000 -b 13 --minibatch 128 train-sets/wiki1K.dat
     train-sets/ref/wiki1K.stdout
-    train-sets/ref/wiki1K.stderr
->>>>>>> 5cb86b4a
+    train-sets/ref/wiki1K.stderr