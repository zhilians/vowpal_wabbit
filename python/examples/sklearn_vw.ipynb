{
 "cells": [
  {
   "cell_type": "code",
<<<<<<< HEAD
   "execution_count": 8,
   "metadata": {
    "collapsed": false
   },
   "outputs": [
    {
     "name": "stdout",
     "output_type": "stream",
     "text": [
      "training score: 0.522125\n",
      "testing score: 0.511\n"
     ]
    }
   ],
=======
   "execution_count": null,
   "metadata": {
    "collapsed": false
   },
   "outputs": [],
>>>>>>> 0d398b4a
   "source": [
    "# Binary Classification\n",
    "\n",
    "from vowpalwabbit.sklearn_vw import VWClassifier\n",
    "\n",
    "import numpy as np\n",
    "from sklearn import datasets\n",
    "from sklearn.cross_validation import train_test_split\n",
    "\n",
    "# get some data\n",
    "X, y = datasets.make_hastie_10_2(n_samples=10000, random_state=1)\n",
    "X = X.astype(np.float32)\n",
    "\n",
    "# split train and test set\n",
    "X_train, X_test, y_train, y_test = train_test_split(X, y, test_size=0.2, random_state=256)\n",
    "\n",
    "# build vowpal wabbit model\n",
    "model = VWClassifier()\n",
    "model.fit(X_train, y_train)\n",
    "\n",
    "# evaluate\n",
    "print 'training score: {}'.format(model.score(X_train, y_train))\n",
    "print 'testing score: {}'.format(model.score(X_test, y_test))"
   ]
  },
  {
   "cell_type": "code",
<<<<<<< HEAD
   "execution_count": 9,
   "metadata": {
    "collapsed": false
   },
   "outputs": [
    {
     "name": "stdout",
     "output_type": "stream",
     "text": [
      "Parameter search took 60.07 seconds for 20 candidate parameter settings.\n",
      "Model with rank: 1\n",
      "Mean validation score: 0.552 (std: 0.006)\n",
      "Parameters: {'power_t': 0.359507900573786, 'l2': 0.006918202991034834, 'l': 0.01}\n",
      "\n",
      "Model with rank: 2\n",
      "Mean validation score: 0.541 (std: 0.012)\n",
      "Parameters: {'power_t': 0.6706378696181594, 'l2': 0.006767667154456677, 'l': 0.1}\n",
      "\n",
      "Model with rank: 3\n",
      "Mean validation score: 0.541 (std: 0.009)\n",
      "Parameters: {'power_t': 0.4146619399905236, 'l2': 0.005318483217500717, 'l': 0.01}\n",
      "\n"
     ]
    }
   ],
=======
   "execution_count": null,
   "metadata": {
    "collapsed": false
   },
   "outputs": [],
>>>>>>> 0d398b4a
   "source": [
    "# Parameter Grid Search\n",
    "# http://scikit-learn.org/stable/auto_examples/model_selection/randomized_search.html#example-model-selection-randomized-search-py\n",
    "\n",
    "from operator import itemgetter\n",
    "from time import time\n",
    "from sklearn.grid_search import RandomizedSearchCV\n",
    "from scipy.stats.distributions import uniform\n",
    "\n",
    "# Utility function to report best scores\n",
    "def report(grid_scores, n_top=3):\n",
    "    top_scores = sorted(grid_scores, key=itemgetter(1), reverse=True)[:n_top]\n",
    "    for i, score in enumerate(top_scores):\n",
    "        print(\"Model with rank: {0}\".format(i + 1))\n",
    "        print(\"Mean validation score: {0:.3f} (std: {1:.3f})\".format(\n",
    "              score.mean_validation_score,\n",
    "              np.std(score.cv_validation_scores)))\n",
    "        print(\"Parameters: {0}\".format(score.parameters))\n",
    "        print(\"\")\n",
    "        \n",
    "# use a full grid over all parameters\n",
    "np.random.seed(0)\n",
    "n_iter = 20\n",
    "params = {\"l2\": uniform(0.0001, 0.01),\n",
    "          \"l\": [0.01, 0.1, 1.0],\n",
    "          \"power_t\": uniform()}\n",
    "\n",
    "# run search\n",
    "search = RandomizedSearchCV(VWClassifier(), param_distributions=params, n_iter=n_iter)\n",
    "start = time()\n",
    "search.fit(X, y)\n",
    "\n",
    "print(\"Parameter search took %.2f seconds for %d candidate parameter settings.\"\n",
    "      % (time() - start, len(search.grid_scores_)))\n",
    "report(search.grid_scores_)"
   ]
  },
  {
   "cell_type": "code",
<<<<<<< HEAD
   "execution_count": 10,
   "metadata": {
    "collapsed": false
   },
   "outputs": [
    {
     "name": "stdout",
     "output_type": "stream",
     "text": [
      "training score: 0.55475\n",
      "testing score: 0.541\n"
     ]
    }
   ],
=======
   "execution_count": null,
   "metadata": {
    "collapsed": false
   },
   "outputs": [],
>>>>>>> 0d398b4a
   "source": [
    "# evaluate\n",
    "model = VWClassifier(loss_function='logistic', l=0.01, l2=0.1)\n",
    "model.fit(X_train, y_train)\n",
    "\n",
    "print 'training score: {}'.format(model.score(X_train, y_train))\n",
    "print 'testing score: {}'.format(model.score(X_test, y_test))\n",
    "\n",
    "# cleanup\n",
    "del model"
   ]
  },
  {
   "cell_type": "code",
   "execution_count": null,
   "metadata": {
<<<<<<< HEAD
    "collapsed": true
   },
   "outputs": [],
   "source": []
  },
  {
   "cell_type": "code",
   "execution_count": 1,
   "metadata": {
    "collapsed": false
   },
   "outputs": [
    {
     "name": "stdout",
     "output_type": "stream",
     "text": [
      "intercept: 146.359420776\n",
      "predictions: [ 194.89273071   71.24694061  164.77400208  158.98957825  130.94725037\n",
      "  104.06398773   71.54694366  123.39061737  144.63090515  206.62693787]\n",
      "training R2 score: 0.504973015444\n"
     ]
    }
   ],
=======
    "collapsed": false
   },
   "outputs": [],
>>>>>>> 0d398b4a
   "source": [
    "# Linear Regression\n",
    "\n",
    "from vowpalwabbit.sklearn_vw import VWRegressor\n",
    "from sklearn import datasets\n",
    "\n",
    "# Load the diabetes dataset\n",
    "diabetes = datasets.load_diabetes()\n",
    "X = diabetes.data\n",
    "y = diabetes.target\n",
    "\n",
    "model = VWRegressor(l=100)\n",
    "model.fit(X, y)\n",
    "\n",
    "print 'intercept: {}'.format(model.get_intercept())\n",
    "print 'predictions: {}'.format(model.predict(X[:10]))\n",
    "print 'training R2 score: {}'.format(model.score(X, y))"
   ]
  },
  {
   "cell_type": "code",
<<<<<<< HEAD
   "execution_count": 2,
   "metadata": {
    "collapsed": false
   },
   "outputs": [
    {
     "name": "stdout",
     "output_type": "stream",
     "text": [
      "intercept: 146.359420776\n",
      "predictions: [ 194.89273071   71.24694061  164.77400208  158.98957825  130.94725037\n",
      "  104.06398773   71.54694366  123.39061737  144.63090515  206.62693787]\n",
      "training R2 score: 0.504973015444\n"
     ]
    }
   ],
   "source": [
    "# Save the model and reload it\n",
    "model.save('test.model')\n",
    "del model\n",
    "model = VWRegressor()\n",
    "model.load('test.model')\n",
    "print 'intercept: {}'.format(model.get_intercept())\n",
    "print 'predictions: {}'.format(model.predict(X[:10]))\n",
    "print 'training R2 score: {}'.format(model.score(X, y))"
   ]
  },
  {
   "cell_type": "code",
=======
>>>>>>> 0d398b4a
   "execution_count": null,
   "metadata": {
    "collapsed": true
   },
   "outputs": [],
   "source": []
  }
 ],
 "metadata": {
  "kernelspec": {
   "display_name": "Python 2",
   "language": "python",
   "name": "python2"
  },
  "language_info": {
   "codemirror_mode": {
    "name": "ipython",
    "version": 2
   },
   "file_extension": ".py",
   "mimetype": "text/x-python",
   "name": "python",
   "nbconvert_exporter": "python",
   "pygments_lexer": "ipython2",
   "version": "2.7.11"
  }
 },
 "nbformat": 4,
 "nbformat_minor": 0
}<|MERGE_RESOLUTION|>--- conflicted
+++ resolved
@@ -2,8 +2,7 @@
  "cells": [
   {
    "cell_type": "code",
-<<<<<<< HEAD
-   "execution_count": 8,
+   "execution_count": 2,
    "metadata": {
     "collapsed": false
    },
@@ -17,15 +16,9 @@
      ]
     }
    ],
-=======
-   "execution_count": null,
-   "metadata": {
-    "collapsed": false
-   },
-   "outputs": [],
->>>>>>> 0d398b4a
    "source": [
     "# Binary Classification\n",
+    "from __future__ import print_function\n",
     "\n",
     "from vowpalwabbit.sklearn_vw import VWClassifier\n",
     "\n",
@@ -45,45 +38,37 @@
     "model.fit(X_train, y_train)\n",
     "\n",
     "# evaluate\n",
-    "print 'training score: {}'.format(model.score(X_train, y_train))\n",
-    "print 'testing score: {}'.format(model.score(X_test, y_test))"
-   ]
-  },
-  {
-   "cell_type": "code",
-<<<<<<< HEAD
-   "execution_count": 9,
-   "metadata": {
-    "collapsed": false
-   },
-   "outputs": [
-    {
-     "name": "stdout",
-     "output_type": "stream",
-     "text": [
-      "Parameter search took 60.07 seconds for 20 candidate parameter settings.\n",
+    "print('training score: {}'.format(model.score(X_train, y_train)))\n",
+    "print('testing score: {}'.format(model.score(X_test, y_test)))"
+   ]
+  },
+  {
+   "cell_type": "code",
+   "execution_count": 3,
+   "metadata": {
+    "collapsed": false
+   },
+   "outputs": [
+    {
+     "name": "stdout",
+     "output_type": "stream",
+     "text": [
+      "Parameter search took 53.03 seconds for 20 candidate parameter settings.\n",
       "Model with rank: 1\n",
       "Mean validation score: 0.552 (std: 0.006)\n",
-      "Parameters: {'power_t': 0.359507900573786, 'l2': 0.006918202991034834, 'l': 0.01}\n",
+      "Parameters: {'l': 0.01, 'l2': 0.006918202991034834, 'power_t': 0.359507900573786}\n",
       "\n",
       "Model with rank: 2\n",
       "Mean validation score: 0.541 (std: 0.012)\n",
-      "Parameters: {'power_t': 0.6706378696181594, 'l2': 0.006767667154456677, 'l': 0.1}\n",
+      "Parameters: {'l': 0.1, 'l2': 0.006767667154456677, 'power_t': 0.6706378696181594}\n",
       "\n",
       "Model with rank: 3\n",
       "Mean validation score: 0.541 (std: 0.009)\n",
-      "Parameters: {'power_t': 0.4146619399905236, 'l2': 0.005318483217500717, 'l': 0.01}\n",
+      "Parameters: {'l': 0.01, 'l2': 0.005318483217500717, 'power_t': 0.4146619399905236}\n",
       "\n"
      ]
     }
    ],
-=======
-   "execution_count": null,
-   "metadata": {
-    "collapsed": false
-   },
-   "outputs": [],
->>>>>>> 0d398b4a
    "source": [
     "# Parameter Grid Search\n",
     "# http://scikit-learn.org/stable/auto_examples/model_selection/randomized_search.html#example-model-selection-randomized-search-py\n",
@@ -123,8 +108,7 @@
   },
   {
    "cell_type": "code",
-<<<<<<< HEAD
-   "execution_count": 10,
+   "execution_count": 4,
    "metadata": {
     "collapsed": false
    },
@@ -138,20 +122,13 @@
      ]
     }
    ],
-=======
-   "execution_count": null,
-   "metadata": {
-    "collapsed": false
-   },
-   "outputs": [],
->>>>>>> 0d398b4a
    "source": [
     "# evaluate\n",
     "model = VWClassifier(loss_function='logistic', l=0.01, l2=0.1)\n",
     "model.fit(X_train, y_train)\n",
     "\n",
-    "print 'training score: {}'.format(model.score(X_train, y_train))\n",
-    "print 'testing score: {}'.format(model.score(X_test, y_test))\n",
+    "print('training score: {}'.format(model.score(X_train, y_train)))\n",
+    "print('testing score: {}'.format(model.score(X_test, y_test)))\n",
     "\n",
     "# cleanup\n",
     "del model"
@@ -161,7 +138,6 @@
    "cell_type": "code",
    "execution_count": null,
    "metadata": {
-<<<<<<< HEAD
     "collapsed": true
    },
    "outputs": [],
@@ -169,27 +145,22 @@
   },
   {
    "cell_type": "code",
-   "execution_count": 1,
-   "metadata": {
-    "collapsed": false
-   },
-   "outputs": [
-    {
-     "name": "stdout",
-     "output_type": "stream",
-     "text": [
-      "intercept: 146.359420776\n",
+   "execution_count": 5,
+   "metadata": {
+    "collapsed": false
+   },
+   "outputs": [
+    {
+     "name": "stdout",
+     "output_type": "stream",
+     "text": [
+      "intercept: 146.3594207763672\n",
       "predictions: [ 194.89273071   71.24694061  164.77400208  158.98957825  130.94725037\n",
       "  104.06398773   71.54694366  123.39061737  144.63090515  206.62693787]\n",
-      "training R2 score: 0.504973015444\n"
-     ]
-    }
-   ],
-=======
-    "collapsed": false
-   },
-   "outputs": [],
->>>>>>> 0d398b4a
+      "training R2 score: 0.5049730154443529\n"
+     ]
+    }
+   ],
    "source": [
     "# Linear Regression\n",
     "\n",
@@ -204,27 +175,26 @@
     "model = VWRegressor(l=100)\n",
     "model.fit(X, y)\n",
     "\n",
-    "print 'intercept: {}'.format(model.get_intercept())\n",
-    "print 'predictions: {}'.format(model.predict(X[:10]))\n",
-    "print 'training R2 score: {}'.format(model.score(X, y))"
-   ]
-  },
-  {
-   "cell_type": "code",
-<<<<<<< HEAD
-   "execution_count": 2,
-   "metadata": {
-    "collapsed": false
-   },
-   "outputs": [
-    {
-     "name": "stdout",
-     "output_type": "stream",
-     "text": [
-      "intercept: 146.359420776\n",
+    "print('intercept: {}'.format(model.get_intercept()))\n",
+    "print('predictions: {}'.format(model.predict(X[:10])))\n",
+    "print('training R2 score: {}'.format(model.score(X, y)))"
+   ]
+  },
+  {
+   "cell_type": "code",
+   "execution_count": 6,
+   "metadata": {
+    "collapsed": false
+   },
+   "outputs": [
+    {
+     "name": "stdout",
+     "output_type": "stream",
+     "text": [
+      "intercept: 146.3594207763672\n",
       "predictions: [ 194.89273071   71.24694061  164.77400208  158.98957825  130.94725037\n",
       "  104.06398773   71.54694366  123.39061737  144.63090515  206.62693787]\n",
-      "training R2 score: 0.504973015444\n"
+      "training R2 score: 0.5049730154443529\n"
      ]
     }
    ],
@@ -234,15 +204,13 @@
     "del model\n",
     "model = VWRegressor()\n",
     "model.load('test.model')\n",
-    "print 'intercept: {}'.format(model.get_intercept())\n",
-    "print 'predictions: {}'.format(model.predict(X[:10]))\n",
-    "print 'training R2 score: {}'.format(model.score(X, y))"
-   ]
-  },
-  {
-   "cell_type": "code",
-=======
->>>>>>> 0d398b4a
+    "print('intercept: {}'.format(model.get_intercept()))\n",
+    "print('predictions: {}'.format(model.predict(X[:10])))\n",
+    "print('training R2 score: {}'.format(model.score(X, y)))"
+   ]
+  },
+  {
+   "cell_type": "code",
    "execution_count": null,
    "metadata": {
     "collapsed": true
@@ -253,21 +221,21 @@
  ],
  "metadata": {
   "kernelspec": {
-   "display_name": "Python 2",
+   "display_name": "Python 3",
    "language": "python",
-   "name": "python2"
+   "name": "python3"
   },
   "language_info": {
    "codemirror_mode": {
     "name": "ipython",
-    "version": 2
+    "version": 3
    },
    "file_extension": ".py",
    "mimetype": "text/x-python",
    "name": "python",
    "nbconvert_exporter": "python",
-   "pygments_lexer": "ipython2",
-   "version": "2.7.11"
+   "pygments_lexer": "ipython3",
+   "version": "3.5.1"
   }
  },
  "nbformat": 4,
