<<<<<<< HEAD
﻿<?xml version="1.0" encoding="utf-8"?>
<Project ToolsVersion="12.0" DefaultTargets="Build" xmlns="http://schemas.microsoft.com/developer/msbuild/2003">
  <Import Project="..\vowpalwabbit\packages\Antlr4.4.3.0\build\Antlr4.props" Condition="Exists('..\vowpalwabbit\packages\Antlr4.4.3.0\build\Antlr4.props')" />
  <PropertyGroup>
    <Configuration Condition=" '$(Configuration)' == '' ">Debug</Configuration>
    <Platform Condition=" '$(Platform)' == '' ">AnyCPU</Platform>
    <ProjectGuid>{007B7DE0-1D9B-498D-ACFC-E9D33058F22E}</ProjectGuid>
    <OutputType>Library</OutputType>
    <AppDesignerFolder>Properties</AppDesignerFolder>
    <RootNamespace>cs_unittest</RootNamespace>
    <AssemblyName>cs_unittest</AssemblyName>
    <TargetFrameworkVersion>v4.5</TargetFrameworkVersion>
    <FileAlignment>512</FileAlignment>
    <ProjectTypeGuids>{3AC096D0-A1C2-E12C-1390-A8335801FDAB};{FAE04EC0-301F-11D3-BF4B-00C04F79EFBC}</ProjectTypeGuids>
    <VisualStudioVersion Condition="'$(VisualStudioVersion)' == ''">10.0</VisualStudioVersion>
    <VSToolsPath Condition="'$(VSToolsPath)' == ''">$(MSBuildExtensionsPath32)\Microsoft\VisualStudio\v$(VisualStudioVersion)</VSToolsPath>
    <ReferencePath>$(ProgramFiles)\Common Files\microsoft shared\VSTT\$(VisualStudioVersion)\UITestExtensionPackages</ReferencePath>
    <IsCodedUITest>False</IsCodedUITest>
    <TestProjectType>UnitTest</TestProjectType>
    <SolutionDir Condition="$(SolutionDir) == '' Or $(SolutionDir) == '*Undefined*'">..\vowpalwabbit\</SolutionDir>
    <NuGetPackageImportStamp>b7be78ce</NuGetPackageImportStamp>
  </PropertyGroup>
  <PropertyGroup Condition="'$(Configuration)|$(Platform)' == 'Debug|x64'">
    <DebugSymbols>true</DebugSymbols>
    <OutputPath>bin\x64\Debug\</OutputPath>
    <DefineConstants>DEBUG;TRACE</DefineConstants>
    <DebugType>full</DebugType>
    <PlatformTarget>x64</PlatformTarget>
    <ErrorReport>prompt</ErrorReport>
    <CodeAnalysisRuleSet>MinimumRecommendedRules.ruleset</CodeAnalysisRuleSet>
  </PropertyGroup>
  <PropertyGroup Condition="'$(Configuration)|$(Platform)' == 'Release|x64'">
    <OutputPath>bin\x64\Release\</OutputPath>
    <DefineConstants>TRACE</DefineConstants>
    <Optimize>true</Optimize>
    <DebugType>pdbonly</DebugType>
    <PlatformTarget>x64</PlatformTarget>
    <ErrorReport>prompt</ErrorReport>
    <CodeAnalysisRuleSet>MinimumRecommendedRules.ruleset</CodeAnalysisRuleSet>
  </PropertyGroup>
  <ItemGroup>
    <Reference Include="Antlr4.Runtime.net45">
      <HintPath>..\vowpalwabbit\packages\Antlr4.Runtime.4.3.0\lib\net45\Antlr4.Runtime.net45.dll</HintPath>
    </Reference>
    <Reference Include="System" />
  </ItemGroup>
  <Choose>
    <When Condition="('$(VisualStudioVersion)' == '10.0' or '$(VisualStudioVersion)' == '') and '$(TargetFrameworkVersion)' == 'v3.5'">
      <ItemGroup>
        <Reference Include="Microsoft.VisualStudio.QualityTools.UnitTestFramework, Version=10.1.0.0, Culture=neutral, PublicKeyToken=b03f5f7f11d50a3a, processorArchitecture=MSIL" />
      </ItemGroup>
    </When>
    <Otherwise>
      <ItemGroup>
        <Reference Include="Microsoft.VisualStudio.QualityTools.UnitTestFramework" />
      </ItemGroup>
    </Otherwise>
  </Choose>
  <ItemGroup>
    <Compile Include="BaseData.cs" />
    <Compile Include="VowpalWabbitListenerToEvents.cs" />
    <Compile Include="Rcv1Test.cs" />
    <Compile Include="Test1and2.cs" />
    <Compile Include="Properties\AssemblyInfo.cs" />
    <Compile Include="Test3.cs" />
    <Compile Include="Test87.cs" />
    <Compile Include="TestAntlr.cs" />
    <Compile Include="TestBase.cs" />
    <Compile Include="TestErrorListener.cs" />
    <Compile Include="TestPooling.cs" />
    <Compile Include="TestWrapper.cs" />
    <Compile Include="TrainSet0002Dat.cs" />
    <Compile Include="VWTestHelper.cs" />
  </ItemGroup>
  <ItemGroup>
    <ProjectReference Include="..\cs\cs.csproj">
      <Project>{e4e962ae-7056-4eb0-a8c5-8dc824a4b068}</Project>
      <Name>cs</Name>
    </ProjectReference>
    <ProjectReference Include="..\vw_clr\vw_clr.vcxproj">
      <Project>{85e55ae0-3784-4968-9271-c81af560e1c1}</Project>
      <Name>vw_clr</Name>
    </ProjectReference>
  </ItemGroup>
  <ItemGroup>
    <None Include="..\test\pred-sets\ref\0001.predict">
      <Link>pred-sets\ref\0001.predict</Link>
      <CopyToOutputDirectory>PreserveNewest</CopyToOutputDirectory>
    </None>
    <None Include="..\test\pred-sets\ref\0002b.predict">
      <Link>pred-sets\ref\0002b.predict</Link>
      <CopyToOutputDirectory>PreserveNewest</CopyToOutputDirectory>
    </None>
    <None Include="..\test\pred-sets\ref\0002c.predict">
      <Link>pred-sets\ref\0002c.predict</Link>
      <CopyToOutputDirectory>PreserveNewest</CopyToOutputDirectory>
    </None>
    <None Include="..\test\test-sets\ref\0001.stderr">
      <Link>test-sets\ref\0001.stderr</Link>
      <CopyToOutputDirectory>PreserveNewest</CopyToOutputDirectory>
    </None>
    <None Include="..\test\test-sets\ref\0001_ftrl.stderr">
      <Link>test-sets\ref\0001_ftrl.stderr</Link>
    </None>
    <None Include="..\test\test-sets\ref\0002b.stderr">
      <Link>test-sets\ref\0002b.stderr</Link>
    </None>
    <None Include="..\test\test-sets\ref\0002c.stderr">
      <Link>test-sets\ref\0002c.stderr</Link>
    </None>
    <None Include="..\test\test-sets\ref\ftrl_pistol.stderr">
      <Link>test-sets\ref\ftrl_pistol.stderr</Link>
    </None>
    <None Include="..\test\test-sets\ref\ml100k_small.stderr">
      <Link>test-sets\ref\ml100k_small.stderr</Link>
    </None>
    <None Include="..\test\test-sets\ref\ml100k_small.stdout">
      <Link>test-sets\ref\ml100k_small.stdout</Link>
    </None>
    <None Include="..\test\test-sets\ref\vw-daemon.stdout">
      <Link>test-sets\ref\vw-daemon.stdout</Link>
    </None>
    <None Include="..\test\train-sets\0001.dat">
      <Link>train-sets\0001.dat</Link>
      <CopyToOutputDirectory>PreserveNewest</CopyToOutputDirectory>
    </None>
    <None Include="..\test\train-sets\0001.multi.dat">
      <Link>train-sets\0001.multi.dat</Link>
    </None>
    <None Include="..\test\train-sets\0002.dat">
      <Link>train-sets\0002.dat</Link>
      <CopyToOutputDirectory>PreserveNewest</CopyToOutputDirectory>
    </None>
    <None Include="..\test\train-sets\0080.dat">
      <Link>train-sets\0080.dat</Link>
    </None>
    <None Include="..\test\train-sets\3parity">
      <Link>train-sets\3parity</Link>
    </None>
    <None Include="..\test\train-sets\affix_test.dat">
      <Link>train-sets\affix_test.dat</Link>
    </None>
    <None Include="..\test\train-sets\argmax_data">
      <Link>train-sets\argmax_data</Link>
    </None>
    <None Include="..\test\train-sets\big-constant.dat">
      <Link>train-sets\big-constant.dat</Link>
    </None>
    <None Include="..\test\train-sets\chunk_to_features.pl">
      <Link>train-sets\chunk_to_features.pl</Link>
    </None>
    <None Include="..\test\train-sets\cs_test">
      <Link>train-sets\cs_test</Link>
    </None>
    <None Include="..\test\train-sets\cs_test.pred">
      <Link>train-sets\cs_test.pred</Link>
    </None>
    <None Include="..\test\train-sets\dictionary_test.dat">
      <Link>train-sets\dictionary_test.dat</Link>
    </None>
    <None Include="..\test\train-sets\dictionary_test.dict">
      <Link>train-sets\dictionary_test.dict</Link>
    </None>
    <None Include="..\test\train-sets\er_small.vw">
      <Link>train-sets\er_small.vw</Link>
    </None>
    <None Include="..\test\train-sets\eval_chunking.pl">
      <Link>train-sets\eval_chunking.pl</Link>
    </None>
    <None Include="..\test\train-sets\frank.dat">
      <Link>train-sets\frank.dat</Link>
    </None>
    <None Include="..\test\train-sets\lda-2pass-hang.dat">
      <Link>train-sets\lda-2pass-hang.dat</Link>
    </None>
    <None Include="..\test\train-sets\library_train">
      <Link>train-sets\library_train</Link>
    </None>
    <None Include="..\test\train-sets\ml100k_small_train">
      <Link>train-sets\ml100k_small_train</Link>
    </None>
    <None Include="..\test\train-sets\multiclass">
      <Link>train-sets\multiclass</Link>
    </None>
    <None Include="..\test\train-sets\multiclass.sch">
      <Link>train-sets\multiclass.sch</Link>
    </None>
    <None Include="..\test\train-sets\multilabel">
      <Link>train-sets\multilabel</Link>
    </None>
    <None Include="..\test\train-sets\ner.cdict">
      <Link>train-sets\ner.cdict</Link>
    </None>
    <None Include="..\test\train-sets\ner.pred">
      <Link>train-sets\ner.pred</Link>
    </None>
    <None Include="..\test\train-sets\ner.test.gz">
      <Link>train-sets\ner.test.gz</Link>
    </None>
    <None Include="..\test\train-sets\ner.tm">
      <Link>train-sets\ner.tm</Link>
    </None>
    <None Include="..\test\train-sets\ner.train.gz">
      <Link>train-sets\ner.train.gz</Link>
    </None>
    <None Include="..\test\train-sets\rcv1_cb_eval">
      <Link>train-sets\rcv1_cb_eval</Link>
      <CopyToOutputDirectory>PreserveNewest</CopyToOutputDirectory>
    </None>
    <None Include="..\test\train-sets\ref\0001.stderr">
      <Link>train-sets\ref\0001.stderr</Link>
      <CopyToOutputDirectory>PreserveNewest</CopyToOutputDirectory>
    </None>
    <None Include="..\test\train-sets\ref\0001.stdout">
      <Link>train-sets\ref\0001.stdout</Link>
      <CopyToOutputDirectory>PreserveNewest</CopyToOutputDirectory>
    </None>
    <None Include="..\test\train-sets\ref\0001_ftrl.stderr">
      <Link>train-sets\ref\0001_ftrl.stderr</Link>
      <CopyToOutputDirectory>PreserveNewest</CopyToOutputDirectory>
    </None>
    <None Include="..\test\train-sets\ref\0002.autolink.predict">
      <Link>train-sets\ref\0002.autolink.predict</Link>
      <CopyToOutputDirectory>PreserveNewest</CopyToOutputDirectory>
    </None>
    <None Include="..\test\train-sets\ref\0002.autolink.stderr">
      <Link>train-sets\ref\0002.autolink.stderr</Link>
      <CopyToOutputDirectory>PreserveNewest</CopyToOutputDirectory>
    </None>
    <None Include="..\test\train-sets\ref\0002.stderr">
      <Link>train-sets\ref\0002.stderr</Link>
      <CopyToOutputDirectory>PreserveNewest</CopyToOutputDirectory>
    </None>
    <None Include="..\test\train-sets\ref\0002.stdout">
      <Link>train-sets\ref\0002.stdout</Link>
      <CopyToOutputDirectory>PreserveNewest</CopyToOutputDirectory>
    </None>
    <None Include="..\test\train-sets\ref\0002a.stderr">
      <Link>train-sets\ref\0002a.stderr</Link>
      <CopyToOutputDirectory>PreserveNewest</CopyToOutputDirectory>
    </None>
    <None Include="..\test\train-sets\ref\0002a.stdout">
      <Link>train-sets\ref\0002a.stdout</Link>
      <CopyToOutputDirectory>PreserveNewest</CopyToOutputDirectory>
    </None>
    <None Include="..\test\train-sets\ref\0002c.stderr">
      <Link>train-sets\ref\0002c.stderr</Link>
      <CopyToOutputDirectory>PreserveNewest</CopyToOutputDirectory>
    </None>
    <None Include="..\test\train-sets\ref\0002c.stdout">
      <Link>train-sets\ref\0002c.stdout</Link>
      <CopyToOutputDirectory>PreserveNewest</CopyToOutputDirectory>
    </None>
    <None Include="..\test\train-sets\ref\0080.stderr">
      <Link>train-sets\ref\0080.stderr</Link>
      <CopyToOutputDirectory>PreserveNewest</CopyToOutputDirectory>
    </None>
    <None Include="..\test\train-sets\ref\3parity.stderr">
      <Link>train-sets\ref\3parity.stderr</Link>
      <CopyToOutputDirectory>PreserveNewest</CopyToOutputDirectory>
    </None>
    <None Include="..\test\train-sets\ref\3parity.stderr-mswin">
      <Link>train-sets\ref\3parity.stderr-mswin</Link>
      <CopyToOutputDirectory>PreserveNewest</CopyToOutputDirectory>
    </None>
    <None Include="..\test\train-sets\ref\3parity.stdout">
      <Link>train-sets\ref\3parity.stdout</Link>
      <CopyToOutputDirectory>PreserveNewest</CopyToOutputDirectory>
    </None>
    <None Include="..\test\train-sets\ref\active-simulation.t24.stderr">
      <Link>train-sets\ref\active-simulation.t24.stderr</Link>
      <CopyToOutputDirectory>PreserveNewest</CopyToOutputDirectory>
    </None>
    <None Include="..\test\train-sets\ref\affix_test.stderr">
      <Link>train-sets\ref\affix_test.stderr</Link>
      <CopyToOutputDirectory>PreserveNewest</CopyToOutputDirectory>
    </None>
    <None Include="..\test\train-sets\ref\affix_test.stdout">
      <Link>train-sets\ref\affix_test.stdout</Link>
      <CopyToOutputDirectory>PreserveNewest</CopyToOutputDirectory>
    </None>
    <None Include="..\test\train-sets\ref\argmax_data.stderr">
      <Link>train-sets\ref\argmax_data.stderr</Link>
      <CopyToOutputDirectory>PreserveNewest</CopyToOutputDirectory>
    </None>
    <None Include="..\test\train-sets\ref\big-constant.stderr">
      <Link>train-sets\ref\big-constant.stderr</Link>
      <CopyToOutputDirectory>PreserveNewest</CopyToOutputDirectory>
    </None>
    <None Include="..\test\train-sets\ref\bs.prreg.predict">
      <Link>train-sets\ref\bs.prreg.predict</Link>
      <CopyToOutputDirectory>PreserveNewest</CopyToOutputDirectory>
    </None>
    <None Include="..\test\train-sets\ref\bs.prreg.stderr">
      <Link>train-sets\ref\bs.prreg.stderr</Link>
      <CopyToOutputDirectory>PreserveNewest</CopyToOutputDirectory>
    </None>
    <None Include="..\test\train-sets\ref\bs.prreg.stdout">
      <Link>train-sets\ref\bs.prreg.stdout</Link>
      <CopyToOutputDirectory>PreserveNewest</CopyToOutputDirectory>
    </None>
    <None Include="..\test\train-sets\ref\bs.prvote.multi.predict">
      <Link>train-sets\ref\bs.prvote.multi.predict</Link>
      <CopyToOutputDirectory>PreserveNewest</CopyToOutputDirectory>
    </None>
    <None Include="..\test\train-sets\ref\bs.prvote.multi.stderr">
      <Link>train-sets\ref\bs.prvote.multi.stderr</Link>
      <CopyToOutputDirectory>PreserveNewest</CopyToOutputDirectory>
    </None>
    <None Include="..\test\train-sets\ref\bs.prvote.predict">
      <Link>train-sets\ref\bs.prvote.predict</Link>
      <CopyToOutputDirectory>PreserveNewest</CopyToOutputDirectory>
    </None>
    <None Include="..\test\train-sets\ref\bs.prvote.stderr">
      <Link>train-sets\ref\bs.prvote.stderr</Link>
      <CopyToOutputDirectory>PreserveNewest</CopyToOutputDirectory>
    </None>
    <None Include="..\test\train-sets\ref\bs.prvote.stdout">
      <Link>train-sets\ref\bs.prvote.stdout</Link>
      <CopyToOutputDirectory>PreserveNewest</CopyToOutputDirectory>
    </None>
    <None Include="..\test\train-sets\ref\bs.reg.predict">
      <Link>train-sets\ref\bs.reg.predict</Link>
      <CopyToOutputDirectory>PreserveNewest</CopyToOutputDirectory>
    </None>
    <None Include="..\test\train-sets\ref\bs.reg.stderr">
      <Link>train-sets\ref\bs.reg.stderr</Link>
      <CopyToOutputDirectory>PreserveNewest</CopyToOutputDirectory>
    </None>
    <None Include="..\test\train-sets\ref\bs.reg.stdout">
      <Link>train-sets\ref\bs.reg.stdout</Link>
      <CopyToOutputDirectory>PreserveNewest</CopyToOutputDirectory>
    </None>
    <None Include="..\test\train-sets\ref\bs.vote.multi.predict">
      <Link>train-sets\ref\bs.vote.multi.predict</Link>
      <CopyToOutputDirectory>PreserveNewest</CopyToOutputDirectory>
    </None>
    <None Include="..\test\train-sets\ref\bs.vote.multi.stderr">
      <Link>train-sets\ref\bs.vote.multi.stderr</Link>
      <CopyToOutputDirectory>PreserveNewest</CopyToOutputDirectory>
    </None>
    <None Include="..\test\train-sets\ref\bs.vote.predict">
      <Link>train-sets\ref\bs.vote.predict</Link>
      <CopyToOutputDirectory>PreserveNewest</CopyToOutputDirectory>
    </None>
    <None Include="..\test\train-sets\ref\bs.vote.stderr">
      <Link>train-sets\ref\bs.vote.stderr</Link>
      <CopyToOutputDirectory>PreserveNewest</CopyToOutputDirectory>
    </None>
    <None Include="..\test\train-sets\ref\bs.vote.stdout">
      <Link>train-sets\ref\bs.vote.stdout</Link>
      <CopyToOutputDirectory>PreserveNewest</CopyToOutputDirectory>
    </None>
    <None Include="..\test\train-sets\ref\cbify_bag.stderr">
      <Link>train-sets\ref\cbify_bag.stderr</Link>
      <CopyToOutputDirectory>PreserveNewest</CopyToOutputDirectory>
    </None>
    <None Include="..\test\train-sets\ref\cbify_cover.stderr">
      <Link>train-sets\ref\cbify_cover.stderr</Link>
      <CopyToOutputDirectory>PreserveNewest</CopyToOutputDirectory>
    </None>
    <None Include="..\test\train-sets\ref\cbify_epsilon.stderr">
      <Link>train-sets\ref\cbify_epsilon.stderr</Link>
      <CopyToOutputDirectory>PreserveNewest</CopyToOutputDirectory>
    </None>
    <None Include="..\test\train-sets\ref\cbify_first.stderr">
      <Link>train-sets\ref\cbify_first.stderr</Link>
      <CopyToOutputDirectory>PreserveNewest</CopyToOutputDirectory>
    </None>
    <None Include="..\test\train-sets\ref\cb_adf.stderr">
      <Link>train-sets\ref\cb_adf.stderr</Link>
      <CopyToOutputDirectory>PreserveNewest</CopyToOutputDirectory>
    </None>
    <None Include="..\test\train-sets\ref\cb_adf_rank.stderr">
      <Link>train-sets\ref\cb_adf_rank.stderr</Link>
      <CopyToOutputDirectory>PreserveNewest</CopyToOutputDirectory>
    </None>
    <None Include="..\test\train-sets\ref\cs_test.ldf.csoaa.predict">
      <Link>train-sets\ref\cs_test.ldf.csoaa.predict</Link>
      <CopyToOutputDirectory>PreserveNewest</CopyToOutputDirectory>
    </None>
    <None Include="..\test\train-sets\ref\cs_test.ldf.csoaa.stderr">
      <Link>train-sets\ref\cs_test.ldf.csoaa.stderr</Link>
      <CopyToOutputDirectory>PreserveNewest</CopyToOutputDirectory>
    </None>
    <None Include="..\test\train-sets\ref\cs_test.ldf.csoaa.stdout">
      <Link>train-sets\ref\cs_test.ldf.csoaa.stdout</Link>
      <CopyToOutputDirectory>PreserveNewest</CopyToOutputDirectory>
    </None>
    <None Include="..\test\train-sets\ref\cs_test.ldf.wap.predict">
      <Link>train-sets\ref\cs_test.ldf.wap.predict</Link>
      <CopyToOutputDirectory>PreserveNewest</CopyToOutputDirectory>
    </None>
    <None Include="..\test\train-sets\ref\cs_test.ldf.wap.stderr">
      <Link>train-sets\ref\cs_test.ldf.wap.stderr</Link>
      <CopyToOutputDirectory>PreserveNewest</CopyToOutputDirectory>
    </None>
    <None Include="..\test\train-sets\ref\cs_test.ldf.wap.stdout">
      <Link>train-sets\ref\cs_test.ldf.wap.stdout</Link>
      <CopyToOutputDirectory>PreserveNewest</CopyToOutputDirectory>
    </None>
    <None Include="..\test\train-sets\ref\dictionary_test.stderr">
      <Link>train-sets\ref\dictionary_test.stderr</Link>
      <CopyToOutputDirectory>PreserveNewest</CopyToOutputDirectory>
    </None>
    <None Include="..\test\train-sets\ref\empty-set.stderr">
      <Link>train-sets\ref\empty-set.stderr</Link>
      <CopyToOutputDirectory>PreserveNewest</CopyToOutputDirectory>
    </None>
    <None Include="..\test\train-sets\ref\ezexample_predict.stderr">
      <Link>train-sets\ref\ezexample_predict.stderr</Link>
      <CopyToOutputDirectory>PreserveNewest</CopyToOutputDirectory>
    </None>
    <None Include="..\test\train-sets\ref\ezexample_predict.stdout">
      <Link>train-sets\ref\ezexample_predict.stdout</Link>
      <CopyToOutputDirectory>PreserveNewest</CopyToOutputDirectory>
    </None>
    <None Include="..\test\train-sets\ref\frank.stderr">
      <Link>train-sets\ref\frank.stderr</Link>
      <CopyToOutputDirectory>PreserveNewest</CopyToOutputDirectory>
    </None>
    <None Include="..\test\train-sets\ref\frank.stdout">
      <Link>train-sets\ref\frank.stdout</Link>
      <CopyToOutputDirectory>PreserveNewest</CopyToOutputDirectory>
    </None>
    <None Include="..\test\train-sets\ref\ftrl_pistol.stderr">
      <Link>train-sets\ref\ftrl_pistol.stderr</Link>
      <CopyToOutputDirectory>PreserveNewest</CopyToOutputDirectory>
    </None>
    <None Include="..\test\train-sets\ref\holdout-loss-not-zero.stderr">
      <Link>train-sets\ref\holdout-loss-not-zero.stderr</Link>
      <CopyToOutputDirectory>PreserveNewest</CopyToOutputDirectory>
    </None>
    <None Include="..\test\train-sets\ref\ksvm_train.linear.predict">
      <Link>train-sets\ref\ksvm_train.linear.predict</Link>
      <CopyToOutputDirectory>PreserveNewest</CopyToOutputDirectory>
    </None>
    <None Include="..\test\train-sets\ref\ksvm_train.linear.stderr">
      <Link>train-sets\ref\ksvm_train.linear.stderr</Link>
      <CopyToOutputDirectory>PreserveNewest</CopyToOutputDirectory>
    </None>
    <None Include="..\test\train-sets\ref\ksvm_train.poly.predict">
      <Link>train-sets\ref\ksvm_train.poly.predict</Link>
      <CopyToOutputDirectory>PreserveNewest</CopyToOutputDirectory>
    </None>
    <None Include="..\test\train-sets\ref\ksvm_train.poly.stderr">
      <Link>train-sets\ref\ksvm_train.poly.stderr</Link>
      <CopyToOutputDirectory>PreserveNewest</CopyToOutputDirectory>
    </None>
    <None Include="..\test\train-sets\ref\ksvm_train.rbf.predict">
      <Link>train-sets\ref\ksvm_train.rbf.predict</Link>
      <CopyToOutputDirectory>PreserveNewest</CopyToOutputDirectory>
    </None>
    <None Include="..\test\train-sets\ref\ksvm_train.rbf.stderr">
      <Link>train-sets\ref\ksvm_train.rbf.stderr</Link>
      <CopyToOutputDirectory>PreserveNewest</CopyToOutputDirectory>
    </None>
    <None Include="..\test\train-sets\ref\lda-2pass-hang.stderr">
      <Link>train-sets\ref\lda-2pass-hang.stderr</Link>
      <CopyToOutputDirectory>PreserveNewest</CopyToOutputDirectory>
    </None>
    <None Include="..\test\train-sets\ref\library_train.stderr">
      <Link>train-sets\ref\library_train.stderr</Link>
      <CopyToOutputDirectory>PreserveNewest</CopyToOutputDirectory>
    </None>
    <None Include="..\test\train-sets\ref\library_train.stdout">
      <Link>train-sets\ref\library_train.stdout</Link>
      <CopyToOutputDirectory>PreserveNewest</CopyToOutputDirectory>
    </None>
    <None Include="..\test\train-sets\ref\log_multi.stderr">
      <Link>train-sets\ref\log_multi.stderr</Link>
      <CopyToOutputDirectory>PreserveNewest</CopyToOutputDirectory>
    </None>
    <None Include="..\test\train-sets\ref\mask.stderr">
      <Link>train-sets\ref\mask.stderr</Link>
      <CopyToOutputDirectory>PreserveNewest</CopyToOutputDirectory>
    </None>
    <None Include="..\test\train-sets\ref\ml100k_small.stderr">
      <Link>train-sets\ref\ml100k_small.stderr</Link>
      <CopyToOutputDirectory>PreserveNewest</CopyToOutputDirectory>
    </None>
    <None Include="..\test\train-sets\ref\ml100k_small.stdout">
      <Link>train-sets\ref\ml100k_small.stdout</Link>
      <CopyToOutputDirectory>PreserveNewest</CopyToOutputDirectory>
    </None>
    <None Include="..\test\train-sets\ref\multiclass.stderr">
      <Link>train-sets\ref\multiclass.stderr</Link>
      <CopyToOutputDirectory>PreserveNewest</CopyToOutputDirectory>
    </None>
    <None Include="..\test\train-sets\ref\multiclass.stdout">
      <Link>train-sets\ref\multiclass.stdout</Link>
      <CopyToOutputDirectory>PreserveNewest</CopyToOutputDirectory>
    </None>
    <None Include="..\test\train-sets\ref\multilabel.stderr">
      <Link>train-sets\ref\multilabel.stderr</Link>
      <CopyToOutputDirectory>PreserveNewest</CopyToOutputDirectory>
    </None>
    <None Include="..\test\train-sets\ref\multilabel_ldf.predict">
      <Link>train-sets\ref\multilabel_ldf.predict</Link>
      <CopyToOutputDirectory>PreserveNewest</CopyToOutputDirectory>
    </None>
    <None Include="..\test\train-sets\ref\multilabel_ldf.stderr">
      <Link>train-sets\ref\multilabel_ldf.stderr</Link>
      <CopyToOutputDirectory>PreserveNewest</CopyToOutputDirectory>
    </None>
    <None Include="..\test\train-sets\ref\nn-1-noquiet.stderr">
      <Link>train-sets\ref\nn-1-noquiet.stderr</Link>
      <CopyToOutputDirectory>PreserveNewest</CopyToOutputDirectory>
    </None>
    <None Include="..\test\train-sets\ref\oaa.stderr">
      <Link>train-sets\ref\oaa.stderr</Link>
      <CopyToOutputDirectory>PreserveNewest</CopyToOutputDirectory>
    </None>
    <None Include="..\test\train-sets\ref\oaa.stdout">
      <Link>train-sets\ref\oaa.stdout</Link>
      <CopyToOutputDirectory>PreserveNewest</CopyToOutputDirectory>
    </None>
    <None Include="..\test\train-sets\ref\progress-0.5.stderr">
      <Link>train-sets\ref\progress-0.5.stderr</Link>
      <CopyToOutputDirectory>PreserveNewest</CopyToOutputDirectory>
    </None>
    <None Include="..\test\train-sets\ref\progress-10.stderr">
      <Link>train-sets\ref\progress-10.stderr</Link>
      <CopyToOutputDirectory>PreserveNewest</CopyToOutputDirectory>
    </None>
    <None Include="..\test\train-sets\ref\rcv1_cb_eval.stderr">
      <Link>train-sets\ref\rcv1_cb_eval.stderr</Link>
      <CopyToOutputDirectory>PreserveNewest</CopyToOutputDirectory>
    </None>
    <None Include="..\test\train-sets\ref\rcv1_raw_cb_dm.stderr">
      <Link>train-sets\ref\rcv1_raw_cb_dm.stderr</Link>
      <CopyToOutputDirectory>PreserveNewest</CopyToOutputDirectory>
    </None>
    <None Include="..\test\train-sets\ref\rcv1_raw_cb_dr.stderr">
      <Link>train-sets\ref\rcv1_raw_cb_dr.stderr</Link>
      <CopyToOutputDirectory>PreserveNewest</CopyToOutputDirectory>
    </None>
    <None Include="..\test\train-sets\ref\rcv1_raw_cb_ips.stderr">
      <Link>train-sets\ref\rcv1_raw_cb_ips.stderr</Link>
      <CopyToOutputDirectory>PreserveNewest</CopyToOutputDirectory>
    </None>
    <None Include="..\test\train-sets\ref\rcv1_small.stderr">
      <Link>train-sets\ref\rcv1_small.stderr</Link>
      <CopyToOutputDirectory>PreserveNewest</CopyToOutputDirectory>
    </None>
    <None Include="..\test\train-sets\ref\rcv1_small.stdout">
      <Link>train-sets\ref\rcv1_small.stdout</Link>
      <CopyToOutputDirectory>PreserveNewest</CopyToOutputDirectory>
    </None>
    <None Include="..\test\train-sets\ref\redefine.stderr">
      <Link>train-sets\ref\redefine.stderr</Link>
      <CopyToOutputDirectory>PreserveNewest</CopyToOutputDirectory>
    </None>
    <None Include="..\test\train-sets\ref\remask.final.stderr">
      <Link>train-sets\ref\remask.final.stderr</Link>
      <CopyToOutputDirectory>PreserveNewest</CopyToOutputDirectory>
    </None>
    <None Include="..\test\train-sets\ref\remask.stderr">
      <Link>train-sets\ref\remask.stderr</Link>
      <CopyToOutputDirectory>PreserveNewest</CopyToOutputDirectory>
    </None>
    <None Include="..\test\train-sets\ref\search_dep_parser.stderr">
      <Link>train-sets\ref\search_dep_parser.stderr</Link>
      <CopyToOutputDirectory>PreserveNewest</CopyToOutputDirectory>
    </None>
    <None Include="..\test\train-sets\ref\search_er.stderr">
      <Link>train-sets\ref\search_er.stderr</Link>
      <CopyToOutputDirectory>PreserveNewest</CopyToOutputDirectory>
    </None>
    <None Include="..\test\train-sets\ref\search_multiclass.stderr">
      <Link>train-sets\ref\search_multiclass.stderr</Link>
      <CopyToOutputDirectory>PreserveNewest</CopyToOutputDirectory>
    </None>
    <None Include="..\test\train-sets\ref\search_small.stderr">
      <Link>train-sets\ref\search_small.stderr</Link>
      <CopyToOutputDirectory>PreserveNewest</CopyToOutputDirectory>
    </None>
    <None Include="..\test\train-sets\ref\search_small2.stderr">
      <Link>train-sets\ref\search_small2.stderr</Link>
      <CopyToOutputDirectory>PreserveNewest</CopyToOutputDirectory>
    </None>
    <None Include="..\test\train-sets\ref\search_wsj.stderr">
      <Link>train-sets\ref\search_wsj.stderr</Link>
      <CopyToOutputDirectory>PreserveNewest</CopyToOutputDirectory>
    </None>
    <None Include="..\test\train-sets\ref\search_wsj2.dat.stderr">
      <Link>train-sets\ref\search_wsj2.dat.stderr</Link>
      <CopyToOutputDirectory>PreserveNewest</CopyToOutputDirectory>
    </None>
    <None Include="..\test\train-sets\ref\sequencespan_data.nonldf-bilou.test.predict">
      <Link>train-sets\ref\sequencespan_data.nonldf-bilou.test.predict</Link>
      <CopyToOutputDirectory>PreserveNewest</CopyToOutputDirectory>
    </None>
    <None Include="..\test\train-sets\ref\sequencespan_data.nonldf-bilou.test.stderr">
      <Link>train-sets\ref\sequencespan_data.nonldf-bilou.test.stderr</Link>
      <CopyToOutputDirectory>PreserveNewest</CopyToOutputDirectory>
    </None>
    <None Include="..\test\train-sets\ref\sequencespan_data.nonldf-bilou.train.stderr">
      <Link>train-sets\ref\sequencespan_data.nonldf-bilou.train.stderr</Link>
      <CopyToOutputDirectory>PreserveNewest</CopyToOutputDirectory>
    </None>
    <None Include="..\test\train-sets\ref\sequencespan_data.nonldf.test.predict">
      <Link>train-sets\ref\sequencespan_data.nonldf.test.predict</Link>
      <CopyToOutputDirectory>PreserveNewest</CopyToOutputDirectory>
    </None>
    <None Include="..\test\train-sets\ref\sequencespan_data.nonldf.test.stderr">
      <Link>train-sets\ref\sequencespan_data.nonldf.test.stderr</Link>
      <CopyToOutputDirectory>PreserveNewest</CopyToOutputDirectory>
    </None>
    <None Include="..\test\train-sets\ref\sequencespan_data.nonldf.train.stderr">
      <Link>train-sets\ref\sequencespan_data.nonldf.train.stderr</Link>
      <CopyToOutputDirectory>PreserveNewest</CopyToOutputDirectory>
    </None>
    <None Include="..\test\train-sets\ref\sequence_data.ldf.beam.test.predict">
      <Link>train-sets\ref\sequence_data.ldf.beam.test.predict</Link>
      <CopyToOutputDirectory>PreserveNewest</CopyToOutputDirectory>
    </None>
    <None Include="..\test\train-sets\ref\sequence_data.ldf.beam.test.stderr">
      <Link>train-sets\ref\sequence_data.ldf.beam.test.stderr</Link>
      <CopyToOutputDirectory>PreserveNewest</CopyToOutputDirectory>
    </None>
    <None Include="..\test\train-sets\ref\sequence_data.ldf.test.predict">
      <Link>train-sets\ref\sequence_data.ldf.test.predict</Link>
      <CopyToOutputDirectory>PreserveNewest</CopyToOutputDirectory>
    </None>
    <None Include="..\test\train-sets\ref\sequence_data.ldf.test.stderr">
      <Link>train-sets\ref\sequence_data.ldf.test.stderr</Link>
      <CopyToOutputDirectory>PreserveNewest</CopyToOutputDirectory>
    </None>
    <None Include="..\test\train-sets\ref\sequence_data.ldf.train.stderr">
      <Link>train-sets\ref\sequence_data.ldf.train.stderr</Link>
      <CopyToOutputDirectory>PreserveNewest</CopyToOutputDirectory>
    </None>
    <None Include="..\test\train-sets\ref\sequence_data.nonldf.beam.test.predict">
      <Link>train-sets\ref\sequence_data.nonldf.beam.test.predict</Link>
      <CopyToOutputDirectory>PreserveNewest</CopyToOutputDirectory>
    </None>
    <None Include="..\test\train-sets\ref\sequence_data.nonldf.beam.test.stderr">
      <Link>train-sets\ref\sequence_data.nonldf.beam.test.stderr</Link>
      <CopyToOutputDirectory>PreserveNewest</CopyToOutputDirectory>
    </None>
    <None Include="..\test\train-sets\ref\sequence_data.nonldf.test.predict">
      <Link>train-sets\ref\sequence_data.nonldf.test.predict</Link>
      <CopyToOutputDirectory>PreserveNewest</CopyToOutputDirectory>
    </None>
    <None Include="..\test\train-sets\ref\sequence_data.nonldf.test.stderr">
      <Link>train-sets\ref\sequence_data.nonldf.test.stderr</Link>
      <CopyToOutputDirectory>PreserveNewest</CopyToOutputDirectory>
    </None>
    <None Include="..\test\train-sets\ref\sequence_data.nonldf.train.stderr">
      <Link>train-sets\ref\sequence_data.nonldf.train.stderr</Link>
      <CopyToOutputDirectory>PreserveNewest</CopyToOutputDirectory>
    </None>
    <None Include="..\test\train-sets\ref\seq_small.stderr">
      <Link>train-sets\ref\seq_small.stderr</Link>
      <CopyToOutputDirectory>PreserveNewest</CopyToOutputDirectory>
    </None>
    <None Include="..\test\train-sets\ref\seq_small.stdout">
      <Link>train-sets\ref\seq_small.stdout</Link>
      <CopyToOutputDirectory>PreserveNewest</CopyToOutputDirectory>
    </None>
    <None Include="..\test\train-sets\ref\stage_poly.s025.doubling.predict">
      <Link>train-sets\ref\stage_poly.s025.doubling.predict</Link>
      <CopyToOutputDirectory>PreserveNewest</CopyToOutputDirectory>
    </None>
    <None Include="..\test\train-sets\ref\stage_poly.s025.doubling.stderr">
      <Link>train-sets\ref\stage_poly.s025.doubling.stderr</Link>
      <CopyToOutputDirectory>PreserveNewest</CopyToOutputDirectory>
    </None>
    <None Include="..\test\train-sets\ref\stage_poly.s025.predict">
      <Link>train-sets\ref\stage_poly.s025.predict</Link>
      <CopyToOutputDirectory>PreserveNewest</CopyToOutputDirectory>
    </None>
    <None Include="..\test\train-sets\ref\stage_poly.s025.stderr">
      <Link>train-sets\ref\stage_poly.s025.stderr</Link>
      <CopyToOutputDirectory>PreserveNewest</CopyToOutputDirectory>
    </None>
    <None Include="..\test\train-sets\ref\stage_poly.s050.doubling.stderr">
      <Link>train-sets\ref\stage_poly.s050.doubling.stderr</Link>
      <CopyToOutputDirectory>PreserveNewest</CopyToOutputDirectory>
    </None>
    <None Include="..\test\train-sets\ref\stage_poly.s050.stderr">
      <Link>train-sets\ref\stage_poly.s050.stderr</Link>
      <CopyToOutputDirectory>PreserveNewest</CopyToOutputDirectory>
    </None>
    <None Include="..\test\train-sets\ref\stage_poly.s100.doubling.predict">
      <Link>train-sets\ref\stage_poly.s100.doubling.predict</Link>
      <CopyToOutputDirectory>PreserveNewest</CopyToOutputDirectory>
    </None>
    <None Include="..\test\train-sets\ref\stage_poly.s100.doubling.stderr">
      <Link>train-sets\ref\stage_poly.s100.doubling.stderr</Link>
      <CopyToOutputDirectory>PreserveNewest</CopyToOutputDirectory>
    </None>
    <None Include="..\test\train-sets\ref\stage_poly.s100.stderr">
      <Link>train-sets\ref\stage_poly.s100.stderr</Link>
      <CopyToOutputDirectory>PreserveNewest</CopyToOutputDirectory>
    </None>
    <None Include="..\test\train-sets\ref\topk-rec.predict">
      <Link>train-sets\ref\topk-rec.predict</Link>
      <CopyToOutputDirectory>PreserveNewest</CopyToOutputDirectory>
    </None>
    <None Include="..\test\train-sets\ref\topk-rec.stderr">
      <Link>train-sets\ref\topk-rec.stderr</Link>
      <CopyToOutputDirectory>PreserveNewest</CopyToOutputDirectory>
    </None>
    <None Include="..\test\train-sets\ref\topk-rec.stdout">
      <Link>train-sets\ref\topk-rec.stdout</Link>
      <CopyToOutputDirectory>PreserveNewest</CopyToOutputDirectory>
    </None>
    <None Include="..\test\train-sets\ref\topk-train.stderr">
      <Link>train-sets\ref\topk-train.stderr</Link>
      <CopyToOutputDirectory>PreserveNewest</CopyToOutputDirectory>
    </None>
    <None Include="..\test\train-sets\ref\topk-train.stdout">
      <Link>train-sets\ref\topk-train.stdout</Link>
      <CopyToOutputDirectory>PreserveNewest</CopyToOutputDirectory>
    </None>
    <None Include="..\test\train-sets\ref\wiki1K.stderr">
      <Link>train-sets\ref\wiki1K.stderr</Link>
      <CopyToOutputDirectory>PreserveNewest</CopyToOutputDirectory>
    </None>
    <None Include="..\test\train-sets\ref\wiki1K.stderr-mswin">
      <Link>train-sets\ref\wiki1K.stderr-mswin</Link>
      <CopyToOutputDirectory>PreserveNewest</CopyToOutputDirectory>
    </None>
    <None Include="..\test\train-sets\ref\wiki1K.stdout">
      <Link>train-sets\ref\wiki1K.stdout</Link>
      <CopyToOutputDirectory>PreserveNewest</CopyToOutputDirectory>
    </None>
    <None Include="..\test\train-sets\ref\wsj_small-tm.dat.stderr">
      <Link>train-sets\ref\wsj_small-tm.dat.stderr</Link>
      <CopyToOutputDirectory>PreserveNewest</CopyToOutputDirectory>
    </None>
    <None Include="..\test\train-sets\ref\wsj_small-tm.dat.stdout">
      <Link>train-sets\ref\wsj_small-tm.dat.stdout</Link>
      <CopyToOutputDirectory>PreserveNewest</CopyToOutputDirectory>
    </None>
    <None Include="..\test\train-sets\ref\wsj_small.dat.stderr">
      <Link>train-sets\ref\wsj_small.dat.stderr</Link>
      <CopyToOutputDirectory>PreserveNewest</CopyToOutputDirectory>
    </None>
    <None Include="..\test\train-sets\ref\wsj_small.dat.stdout">
      <Link>train-sets\ref\wsj_small.dat.stdout</Link>
      <CopyToOutputDirectory>PreserveNewest</CopyToOutputDirectory>
    </None>
    <None Include="..\test\train-sets\ref\xxor.stderr">
      <Link>train-sets\ref\xxor.stderr</Link>
      <CopyToOutputDirectory>PreserveNewest</CopyToOutputDirectory>
    </None>
    <None Include="..\test\train-sets\ref\xxor.stderr-mswin">
      <Link>train-sets\ref\xxor.stderr-mswin</Link>
      <CopyToOutputDirectory>PreserveNewest</CopyToOutputDirectory>
    </None>
    <None Include="..\test\train-sets\ref\xxor.stdout">
      <Link>train-sets\ref\xxor.stdout</Link>
      <CopyToOutputDirectory>PreserveNewest</CopyToOutputDirectory>
    </None>
    <None Include="..\test\train-sets\ref\zero.stderr">
      <Link>train-sets\ref\zero.stderr</Link>
      <CopyToOutputDirectory>PreserveNewest</CopyToOutputDirectory>
    </None>
    <None Include="..\test\train-sets\ref\zero.stdout">
      <Link>train-sets\ref\zero.stdout</Link>
      <CopyToOutputDirectory>PreserveNewest</CopyToOutputDirectory>
    </None>
    <None Include="packages.config" />
    <Antlr4 Include="VowpalWabbit.g4">
      <Generator>MSBuild:Compile</Generator>
      <Listener>True</Listener>
      <Visitor>False</Visitor>
    </Antlr4>
  </ItemGroup>
  <ItemGroup>
    <Content Include="..\test\train-sets\cb_test.ldf">
      <Link>train-sets\cb_test.ldf</Link>
      <CopyToOutputDirectory>Always</CopyToOutputDirectory>
    </Content>
    <Content Include="..\test\train-sets\cs_test.ldf">
      <Link>train-sets\cs_test.ldf</Link>
      <CopyToOutputDirectory>Always</CopyToOutputDirectory>
    </Content>
    <Content Include="..\test\train-sets\cs_test_multilabel.ldf">
      <Link>train-sets\cs_test_multilabel.ldf</Link>
      <CopyToOutputDirectory>Always</CopyToOutputDirectory>
    </Content>
  </ItemGroup>
  <Choose>
    <When Condition="'$(VisualStudioVersion)' == '10.0' And '$(IsCodedUITest)' == 'True'">
      <ItemGroup>
        <Reference Include="Microsoft.VisualStudio.QualityTools.CodedUITestFramework, Version=10.0.0.0, Culture=neutral, PublicKeyToken=b03f5f7f11d50a3a, processorArchitecture=MSIL">
          <Private>False</Private>
        </Reference>
        <Reference Include="Microsoft.VisualStudio.TestTools.UITest.Common, Version=10.0.0.0, Culture=neutral, PublicKeyToken=b03f5f7f11d50a3a, processorArchitecture=MSIL">
          <Private>False</Private>
        </Reference>
        <Reference Include="Microsoft.VisualStudio.TestTools.UITest.Extension, Version=10.0.0.0, Culture=neutral, PublicKeyToken=b03f5f7f11d50a3a, processorArchitecture=MSIL">
          <Private>False</Private>
        </Reference>
        <Reference Include="Microsoft.VisualStudio.TestTools.UITesting, Version=10.0.0.0, Culture=neutral, PublicKeyToken=b03f5f7f11d50a3a, processorArchitecture=MSIL">
          <Private>False</Private>
        </Reference>
      </ItemGroup>
    </When>
  </Choose>
  <Import Project="$(VSToolsPath)\TeamTest\Microsoft.TestTools.targets" Condition="Exists('$(VSToolsPath)\TeamTest\Microsoft.TestTools.targets')" />
  <Import Project="$(MSBuildToolsPath)\Microsoft.CSharp.targets" />
  <Import Project="$(SolutionDir)\.nuget\NuGet.targets" Condition="Exists('$(SolutionDir)\.nuget\NuGet.targets')" />
  <Target Name="EnsureNuGetPackageBuildImports" BeforeTargets="PrepareForBuild">
    <PropertyGroup>
      <ErrorText>This project references NuGet package(s) that are missing on this computer. Enable NuGet Package Restore to download them.  For more information, see http://go.microsoft.com/fwlink/?LinkID=322105. The missing file is {0}.</ErrorText>
    </PropertyGroup>
    <Error Condition="!Exists('$(SolutionDir)\.nuget\NuGet.targets')" Text="$([System.String]::Format('$(ErrorText)', '$(SolutionDir)\.nuget\NuGet.targets'))" />
    <Error Condition="!Exists('..\vowpalwabbit\packages\Antlr4.4.3.0\build\Antlr4.props')" Text="$([System.String]::Format('$(ErrorText)', '..\vowpalwabbit\packages\Antlr4.4.3.0\build\Antlr4.props'))" />
    <Error Condition="!Exists('..\vowpalwabbit\packages\Antlr4.4.3.0\build\Antlr4.targets')" Text="$([System.String]::Format('$(ErrorText)', '..\vowpalwabbit\packages\Antlr4.4.3.0\build\Antlr4.targets'))" />
  </Target>
  <Import Project="..\vowpalwabbit\packages\Antlr4.4.3.0\build\Antlr4.targets" Condition="Exists('..\vowpalwabbit\packages\Antlr4.4.3.0\build\Antlr4.targets')" />
  <PropertyGroup>
    <PreBuildEvent>
    </PreBuildEvent>
  </PropertyGroup>
=======
﻿<?xml version="1.0" encoding="utf-8"?>
<Project ToolsVersion="12.0" DefaultTargets="Build" xmlns="http://schemas.microsoft.com/developer/msbuild/2003">
  <Import Project="..\vowpalwabbit\packages\Antlr4.4.3.0\build\Antlr4.props" Condition="Exists('..\vowpalwabbit\packages\Antlr4.4.3.0\build\Antlr4.props')" />
  <PropertyGroup>
    <Configuration Condition=" '$(Configuration)' == '' ">Debug</Configuration>
    <Platform Condition=" '$(Platform)' == '' ">AnyCPU</Platform>
    <ProjectGuid>{007B7DE0-1D9B-498D-ACFC-E9D33058F22E}</ProjectGuid>
    <OutputType>Library</OutputType>
    <AppDesignerFolder>Properties</AppDesignerFolder>
    <RootNamespace>cs_unittest</RootNamespace>
    <AssemblyName>cs_unittest</AssemblyName>
    <TargetFrameworkVersion>v4.5</TargetFrameworkVersion>
    <FileAlignment>512</FileAlignment>
    <ProjectTypeGuids>{3AC096D0-A1C2-E12C-1390-A8335801FDAB};{FAE04EC0-301F-11D3-BF4B-00C04F79EFBC}</ProjectTypeGuids>
    <VisualStudioVersion Condition="'$(VisualStudioVersion)' == ''">10.0</VisualStudioVersion>
    <VSToolsPath Condition="'$(VSToolsPath)' == ''">$(MSBuildExtensionsPath32)\Microsoft\VisualStudio\v$(VisualStudioVersion)</VSToolsPath>
    <ReferencePath>$(ProgramFiles)\Common Files\microsoft shared\VSTT\$(VisualStudioVersion)\UITestExtensionPackages</ReferencePath>
    <IsCodedUITest>False</IsCodedUITest>
    <TestProjectType>UnitTest</TestProjectType>
    <SolutionDir Condition="$(SolutionDir) == '' Or $(SolutionDir) == '*Undefined*'">..\vowpalwabbit\</SolutionDir>
    <NuGetPackageImportStamp>b7be78ce</NuGetPackageImportStamp>
  </PropertyGroup>
  <PropertyGroup Condition="'$(Configuration)|$(Platform)' == 'Debug|x64'">
    <DebugSymbols>true</DebugSymbols>
    <OutputPath>bin\x64\Debug\</OutputPath>
    <DefineConstants>DEBUG;TRACE</DefineConstants>
    <DebugType>full</DebugType>
    <PlatformTarget>x64</PlatformTarget>
    <ErrorReport>prompt</ErrorReport>
    <CodeAnalysisRuleSet>MinimumRecommendedRules.ruleset</CodeAnalysisRuleSet>
  </PropertyGroup>
  <PropertyGroup Condition="'$(Configuration)|$(Platform)' == 'Release|x64'">
    <OutputPath>bin\x64\Release\</OutputPath>
    <DefineConstants>TRACE</DefineConstants>
    <Optimize>true</Optimize>
    <DebugType>pdbonly</DebugType>
    <PlatformTarget>x64</PlatformTarget>
    <ErrorReport>prompt</ErrorReport>
    <CodeAnalysisRuleSet>MinimumRecommendedRules.ruleset</CodeAnalysisRuleSet>
  </PropertyGroup>
  <ItemGroup>
    <Reference Include="Antlr4.Runtime.net45">
      <HintPath>..\vowpalwabbit\packages\Antlr4.Runtime.4.3.0\lib\net45\Antlr4.Runtime.net45.dll</HintPath>
    </Reference>
    <Reference Include="System" />
  </ItemGroup>
  <Choose>
    <When Condition="('$(VisualStudioVersion)' == '10.0' or '$(VisualStudioVersion)' == '') and '$(TargetFrameworkVersion)' == 'v3.5'">
      <ItemGroup>
        <Reference Include="Microsoft.VisualStudio.QualityTools.UnitTestFramework, Version=10.1.0.0, Culture=neutral, PublicKeyToken=b03f5f7f11d50a3a, processorArchitecture=MSIL" />
      </ItemGroup>
    </When>
    <Otherwise>
      <ItemGroup>
        <Reference Include="Microsoft.VisualStudio.QualityTools.UnitTestFramework" />
      </ItemGroup>
    </Otherwise>
  </Choose>
  <ItemGroup>
    <Compile Include="Rcv1Test.cs" />
    <Compile Include="Test1and2.cs" />
    <Compile Include="Properties\AssemblyInfo.cs" />
    <Compile Include="Test3.cs" />
    <Compile Include="TestCbAdf.cs" />
    <Compile Include="TestBase.cs" />
    <Compile Include="TestErrorListener.cs" />
    <Compile Include="TestPooling.cs" />
    <Compile Include="TestWrapper.cs" />
    <Compile Include="VWTestHelper.cs" />
  </ItemGroup>
  <ItemGroup>
    <ProjectReference Include="..\cs\cs.csproj">
      <Project>{e4e962ae-7056-4eb0-a8c5-8dc824a4b068}</Project>
      <Name>cs</Name>
    </ProjectReference>
    <ProjectReference Include="..\vw_clr\vw_clr.vcxproj">
      <Project>{85e55ae0-3784-4968-9271-c81af560e1c1}</Project>
      <Name>vw_clr</Name>
    </ProjectReference>
  </ItemGroup>
  <ItemGroup>
    <None Include="..\test\pred-sets\ref\0001.predict">
      <Link>pred-sets\ref\0001.predict</Link>
      <CopyToOutputDirectory>PreserveNewest</CopyToOutputDirectory>
    </None>
    <None Include="..\test\test-sets\ref\0001.stderr">
      <Link>test-sets\ref\0001.stderr</Link>
      <CopyToOutputDirectory>PreserveNewest</CopyToOutputDirectory>
    </None>
    <None Include="..\test\test-sets\ref\0001_ftrl.stderr">
      <Link>test-sets\ref\0001_ftrl.stderr</Link>
    </None>
    <None Include="..\test\test-sets\ref\0002b.stderr">
      <Link>test-sets\ref\0002b.stderr</Link>
    </None>
    <None Include="..\test\test-sets\ref\0002c.stderr">
      <Link>test-sets\ref\0002c.stderr</Link>
    </None>
    <None Include="..\test\test-sets\ref\ftrl_pistol.stderr">
      <Link>test-sets\ref\ftrl_pistol.stderr</Link>
    </None>
    <None Include="..\test\test-sets\ref\ml100k_small.stderr">
      <Link>test-sets\ref\ml100k_small.stderr</Link>
    </None>
    <None Include="..\test\test-sets\ref\ml100k_small.stdout">
      <Link>test-sets\ref\ml100k_small.stdout</Link>
    </None>
    <None Include="..\test\test-sets\ref\vw-daemon.stdout">
      <Link>test-sets\ref\vw-daemon.stdout</Link>
    </None>
    <None Include="..\test\train-sets\0001.dat">
      <Link>train-sets\0001.dat</Link>
      <CopyToOutputDirectory>PreserveNewest</CopyToOutputDirectory>
    </None>
    <None Include="..\test\train-sets\0001.multi.dat">
      <Link>train-sets\0001.multi.dat</Link>
    </None>
    <None Include="..\test\train-sets\0002.dat">
      <Link>train-sets\0002.dat</Link>
      <CopyToOutputDirectory>PreserveNewest</CopyToOutputDirectory>
    </None>
    <None Include="..\test\train-sets\0080.dat">
      <Link>train-sets\0080.dat</Link>
    </None>
    <None Include="..\test\train-sets\3parity">
      <Link>train-sets\3parity</Link>
    </None>
    <None Include="..\test\train-sets\affix_test.dat">
      <Link>train-sets\affix_test.dat</Link>
    </None>
    <None Include="..\test\train-sets\argmax_data">
      <Link>train-sets\argmax_data</Link>
    </None>
    <None Include="..\test\train-sets\big-constant.dat">
      <Link>train-sets\big-constant.dat</Link>
    </None>
    <None Include="..\test\train-sets\chunk_to_features.pl">
      <Link>train-sets\chunk_to_features.pl</Link>
    </None>
    <None Include="..\test\train-sets\cs_test">
      <Link>train-sets\cs_test</Link>
    </None>
    <None Include="..\test\train-sets\cs_test.pred">
      <Link>train-sets\cs_test.pred</Link>
    </None>
    <None Include="..\test\train-sets\dictionary_test.dat">
      <Link>train-sets\dictionary_test.dat</Link>
    </None>
    <None Include="..\test\train-sets\dictionary_test.dict">
      <Link>train-sets\dictionary_test.dict</Link>
    </None>
    <None Include="..\test\train-sets\er_small.vw">
      <Link>train-sets\er_small.vw</Link>
    </None>
    <None Include="..\test\train-sets\eval_chunking.pl">
      <Link>train-sets\eval_chunking.pl</Link>
    </None>
    <None Include="..\test\train-sets\frank.dat">
      <Link>train-sets\frank.dat</Link>
    </None>
    <None Include="..\test\train-sets\lda-2pass-hang.dat">
      <Link>train-sets\lda-2pass-hang.dat</Link>
    </None>
    <None Include="..\test\train-sets\library_train">
      <Link>train-sets\library_train</Link>
    </None>
    <None Include="..\test\train-sets\ml100k_small_train">
      <Link>train-sets\ml100k_small_train</Link>
    </None>
    <None Include="..\test\train-sets\multiclass">
      <Link>train-sets\multiclass</Link>
    </None>
    <None Include="..\test\train-sets\multiclass.sch">
      <Link>train-sets\multiclass.sch</Link>
    </None>
    <None Include="..\test\train-sets\multilabel">
      <Link>train-sets\multilabel</Link>
    </None>
    <None Include="..\test\train-sets\ner.cdict">
      <Link>train-sets\ner.cdict</Link>
    </None>
    <None Include="..\test\train-sets\ner.pred">
      <Link>train-sets\ner.pred</Link>
    </None>
    <None Include="..\test\train-sets\ner.test.gz">
      <Link>train-sets\ner.test.gz</Link>
    </None>
    <None Include="..\test\train-sets\ner.tm">
      <Link>train-sets\ner.tm</Link>
    </None>
    <None Include="..\test\train-sets\ner.train.gz">
      <Link>train-sets\ner.train.gz</Link>
    </None>
    <None Include="..\test\train-sets\rcv1_cb_eval">
      <Link>train-sets\rcv1_cb_eval</Link>
      <CopyToOutputDirectory>PreserveNewest</CopyToOutputDirectory>
    </None>
    <None Include="..\test\train-sets\ref\0001.stderr">
      <Link>train-sets\ref\0001.stderr</Link>
      <CopyToOutputDirectory>PreserveNewest</CopyToOutputDirectory>
    </None>
    <None Include="..\test\train-sets\ref\0001.stdout">
      <Link>train-sets\ref\0001.stdout</Link>
      <CopyToOutputDirectory>PreserveNewest</CopyToOutputDirectory>
    </None>
    <None Include="..\test\train-sets\ref\0001_ftrl.stderr">
      <Link>train-sets\ref\0001_ftrl.stderr</Link>
      <CopyToOutputDirectory>PreserveNewest</CopyToOutputDirectory>
    </None>
    <None Include="..\test\train-sets\ref\0002.autolink.predict">
      <Link>train-sets\ref\0002.autolink.predict</Link>
      <CopyToOutputDirectory>PreserveNewest</CopyToOutputDirectory>
    </None>
    <None Include="..\test\train-sets\ref\0002.autolink.stderr">
      <Link>train-sets\ref\0002.autolink.stderr</Link>
      <CopyToOutputDirectory>PreserveNewest</CopyToOutputDirectory>
    </None>
    <None Include="..\test\train-sets\ref\0002.stderr">
      <Link>train-sets\ref\0002.stderr</Link>
      <CopyToOutputDirectory>PreserveNewest</CopyToOutputDirectory>
    </None>
    <None Include="..\test\train-sets\ref\0002.stdout">
      <Link>train-sets\ref\0002.stdout</Link>
      <CopyToOutputDirectory>PreserveNewest</CopyToOutputDirectory>
    </None>
    <None Include="..\test\train-sets\ref\0002a.stderr">
      <Link>train-sets\ref\0002a.stderr</Link>
      <CopyToOutputDirectory>PreserveNewest</CopyToOutputDirectory>
    </None>
    <None Include="..\test\train-sets\ref\0002a.stdout">
      <Link>train-sets\ref\0002a.stdout</Link>
      <CopyToOutputDirectory>PreserveNewest</CopyToOutputDirectory>
    </None>
    <None Include="..\test\train-sets\ref\0002c.stderr">
      <Link>train-sets\ref\0002c.stderr</Link>
      <CopyToOutputDirectory>PreserveNewest</CopyToOutputDirectory>
    </None>
    <None Include="..\test\train-sets\ref\0002c.stdout">
      <Link>train-sets\ref\0002c.stdout</Link>
      <CopyToOutputDirectory>PreserveNewest</CopyToOutputDirectory>
    </None>
    <None Include="..\test\train-sets\ref\0080.stderr">
      <Link>train-sets\ref\0080.stderr</Link>
      <CopyToOutputDirectory>PreserveNewest</CopyToOutputDirectory>
    </None>
    <None Include="..\test\train-sets\ref\3parity.stderr">
      <Link>train-sets\ref\3parity.stderr</Link>
      <CopyToOutputDirectory>PreserveNewest</CopyToOutputDirectory>
    </None>
    <None Include="..\test\train-sets\ref\3parity.stderr-mswin">
      <Link>train-sets\ref\3parity.stderr-mswin</Link>
      <CopyToOutputDirectory>PreserveNewest</CopyToOutputDirectory>
    </None>
    <None Include="..\test\train-sets\ref\3parity.stdout">
      <Link>train-sets\ref\3parity.stdout</Link>
      <CopyToOutputDirectory>PreserveNewest</CopyToOutputDirectory>
    </None>
    <None Include="..\test\train-sets\ref\active-simulation.t24.stderr">
      <Link>train-sets\ref\active-simulation.t24.stderr</Link>
      <CopyToOutputDirectory>PreserveNewest</CopyToOutputDirectory>
    </None>
    <None Include="..\test\train-sets\ref\affix_test.stderr">
      <Link>train-sets\ref\affix_test.stderr</Link>
      <CopyToOutputDirectory>PreserveNewest</CopyToOutputDirectory>
    </None>
    <None Include="..\test\train-sets\ref\affix_test.stdout">
      <Link>train-sets\ref\affix_test.stdout</Link>
      <CopyToOutputDirectory>PreserveNewest</CopyToOutputDirectory>
    </None>
    <None Include="..\test\train-sets\ref\argmax_data.stderr">
      <Link>train-sets\ref\argmax_data.stderr</Link>
      <CopyToOutputDirectory>PreserveNewest</CopyToOutputDirectory>
    </None>
    <None Include="..\test\train-sets\ref\big-constant.stderr">
      <Link>train-sets\ref\big-constant.stderr</Link>
      <CopyToOutputDirectory>PreserveNewest</CopyToOutputDirectory>
    </None>
    <None Include="..\test\train-sets\ref\bs.prreg.predict">
      <Link>train-sets\ref\bs.prreg.predict</Link>
      <CopyToOutputDirectory>PreserveNewest</CopyToOutputDirectory>
    </None>
    <None Include="..\test\train-sets\ref\bs.prreg.stderr">
      <Link>train-sets\ref\bs.prreg.stderr</Link>
      <CopyToOutputDirectory>PreserveNewest</CopyToOutputDirectory>
    </None>
    <None Include="..\test\train-sets\ref\bs.prreg.stdout">
      <Link>train-sets\ref\bs.prreg.stdout</Link>
      <CopyToOutputDirectory>PreserveNewest</CopyToOutputDirectory>
    </None>
    <None Include="..\test\train-sets\ref\bs.prvote.multi.predict">
      <Link>train-sets\ref\bs.prvote.multi.predict</Link>
      <CopyToOutputDirectory>PreserveNewest</CopyToOutputDirectory>
    </None>
    <None Include="..\test\train-sets\ref\bs.prvote.multi.stderr">
      <Link>train-sets\ref\bs.prvote.multi.stderr</Link>
      <CopyToOutputDirectory>PreserveNewest</CopyToOutputDirectory>
    </None>
    <None Include="..\test\train-sets\ref\bs.prvote.predict">
      <Link>train-sets\ref\bs.prvote.predict</Link>
      <CopyToOutputDirectory>PreserveNewest</CopyToOutputDirectory>
    </None>
    <None Include="..\test\train-sets\ref\bs.prvote.stderr">
      <Link>train-sets\ref\bs.prvote.stderr</Link>
      <CopyToOutputDirectory>PreserveNewest</CopyToOutputDirectory>
    </None>
    <None Include="..\test\train-sets\ref\bs.prvote.stdout">
      <Link>train-sets\ref\bs.prvote.stdout</Link>
      <CopyToOutputDirectory>PreserveNewest</CopyToOutputDirectory>
    </None>
    <None Include="..\test\train-sets\ref\bs.reg.predict">
      <Link>train-sets\ref\bs.reg.predict</Link>
      <CopyToOutputDirectory>PreserveNewest</CopyToOutputDirectory>
    </None>
    <None Include="..\test\train-sets\ref\bs.reg.stderr">
      <Link>train-sets\ref\bs.reg.stderr</Link>
      <CopyToOutputDirectory>PreserveNewest</CopyToOutputDirectory>
    </None>
    <None Include="..\test\train-sets\ref\bs.reg.stdout">
      <Link>train-sets\ref\bs.reg.stdout</Link>
      <CopyToOutputDirectory>PreserveNewest</CopyToOutputDirectory>
    </None>
    <None Include="..\test\train-sets\ref\bs.vote.multi.predict">
      <Link>train-sets\ref\bs.vote.multi.predict</Link>
      <CopyToOutputDirectory>PreserveNewest</CopyToOutputDirectory>
    </None>
    <None Include="..\test\train-sets\ref\bs.vote.multi.stderr">
      <Link>train-sets\ref\bs.vote.multi.stderr</Link>
      <CopyToOutputDirectory>PreserveNewest</CopyToOutputDirectory>
    </None>
    <None Include="..\test\train-sets\ref\bs.vote.predict">
      <Link>train-sets\ref\bs.vote.predict</Link>
      <CopyToOutputDirectory>PreserveNewest</CopyToOutputDirectory>
    </None>
    <None Include="..\test\train-sets\ref\bs.vote.stderr">
      <Link>train-sets\ref\bs.vote.stderr</Link>
      <CopyToOutputDirectory>PreserveNewest</CopyToOutputDirectory>
    </None>
    <None Include="..\test\train-sets\ref\bs.vote.stdout">
      <Link>train-sets\ref\bs.vote.stdout</Link>
      <CopyToOutputDirectory>PreserveNewest</CopyToOutputDirectory>
    </None>
    <None Include="..\test\train-sets\ref\cbify_bag.stderr">
      <Link>train-sets\ref\cbify_bag.stderr</Link>
      <CopyToOutputDirectory>PreserveNewest</CopyToOutputDirectory>
    </None>
    <None Include="..\test\train-sets\ref\cbify_cover.stderr">
      <Link>train-sets\ref\cbify_cover.stderr</Link>
      <CopyToOutputDirectory>PreserveNewest</CopyToOutputDirectory>
    </None>
    <None Include="..\test\train-sets\ref\cbify_epsilon.stderr">
      <Link>train-sets\ref\cbify_epsilon.stderr</Link>
      <CopyToOutputDirectory>PreserveNewest</CopyToOutputDirectory>
    </None>
    <None Include="..\test\train-sets\ref\cbify_first.stderr">
      <Link>train-sets\ref\cbify_first.stderr</Link>
      <CopyToOutputDirectory>PreserveNewest</CopyToOutputDirectory>
    </None>
    <None Include="..\test\train-sets\ref\cb_adf.stderr">
      <Link>train-sets\ref\cb_adf.stderr</Link>
      <CopyToOutputDirectory>PreserveNewest</CopyToOutputDirectory>
    </None>
    <None Include="..\test\train-sets\ref\cb_adf_rank.stderr">
      <Link>train-sets\ref\cb_adf_rank.stderr</Link>
      <CopyToOutputDirectory>PreserveNewest</CopyToOutputDirectory>
    </None>
    <None Include="..\test\train-sets\ref\cs_test.ldf.csoaa.predict">
      <Link>train-sets\ref\cs_test.ldf.csoaa.predict</Link>
      <CopyToOutputDirectory>PreserveNewest</CopyToOutputDirectory>
    </None>
    <None Include="..\test\train-sets\ref\cs_test.ldf.csoaa.stderr">
      <Link>train-sets\ref\cs_test.ldf.csoaa.stderr</Link>
      <CopyToOutputDirectory>PreserveNewest</CopyToOutputDirectory>
    </None>
    <None Include="..\test\train-sets\ref\cs_test.ldf.csoaa.stdout">
      <Link>train-sets\ref\cs_test.ldf.csoaa.stdout</Link>
      <CopyToOutputDirectory>PreserveNewest</CopyToOutputDirectory>
    </None>
    <None Include="..\test\train-sets\ref\cs_test.ldf.wap.predict">
      <Link>train-sets\ref\cs_test.ldf.wap.predict</Link>
      <CopyToOutputDirectory>PreserveNewest</CopyToOutputDirectory>
    </None>
    <None Include="..\test\train-sets\ref\cs_test.ldf.wap.stderr">
      <Link>train-sets\ref\cs_test.ldf.wap.stderr</Link>
      <CopyToOutputDirectory>PreserveNewest</CopyToOutputDirectory>
    </None>
    <None Include="..\test\train-sets\ref\cs_test.ldf.wap.stdout">
      <Link>train-sets\ref\cs_test.ldf.wap.stdout</Link>
      <CopyToOutputDirectory>PreserveNewest</CopyToOutputDirectory>
    </None>
    <None Include="..\test\train-sets\ref\dictionary_test.stderr">
      <Link>train-sets\ref\dictionary_test.stderr</Link>
      <CopyToOutputDirectory>PreserveNewest</CopyToOutputDirectory>
    </None>
    <None Include="..\test\train-sets\ref\empty-set.stderr">
      <Link>train-sets\ref\empty-set.stderr</Link>
      <CopyToOutputDirectory>PreserveNewest</CopyToOutputDirectory>
    </None>
    <None Include="..\test\train-sets\ref\ezexample_predict.stderr">
      <Link>train-sets\ref\ezexample_predict.stderr</Link>
      <CopyToOutputDirectory>PreserveNewest</CopyToOutputDirectory>
    </None>
    <None Include="..\test\train-sets\ref\ezexample_predict.stdout">
      <Link>train-sets\ref\ezexample_predict.stdout</Link>
      <CopyToOutputDirectory>PreserveNewest</CopyToOutputDirectory>
    </None>
    <None Include="..\test\train-sets\ref\frank.stderr">
      <Link>train-sets\ref\frank.stderr</Link>
      <CopyToOutputDirectory>PreserveNewest</CopyToOutputDirectory>
    </None>
    <None Include="..\test\train-sets\ref\frank.stdout">
      <Link>train-sets\ref\frank.stdout</Link>
      <CopyToOutputDirectory>PreserveNewest</CopyToOutputDirectory>
    </None>
    <None Include="..\test\train-sets\ref\ftrl_pistol.stderr">
      <Link>train-sets\ref\ftrl_pistol.stderr</Link>
      <CopyToOutputDirectory>PreserveNewest</CopyToOutputDirectory>
    </None>
    <None Include="..\test\train-sets\ref\holdout-loss-not-zero.stderr">
      <Link>train-sets\ref\holdout-loss-not-zero.stderr</Link>
      <CopyToOutputDirectory>PreserveNewest</CopyToOutputDirectory>
    </None>
    <None Include="..\test\train-sets\ref\ksvm_train.linear.predict">
      <Link>train-sets\ref\ksvm_train.linear.predict</Link>
      <CopyToOutputDirectory>PreserveNewest</CopyToOutputDirectory>
    </None>
    <None Include="..\test\train-sets\ref\ksvm_train.linear.stderr">
      <Link>train-sets\ref\ksvm_train.linear.stderr</Link>
      <CopyToOutputDirectory>PreserveNewest</CopyToOutputDirectory>
    </None>
    <None Include="..\test\train-sets\ref\ksvm_train.poly.predict">
      <Link>train-sets\ref\ksvm_train.poly.predict</Link>
      <CopyToOutputDirectory>PreserveNewest</CopyToOutputDirectory>
    </None>
    <None Include="..\test\train-sets\ref\ksvm_train.poly.stderr">
      <Link>train-sets\ref\ksvm_train.poly.stderr</Link>
      <CopyToOutputDirectory>PreserveNewest</CopyToOutputDirectory>
    </None>
    <None Include="..\test\train-sets\ref\ksvm_train.rbf.predict">
      <Link>train-sets\ref\ksvm_train.rbf.predict</Link>
      <CopyToOutputDirectory>PreserveNewest</CopyToOutputDirectory>
    </None>
    <None Include="..\test\train-sets\ref\ksvm_train.rbf.stderr">
      <Link>train-sets\ref\ksvm_train.rbf.stderr</Link>
      <CopyToOutputDirectory>PreserveNewest</CopyToOutputDirectory>
    </None>
    <None Include="..\test\train-sets\ref\lda-2pass-hang.stderr">
      <Link>train-sets\ref\lda-2pass-hang.stderr</Link>
      <CopyToOutputDirectory>PreserveNewest</CopyToOutputDirectory>
    </None>
    <None Include="..\test\train-sets\ref\library_train.stderr">
      <Link>train-sets\ref\library_train.stderr</Link>
      <CopyToOutputDirectory>PreserveNewest</CopyToOutputDirectory>
    </None>
    <None Include="..\test\train-sets\ref\library_train.stdout">
      <Link>train-sets\ref\library_train.stdout</Link>
      <CopyToOutputDirectory>PreserveNewest</CopyToOutputDirectory>
    </None>
    <None Include="..\test\train-sets\ref\log_multi.stderr">
      <Link>train-sets\ref\log_multi.stderr</Link>
      <CopyToOutputDirectory>PreserveNewest</CopyToOutputDirectory>
    </None>
    <None Include="..\test\train-sets\ref\mask.stderr">
      <Link>train-sets\ref\mask.stderr</Link>
      <CopyToOutputDirectory>PreserveNewest</CopyToOutputDirectory>
    </None>
    <None Include="..\test\train-sets\ref\ml100k_small.stderr">
      <Link>train-sets\ref\ml100k_small.stderr</Link>
      <CopyToOutputDirectory>PreserveNewest</CopyToOutputDirectory>
    </None>
    <None Include="..\test\train-sets\ref\ml100k_small.stdout">
      <Link>train-sets\ref\ml100k_small.stdout</Link>
      <CopyToOutputDirectory>PreserveNewest</CopyToOutputDirectory>
    </None>
    <None Include="..\test\train-sets\ref\multiclass.stderr">
      <Link>train-sets\ref\multiclass.stderr</Link>
      <CopyToOutputDirectory>PreserveNewest</CopyToOutputDirectory>
    </None>
    <None Include="..\test\train-sets\ref\multiclass.stdout">
      <Link>train-sets\ref\multiclass.stdout</Link>
      <CopyToOutputDirectory>PreserveNewest</CopyToOutputDirectory>
    </None>
    <None Include="..\test\train-sets\ref\multilabel.stderr">
      <Link>train-sets\ref\multilabel.stderr</Link>
      <CopyToOutputDirectory>PreserveNewest</CopyToOutputDirectory>
    </None>
    <None Include="..\test\train-sets\ref\multilabel_ldf.predict">
      <Link>train-sets\ref\multilabel_ldf.predict</Link>
      <CopyToOutputDirectory>PreserveNewest</CopyToOutputDirectory>
    </None>
    <None Include="..\test\train-sets\ref\multilabel_ldf.stderr">
      <Link>train-sets\ref\multilabel_ldf.stderr</Link>
      <CopyToOutputDirectory>PreserveNewest</CopyToOutputDirectory>
    </None>
    <None Include="..\test\train-sets\ref\nn-1-noquiet.stderr">
      <Link>train-sets\ref\nn-1-noquiet.stderr</Link>
      <CopyToOutputDirectory>PreserveNewest</CopyToOutputDirectory>
    </None>
    <None Include="..\test\train-sets\ref\oaa.stderr">
      <Link>train-sets\ref\oaa.stderr</Link>
      <CopyToOutputDirectory>PreserveNewest</CopyToOutputDirectory>
    </None>
    <None Include="..\test\train-sets\ref\oaa.stdout">
      <Link>train-sets\ref\oaa.stdout</Link>
      <CopyToOutputDirectory>PreserveNewest</CopyToOutputDirectory>
    </None>
    <None Include="..\test\train-sets\ref\progress-0.5.stderr">
      <Link>train-sets\ref\progress-0.5.stderr</Link>
      <CopyToOutputDirectory>PreserveNewest</CopyToOutputDirectory>
    </None>
    <None Include="..\test\train-sets\ref\progress-10.stderr">
      <Link>train-sets\ref\progress-10.stderr</Link>
      <CopyToOutputDirectory>PreserveNewest</CopyToOutputDirectory>
    </None>
    <None Include="..\test\train-sets\ref\rcv1_cb_eval.stderr">
      <Link>train-sets\ref\rcv1_cb_eval.stderr</Link>
      <CopyToOutputDirectory>PreserveNewest</CopyToOutputDirectory>
    </None>
    <None Include="..\test\train-sets\ref\rcv1_raw_cb_dm.stderr">
      <Link>train-sets\ref\rcv1_raw_cb_dm.stderr</Link>
      <CopyToOutputDirectory>PreserveNewest</CopyToOutputDirectory>
    </None>
    <None Include="..\test\train-sets\ref\rcv1_raw_cb_dr.stderr">
      <Link>train-sets\ref\rcv1_raw_cb_dr.stderr</Link>
      <CopyToOutputDirectory>PreserveNewest</CopyToOutputDirectory>
    </None>
    <None Include="..\test\train-sets\ref\rcv1_raw_cb_ips.stderr">
      <Link>train-sets\ref\rcv1_raw_cb_ips.stderr</Link>
      <CopyToOutputDirectory>PreserveNewest</CopyToOutputDirectory>
    </None>
    <None Include="..\test\train-sets\ref\rcv1_small.stderr">
      <Link>train-sets\ref\rcv1_small.stderr</Link>
      <CopyToOutputDirectory>PreserveNewest</CopyToOutputDirectory>
    </None>
    <None Include="..\test\train-sets\ref\rcv1_small.stdout">
      <Link>train-sets\ref\rcv1_small.stdout</Link>
      <CopyToOutputDirectory>PreserveNewest</CopyToOutputDirectory>
    </None>
    <None Include="..\test\train-sets\ref\redefine.stderr">
      <Link>train-sets\ref\redefine.stderr</Link>
      <CopyToOutputDirectory>PreserveNewest</CopyToOutputDirectory>
    </None>
    <None Include="..\test\train-sets\ref\remask.final.stderr">
      <Link>train-sets\ref\remask.final.stderr</Link>
      <CopyToOutputDirectory>PreserveNewest</CopyToOutputDirectory>
    </None>
    <None Include="..\test\train-sets\ref\remask.stderr">
      <Link>train-sets\ref\remask.stderr</Link>
      <CopyToOutputDirectory>PreserveNewest</CopyToOutputDirectory>
    </None>
    <None Include="..\test\train-sets\ref\search_dep_parser.stderr">
      <Link>train-sets\ref\search_dep_parser.stderr</Link>
      <CopyToOutputDirectory>PreserveNewest</CopyToOutputDirectory>
    </None>
    <None Include="..\test\train-sets\ref\search_er.stderr">
      <Link>train-sets\ref\search_er.stderr</Link>
      <CopyToOutputDirectory>PreserveNewest</CopyToOutputDirectory>
    </None>
    <None Include="..\test\train-sets\ref\search_multiclass.stderr">
      <Link>train-sets\ref\search_multiclass.stderr</Link>
      <CopyToOutputDirectory>PreserveNewest</CopyToOutputDirectory>
    </None>
    <None Include="..\test\train-sets\ref\search_small.stderr">
      <Link>train-sets\ref\search_small.stderr</Link>
      <CopyToOutputDirectory>PreserveNewest</CopyToOutputDirectory>
    </None>
    <None Include="..\test\train-sets\ref\search_small2.stderr">
      <Link>train-sets\ref\search_small2.stderr</Link>
      <CopyToOutputDirectory>PreserveNewest</CopyToOutputDirectory>
    </None>
    <None Include="..\test\train-sets\ref\search_wsj.stderr">
      <Link>train-sets\ref\search_wsj.stderr</Link>
      <CopyToOutputDirectory>PreserveNewest</CopyToOutputDirectory>
    </None>
    <None Include="..\test\train-sets\ref\search_wsj2.dat.stderr">
      <Link>train-sets\ref\search_wsj2.dat.stderr</Link>
      <CopyToOutputDirectory>PreserveNewest</CopyToOutputDirectory>
    </None>
    <None Include="..\test\train-sets\ref\sequencespan_data.nonldf-bilou.test.predict">
      <Link>train-sets\ref\sequencespan_data.nonldf-bilou.test.predict</Link>
      <CopyToOutputDirectory>PreserveNewest</CopyToOutputDirectory>
    </None>
    <None Include="..\test\train-sets\ref\sequencespan_data.nonldf-bilou.test.stderr">
      <Link>train-sets\ref\sequencespan_data.nonldf-bilou.test.stderr</Link>
      <CopyToOutputDirectory>PreserveNewest</CopyToOutputDirectory>
    </None>
    <None Include="..\test\train-sets\ref\sequencespan_data.nonldf-bilou.train.stderr">
      <Link>train-sets\ref\sequencespan_data.nonldf-bilou.train.stderr</Link>
      <CopyToOutputDirectory>PreserveNewest</CopyToOutputDirectory>
    </None>
    <None Include="..\test\train-sets\ref\sequencespan_data.nonldf.test.predict">
      <Link>train-sets\ref\sequencespan_data.nonldf.test.predict</Link>
      <CopyToOutputDirectory>PreserveNewest</CopyToOutputDirectory>
    </None>
    <None Include="..\test\train-sets\ref\sequencespan_data.nonldf.test.stderr">
      <Link>train-sets\ref\sequencespan_data.nonldf.test.stderr</Link>
      <CopyToOutputDirectory>PreserveNewest</CopyToOutputDirectory>
    </None>
    <None Include="..\test\train-sets\ref\sequencespan_data.nonldf.train.stderr">
      <Link>train-sets\ref\sequencespan_data.nonldf.train.stderr</Link>
      <CopyToOutputDirectory>PreserveNewest</CopyToOutputDirectory>
    </None>
    <None Include="..\test\train-sets\ref\sequence_data.ldf.beam.test.predict">
      <Link>train-sets\ref\sequence_data.ldf.beam.test.predict</Link>
      <CopyToOutputDirectory>PreserveNewest</CopyToOutputDirectory>
    </None>
    <None Include="..\test\train-sets\ref\sequence_data.ldf.beam.test.stderr">
      <Link>train-sets\ref\sequence_data.ldf.beam.test.stderr</Link>
      <CopyToOutputDirectory>PreserveNewest</CopyToOutputDirectory>
    </None>
    <None Include="..\test\train-sets\ref\sequence_data.ldf.test.predict">
      <Link>train-sets\ref\sequence_data.ldf.test.predict</Link>
      <CopyToOutputDirectory>PreserveNewest</CopyToOutputDirectory>
    </None>
    <None Include="..\test\train-sets\ref\sequence_data.ldf.test.stderr">
      <Link>train-sets\ref\sequence_data.ldf.test.stderr</Link>
      <CopyToOutputDirectory>PreserveNewest</CopyToOutputDirectory>
    </None>
    <None Include="..\test\train-sets\ref\sequence_data.ldf.train.stderr">
      <Link>train-sets\ref\sequence_data.ldf.train.stderr</Link>
      <CopyToOutputDirectory>PreserveNewest</CopyToOutputDirectory>
    </None>
    <None Include="..\test\train-sets\ref\sequence_data.nonldf.beam.test.predict">
      <Link>train-sets\ref\sequence_data.nonldf.beam.test.predict</Link>
      <CopyToOutputDirectory>PreserveNewest</CopyToOutputDirectory>
    </None>
    <None Include="..\test\train-sets\ref\sequence_data.nonldf.beam.test.stderr">
      <Link>train-sets\ref\sequence_data.nonldf.beam.test.stderr</Link>
      <CopyToOutputDirectory>PreserveNewest</CopyToOutputDirectory>
    </None>
    <None Include="..\test\train-sets\ref\sequence_data.nonldf.test.predict">
      <Link>train-sets\ref\sequence_data.nonldf.test.predict</Link>
      <CopyToOutputDirectory>PreserveNewest</CopyToOutputDirectory>
    </None>
    <None Include="..\test\train-sets\ref\sequence_data.nonldf.test.stderr">
      <Link>train-sets\ref\sequence_data.nonldf.test.stderr</Link>
      <CopyToOutputDirectory>PreserveNewest</CopyToOutputDirectory>
    </None>
    <None Include="..\test\train-sets\ref\sequence_data.nonldf.train.stderr">
      <Link>train-sets\ref\sequence_data.nonldf.train.stderr</Link>
      <CopyToOutputDirectory>PreserveNewest</CopyToOutputDirectory>
    </None>
    <None Include="..\test\train-sets\ref\seq_small.stderr">
      <Link>train-sets\ref\seq_small.stderr</Link>
      <CopyToOutputDirectory>PreserveNewest</CopyToOutputDirectory>
    </None>
    <None Include="..\test\train-sets\ref\seq_small.stdout">
      <Link>train-sets\ref\seq_small.stdout</Link>
      <CopyToOutputDirectory>PreserveNewest</CopyToOutputDirectory>
    </None>
    <None Include="..\test\train-sets\ref\stage_poly.s025.doubling.predict">
      <Link>train-sets\ref\stage_poly.s025.doubling.predict</Link>
      <CopyToOutputDirectory>PreserveNewest</CopyToOutputDirectory>
    </None>
    <None Include="..\test\train-sets\ref\stage_poly.s025.doubling.stderr">
      <Link>train-sets\ref\stage_poly.s025.doubling.stderr</Link>
      <CopyToOutputDirectory>PreserveNewest</CopyToOutputDirectory>
    </None>
    <None Include="..\test\train-sets\ref\stage_poly.s025.predict">
      <Link>train-sets\ref\stage_poly.s025.predict</Link>
      <CopyToOutputDirectory>PreserveNewest</CopyToOutputDirectory>
    </None>
    <None Include="..\test\train-sets\ref\stage_poly.s025.stderr">
      <Link>train-sets\ref\stage_poly.s025.stderr</Link>
      <CopyToOutputDirectory>PreserveNewest</CopyToOutputDirectory>
    </None>
    <None Include="..\test\train-sets\ref\stage_poly.s050.doubling.stderr">
      <Link>train-sets\ref\stage_poly.s050.doubling.stderr</Link>
      <CopyToOutputDirectory>PreserveNewest</CopyToOutputDirectory>
    </None>
    <None Include="..\test\train-sets\ref\stage_poly.s050.stderr">
      <Link>train-sets\ref\stage_poly.s050.stderr</Link>
      <CopyToOutputDirectory>PreserveNewest</CopyToOutputDirectory>
    </None>
    <None Include="..\test\train-sets\ref\stage_poly.s100.doubling.predict">
      <Link>train-sets\ref\stage_poly.s100.doubling.predict</Link>
      <CopyToOutputDirectory>PreserveNewest</CopyToOutputDirectory>
    </None>
    <None Include="..\test\train-sets\ref\stage_poly.s100.doubling.stderr">
      <Link>train-sets\ref\stage_poly.s100.doubling.stderr</Link>
      <CopyToOutputDirectory>PreserveNewest</CopyToOutputDirectory>
    </None>
    <None Include="..\test\train-sets\ref\stage_poly.s100.stderr">
      <Link>train-sets\ref\stage_poly.s100.stderr</Link>
      <CopyToOutputDirectory>PreserveNewest</CopyToOutputDirectory>
    </None>
    <None Include="..\test\train-sets\ref\topk-rec.predict">
      <Link>train-sets\ref\topk-rec.predict</Link>
      <CopyToOutputDirectory>PreserveNewest</CopyToOutputDirectory>
    </None>
    <None Include="..\test\train-sets\ref\topk-rec.stderr">
      <Link>train-sets\ref\topk-rec.stderr</Link>
      <CopyToOutputDirectory>PreserveNewest</CopyToOutputDirectory>
    </None>
    <None Include="..\test\train-sets\ref\topk-rec.stdout">
      <Link>train-sets\ref\topk-rec.stdout</Link>
      <CopyToOutputDirectory>PreserveNewest</CopyToOutputDirectory>
    </None>
    <None Include="..\test\train-sets\ref\topk-train.stderr">
      <Link>train-sets\ref\topk-train.stderr</Link>
      <CopyToOutputDirectory>PreserveNewest</CopyToOutputDirectory>
    </None>
    <None Include="..\test\train-sets\ref\topk-train.stdout">
      <Link>train-sets\ref\topk-train.stdout</Link>
      <CopyToOutputDirectory>PreserveNewest</CopyToOutputDirectory>
    </None>
    <None Include="..\test\train-sets\ref\wiki1K.stderr">
      <Link>train-sets\ref\wiki1K.stderr</Link>
      <CopyToOutputDirectory>PreserveNewest</CopyToOutputDirectory>
    </None>
    <None Include="..\test\train-sets\ref\wiki1K.stderr-mswin">
      <Link>train-sets\ref\wiki1K.stderr-mswin</Link>
      <CopyToOutputDirectory>PreserveNewest</CopyToOutputDirectory>
    </None>
    <None Include="..\test\train-sets\ref\wiki1K.stdout">
      <Link>train-sets\ref\wiki1K.stdout</Link>
      <CopyToOutputDirectory>PreserveNewest</CopyToOutputDirectory>
    </None>
    <None Include="..\test\train-sets\ref\wsj_small-tm.dat.stderr">
      <Link>train-sets\ref\wsj_small-tm.dat.stderr</Link>
      <CopyToOutputDirectory>PreserveNewest</CopyToOutputDirectory>
    </None>
    <None Include="..\test\train-sets\ref\wsj_small-tm.dat.stdout">
      <Link>train-sets\ref\wsj_small-tm.dat.stdout</Link>
      <CopyToOutputDirectory>PreserveNewest</CopyToOutputDirectory>
    </None>
    <None Include="..\test\train-sets\ref\wsj_small.dat.stderr">
      <Link>train-sets\ref\wsj_small.dat.stderr</Link>
      <CopyToOutputDirectory>PreserveNewest</CopyToOutputDirectory>
    </None>
    <None Include="..\test\train-sets\ref\wsj_small.dat.stdout">
      <Link>train-sets\ref\wsj_small.dat.stdout</Link>
      <CopyToOutputDirectory>PreserveNewest</CopyToOutputDirectory>
    </None>
    <None Include="..\test\train-sets\ref\xxor.stderr">
      <Link>train-sets\ref\xxor.stderr</Link>
      <CopyToOutputDirectory>PreserveNewest</CopyToOutputDirectory>
    </None>
    <None Include="..\test\train-sets\ref\xxor.stderr-mswin">
      <Link>train-sets\ref\xxor.stderr-mswin</Link>
      <CopyToOutputDirectory>PreserveNewest</CopyToOutputDirectory>
    </None>
    <None Include="..\test\train-sets\ref\xxor.stdout">
      <Link>train-sets\ref\xxor.stdout</Link>
      <CopyToOutputDirectory>PreserveNewest</CopyToOutputDirectory>
    </None>
    <None Include="..\test\train-sets\ref\zero.stderr">
      <Link>train-sets\ref\zero.stderr</Link>
      <CopyToOutputDirectory>PreserveNewest</CopyToOutputDirectory>
    </None>
    <None Include="..\test\train-sets\ref\zero.stdout">
      <Link>train-sets\ref\zero.stdout</Link>
      <CopyToOutputDirectory>PreserveNewest</CopyToOutputDirectory>
    </None>
    <None Include="packages.config" />
    <Antlr4 Include="VowpalWabbit.g4">
      <Generator>MSBuild:Compile</Generator>
      <Listener>True</Listener>
      <Visitor>False</Visitor>
    </Antlr4>
  </ItemGroup>
  <ItemGroup>
    <Content Include="..\test\train-sets\cb_test.ldf">
      <Link>train-sets\cb_test.ldf</Link>
      <CopyToOutputDirectory>Always</CopyToOutputDirectory>
    </Content>
    <Content Include="..\test\train-sets\cs_test.ldf">
      <Link>train-sets\cs_test.ldf</Link>
      <CopyToOutputDirectory>Always</CopyToOutputDirectory>
    </Content>
    <Content Include="..\test\train-sets\cs_test_multilabel.ldf">
      <Link>train-sets\cs_test_multilabel.ldf</Link>
      <CopyToOutputDirectory>Always</CopyToOutputDirectory>
    </Content>
  </ItemGroup>
  <Choose>
    <When Condition="'$(VisualStudioVersion)' == '10.0' And '$(IsCodedUITest)' == 'True'">
      <ItemGroup>
        <Reference Include="Microsoft.VisualStudio.QualityTools.CodedUITestFramework, Version=10.0.0.0, Culture=neutral, PublicKeyToken=b03f5f7f11d50a3a, processorArchitecture=MSIL">
          <Private>False</Private>
        </Reference>
        <Reference Include="Microsoft.VisualStudio.TestTools.UITest.Common, Version=10.0.0.0, Culture=neutral, PublicKeyToken=b03f5f7f11d50a3a, processorArchitecture=MSIL">
          <Private>False</Private>
        </Reference>
        <Reference Include="Microsoft.VisualStudio.TestTools.UITest.Extension, Version=10.0.0.0, Culture=neutral, PublicKeyToken=b03f5f7f11d50a3a, processorArchitecture=MSIL">
          <Private>False</Private>
        </Reference>
        <Reference Include="Microsoft.VisualStudio.TestTools.UITesting, Version=10.0.0.0, Culture=neutral, PublicKeyToken=b03f5f7f11d50a3a, processorArchitecture=MSIL">
          <Private>False</Private>
        </Reference>
      </ItemGroup>
    </When>
  </Choose>
  <Import Project="$(VSToolsPath)\TeamTest\Microsoft.TestTools.targets" Condition="Exists('$(VSToolsPath)\TeamTest\Microsoft.TestTools.targets')" />
  <Import Project="$(MSBuildToolsPath)\Microsoft.CSharp.targets" />
  <Import Project="$(SolutionDir)\.nuget\NuGet.targets" Condition="Exists('$(SolutionDir)\.nuget\NuGet.targets')" />
  <Target Name="EnsureNuGetPackageBuildImports" BeforeTargets="PrepareForBuild">
    <PropertyGroup>
      <ErrorText>This project references NuGet package(s) that are missing on this computer. Enable NuGet Package Restore to download them.  For more information, see http://go.microsoft.com/fwlink/?LinkID=322105. The missing file is {0}.</ErrorText>
    </PropertyGroup>
    <Error Condition="!Exists('$(SolutionDir)\.nuget\NuGet.targets')" Text="$([System.String]::Format('$(ErrorText)', '$(SolutionDir)\.nuget\NuGet.targets'))" />
    <Error Condition="!Exists('..\vowpalwabbit\packages\Antlr4.4.3.0\build\Antlr4.props')" Text="$([System.String]::Format('$(ErrorText)', '..\vowpalwabbit\packages\Antlr4.4.3.0\build\Antlr4.props'))" />
    <Error Condition="!Exists('..\vowpalwabbit\packages\Antlr4.4.3.0\build\Antlr4.targets')" Text="$([System.String]::Format('$(ErrorText)', '..\vowpalwabbit\packages\Antlr4.4.3.0\build\Antlr4.targets'))" />
  </Target>
  <Import Project="..\vowpalwabbit\packages\Antlr4.4.3.0\build\Antlr4.targets" Condition="Exists('..\vowpalwabbit\packages\Antlr4.4.3.0\build\Antlr4.targets')" />
  <PropertyGroup>
    <PreBuildEvent>
    </PreBuildEvent>
  </PropertyGroup>
>>>>>>> a9f805ed
  <!-- To modify your build process, add your task inside one of the targets below and uncomment it. 
       Other similar extension points exist, see Microsoft.Common.targets.
  <Target Name="BeforeBuild">
  </Target>
  <Target Name="AfterBuild">
  </Target>
  -->
</Project><|MERGE_RESOLUTION|>--- conflicted
+++ resolved
@@ -1,4 +1,3 @@
-<<<<<<< HEAD
 ﻿<?xml version="1.0" encoding="utf-8"?>
 <Project ToolsVersion="12.0" DefaultTargets="Build" xmlns="http://schemas.microsoft.com/developer/msbuild/2003">
   <Import Project="..\vowpalwabbit\packages\Antlr4.4.3.0\build\Antlr4.props" Condition="Exists('..\vowpalwabbit\packages\Antlr4.4.3.0\build\Antlr4.props')" />
@@ -64,7 +63,7 @@
     <Compile Include="Test1and2.cs" />
     <Compile Include="Properties\AssemblyInfo.cs" />
     <Compile Include="Test3.cs" />
-    <Compile Include="Test87.cs" />
+    <Compile Include="TestCbAdf.cs" />
     <Compile Include="TestAntlr.cs" />
     <Compile Include="TestBase.cs" />
     <Compile Include="TestErrorListener.cs" />
@@ -819,820 +818,13 @@
     <PreBuildEvent>
     </PreBuildEvent>
   </PropertyGroup>
-=======
-﻿<?xml version="1.0" encoding="utf-8"?>
-<Project ToolsVersion="12.0" DefaultTargets="Build" xmlns="http://schemas.microsoft.com/developer/msbuild/2003">
-  <Import Project="..\vowpalwabbit\packages\Antlr4.4.3.0\build\Antlr4.props" Condition="Exists('..\vowpalwabbit\packages\Antlr4.4.3.0\build\Antlr4.props')" />
-  <PropertyGroup>
-    <Configuration Condition=" '$(Configuration)' == '' ">Debug</Configuration>
-    <Platform Condition=" '$(Platform)' == '' ">AnyCPU</Platform>
-    <ProjectGuid>{007B7DE0-1D9B-498D-ACFC-E9D33058F22E}</ProjectGuid>
-    <OutputType>Library</OutputType>
-    <AppDesignerFolder>Properties</AppDesignerFolder>
-    <RootNamespace>cs_unittest</RootNamespace>
-    <AssemblyName>cs_unittest</AssemblyName>
-    <TargetFrameworkVersion>v4.5</TargetFrameworkVersion>
-    <FileAlignment>512</FileAlignment>
-    <ProjectTypeGuids>{3AC096D0-A1C2-E12C-1390-A8335801FDAB};{FAE04EC0-301F-11D3-BF4B-00C04F79EFBC}</ProjectTypeGuids>
-    <VisualStudioVersion Condition="'$(VisualStudioVersion)' == ''">10.0</VisualStudioVersion>
-    <VSToolsPath Condition="'$(VSToolsPath)' == ''">$(MSBuildExtensionsPath32)\Microsoft\VisualStudio\v$(VisualStudioVersion)</VSToolsPath>
-    <ReferencePath>$(ProgramFiles)\Common Files\microsoft shared\VSTT\$(VisualStudioVersion)\UITestExtensionPackages</ReferencePath>
-    <IsCodedUITest>False</IsCodedUITest>
-    <TestProjectType>UnitTest</TestProjectType>
-    <SolutionDir Condition="$(SolutionDir) == '' Or $(SolutionDir) == '*Undefined*'">..\vowpalwabbit\</SolutionDir>
-    <NuGetPackageImportStamp>b7be78ce</NuGetPackageImportStamp>
-  </PropertyGroup>
-  <PropertyGroup Condition="'$(Configuration)|$(Platform)' == 'Debug|x64'">
-    <DebugSymbols>true</DebugSymbols>
-    <OutputPath>bin\x64\Debug\</OutputPath>
-    <DefineConstants>DEBUG;TRACE</DefineConstants>
-    <DebugType>full</DebugType>
-    <PlatformTarget>x64</PlatformTarget>
-    <ErrorReport>prompt</ErrorReport>
-    <CodeAnalysisRuleSet>MinimumRecommendedRules.ruleset</CodeAnalysisRuleSet>
-  </PropertyGroup>
-  <PropertyGroup Condition="'$(Configuration)|$(Platform)' == 'Release|x64'">
-    <OutputPath>bin\x64\Release\</OutputPath>
-    <DefineConstants>TRACE</DefineConstants>
-    <Optimize>true</Optimize>
-    <DebugType>pdbonly</DebugType>
-    <PlatformTarget>x64</PlatformTarget>
-    <ErrorReport>prompt</ErrorReport>
-    <CodeAnalysisRuleSet>MinimumRecommendedRules.ruleset</CodeAnalysisRuleSet>
-  </PropertyGroup>
-  <ItemGroup>
-    <Reference Include="Antlr4.Runtime.net45">
-      <HintPath>..\vowpalwabbit\packages\Antlr4.Runtime.4.3.0\lib\net45\Antlr4.Runtime.net45.dll</HintPath>
-    </Reference>
-    <Reference Include="System" />
-  </ItemGroup>
-  <Choose>
-    <When Condition="('$(VisualStudioVersion)' == '10.0' or '$(VisualStudioVersion)' == '') and '$(TargetFrameworkVersion)' == 'v3.5'">
-      <ItemGroup>
-        <Reference Include="Microsoft.VisualStudio.QualityTools.UnitTestFramework, Version=10.1.0.0, Culture=neutral, PublicKeyToken=b03f5f7f11d50a3a, processorArchitecture=MSIL" />
-      </ItemGroup>
-    </When>
-    <Otherwise>
-      <ItemGroup>
-        <Reference Include="Microsoft.VisualStudio.QualityTools.UnitTestFramework" />
-      </ItemGroup>
-    </Otherwise>
-  </Choose>
-  <ItemGroup>
-    <Compile Include="Rcv1Test.cs" />
-    <Compile Include="Test1and2.cs" />
-    <Compile Include="Properties\AssemblyInfo.cs" />
-    <Compile Include="Test3.cs" />
-    <Compile Include="TestCbAdf.cs" />
-    <Compile Include="TestBase.cs" />
-    <Compile Include="TestErrorListener.cs" />
-    <Compile Include="TestPooling.cs" />
-    <Compile Include="TestWrapper.cs" />
-    <Compile Include="VWTestHelper.cs" />
-  </ItemGroup>
-  <ItemGroup>
-    <ProjectReference Include="..\cs\cs.csproj">
-      <Project>{e4e962ae-7056-4eb0-a8c5-8dc824a4b068}</Project>
-      <Name>cs</Name>
-    </ProjectReference>
-    <ProjectReference Include="..\vw_clr\vw_clr.vcxproj">
-      <Project>{85e55ae0-3784-4968-9271-c81af560e1c1}</Project>
-      <Name>vw_clr</Name>
-    </ProjectReference>
-  </ItemGroup>
-  <ItemGroup>
-    <None Include="..\test\pred-sets\ref\0001.predict">
-      <Link>pred-sets\ref\0001.predict</Link>
-      <CopyToOutputDirectory>PreserveNewest</CopyToOutputDirectory>
-    </None>
-    <None Include="..\test\test-sets\ref\0001.stderr">
-      <Link>test-sets\ref\0001.stderr</Link>
-      <CopyToOutputDirectory>PreserveNewest</CopyToOutputDirectory>
-    </None>
-    <None Include="..\test\test-sets\ref\0001_ftrl.stderr">
-      <Link>test-sets\ref\0001_ftrl.stderr</Link>
-    </None>
-    <None Include="..\test\test-sets\ref\0002b.stderr">
-      <Link>test-sets\ref\0002b.stderr</Link>
-    </None>
-    <None Include="..\test\test-sets\ref\0002c.stderr">
-      <Link>test-sets\ref\0002c.stderr</Link>
-    </None>
-    <None Include="..\test\test-sets\ref\ftrl_pistol.stderr">
-      <Link>test-sets\ref\ftrl_pistol.stderr</Link>
-    </None>
-    <None Include="..\test\test-sets\ref\ml100k_small.stderr">
-      <Link>test-sets\ref\ml100k_small.stderr</Link>
-    </None>
-    <None Include="..\test\test-sets\ref\ml100k_small.stdout">
-      <Link>test-sets\ref\ml100k_small.stdout</Link>
-    </None>
-    <None Include="..\test\test-sets\ref\vw-daemon.stdout">
-      <Link>test-sets\ref\vw-daemon.stdout</Link>
-    </None>
-    <None Include="..\test\train-sets\0001.dat">
-      <Link>train-sets\0001.dat</Link>
-      <CopyToOutputDirectory>PreserveNewest</CopyToOutputDirectory>
-    </None>
-    <None Include="..\test\train-sets\0001.multi.dat">
-      <Link>train-sets\0001.multi.dat</Link>
-    </None>
-    <None Include="..\test\train-sets\0002.dat">
-      <Link>train-sets\0002.dat</Link>
-      <CopyToOutputDirectory>PreserveNewest</CopyToOutputDirectory>
-    </None>
-    <None Include="..\test\train-sets\0080.dat">
-      <Link>train-sets\0080.dat</Link>
-    </None>
-    <None Include="..\test\train-sets\3parity">
-      <Link>train-sets\3parity</Link>
-    </None>
-    <None Include="..\test\train-sets\affix_test.dat">
-      <Link>train-sets\affix_test.dat</Link>
-    </None>
-    <None Include="..\test\train-sets\argmax_data">
-      <Link>train-sets\argmax_data</Link>
-    </None>
-    <None Include="..\test\train-sets\big-constant.dat">
-      <Link>train-sets\big-constant.dat</Link>
-    </None>
-    <None Include="..\test\train-sets\chunk_to_features.pl">
-      <Link>train-sets\chunk_to_features.pl</Link>
-    </None>
-    <None Include="..\test\train-sets\cs_test">
-      <Link>train-sets\cs_test</Link>
-    </None>
-    <None Include="..\test\train-sets\cs_test.pred">
-      <Link>train-sets\cs_test.pred</Link>
-    </None>
-    <None Include="..\test\train-sets\dictionary_test.dat">
-      <Link>train-sets\dictionary_test.dat</Link>
-    </None>
-    <None Include="..\test\train-sets\dictionary_test.dict">
-      <Link>train-sets\dictionary_test.dict</Link>
-    </None>
-    <None Include="..\test\train-sets\er_small.vw">
-      <Link>train-sets\er_small.vw</Link>
-    </None>
-    <None Include="..\test\train-sets\eval_chunking.pl">
-      <Link>train-sets\eval_chunking.pl</Link>
-    </None>
-    <None Include="..\test\train-sets\frank.dat">
-      <Link>train-sets\frank.dat</Link>
-    </None>
-    <None Include="..\test\train-sets\lda-2pass-hang.dat">
-      <Link>train-sets\lda-2pass-hang.dat</Link>
-    </None>
-    <None Include="..\test\train-sets\library_train">
-      <Link>train-sets\library_train</Link>
-    </None>
-    <None Include="..\test\train-sets\ml100k_small_train">
-      <Link>train-sets\ml100k_small_train</Link>
-    </None>
-    <None Include="..\test\train-sets\multiclass">
-      <Link>train-sets\multiclass</Link>
-    </None>
-    <None Include="..\test\train-sets\multiclass.sch">
-      <Link>train-sets\multiclass.sch</Link>
-    </None>
-    <None Include="..\test\train-sets\multilabel">
-      <Link>train-sets\multilabel</Link>
-    </None>
-    <None Include="..\test\train-sets\ner.cdict">
-      <Link>train-sets\ner.cdict</Link>
-    </None>
-    <None Include="..\test\train-sets\ner.pred">
-      <Link>train-sets\ner.pred</Link>
-    </None>
-    <None Include="..\test\train-sets\ner.test.gz">
-      <Link>train-sets\ner.test.gz</Link>
-    </None>
-    <None Include="..\test\train-sets\ner.tm">
-      <Link>train-sets\ner.tm</Link>
-    </None>
-    <None Include="..\test\train-sets\ner.train.gz">
-      <Link>train-sets\ner.train.gz</Link>
-    </None>
-    <None Include="..\test\train-sets\rcv1_cb_eval">
-      <Link>train-sets\rcv1_cb_eval</Link>
-      <CopyToOutputDirectory>PreserveNewest</CopyToOutputDirectory>
-    </None>
-    <None Include="..\test\train-sets\ref\0001.stderr">
-      <Link>train-sets\ref\0001.stderr</Link>
-      <CopyToOutputDirectory>PreserveNewest</CopyToOutputDirectory>
-    </None>
-    <None Include="..\test\train-sets\ref\0001.stdout">
-      <Link>train-sets\ref\0001.stdout</Link>
-      <CopyToOutputDirectory>PreserveNewest</CopyToOutputDirectory>
-    </None>
-    <None Include="..\test\train-sets\ref\0001_ftrl.stderr">
-      <Link>train-sets\ref\0001_ftrl.stderr</Link>
-      <CopyToOutputDirectory>PreserveNewest</CopyToOutputDirectory>
-    </None>
-    <None Include="..\test\train-sets\ref\0002.autolink.predict">
-      <Link>train-sets\ref\0002.autolink.predict</Link>
-      <CopyToOutputDirectory>PreserveNewest</CopyToOutputDirectory>
-    </None>
-    <None Include="..\test\train-sets\ref\0002.autolink.stderr">
-      <Link>train-sets\ref\0002.autolink.stderr</Link>
-      <CopyToOutputDirectory>PreserveNewest</CopyToOutputDirectory>
-    </None>
-    <None Include="..\test\train-sets\ref\0002.stderr">
-      <Link>train-sets\ref\0002.stderr</Link>
-      <CopyToOutputDirectory>PreserveNewest</CopyToOutputDirectory>
-    </None>
-    <None Include="..\test\train-sets\ref\0002.stdout">
-      <Link>train-sets\ref\0002.stdout</Link>
-      <CopyToOutputDirectory>PreserveNewest</CopyToOutputDirectory>
-    </None>
-    <None Include="..\test\train-sets\ref\0002a.stderr">
-      <Link>train-sets\ref\0002a.stderr</Link>
-      <CopyToOutputDirectory>PreserveNewest</CopyToOutputDirectory>
-    </None>
-    <None Include="..\test\train-sets\ref\0002a.stdout">
-      <Link>train-sets\ref\0002a.stdout</Link>
-      <CopyToOutputDirectory>PreserveNewest</CopyToOutputDirectory>
-    </None>
-    <None Include="..\test\train-sets\ref\0002c.stderr">
-      <Link>train-sets\ref\0002c.stderr</Link>
-      <CopyToOutputDirectory>PreserveNewest</CopyToOutputDirectory>
-    </None>
-    <None Include="..\test\train-sets\ref\0002c.stdout">
-      <Link>train-sets\ref\0002c.stdout</Link>
-      <CopyToOutputDirectory>PreserveNewest</CopyToOutputDirectory>
-    </None>
-    <None Include="..\test\train-sets\ref\0080.stderr">
-      <Link>train-sets\ref\0080.stderr</Link>
-      <CopyToOutputDirectory>PreserveNewest</CopyToOutputDirectory>
-    </None>
-    <None Include="..\test\train-sets\ref\3parity.stderr">
-      <Link>train-sets\ref\3parity.stderr</Link>
-      <CopyToOutputDirectory>PreserveNewest</CopyToOutputDirectory>
-    </None>
-    <None Include="..\test\train-sets\ref\3parity.stderr-mswin">
-      <Link>train-sets\ref\3parity.stderr-mswin</Link>
-      <CopyToOutputDirectory>PreserveNewest</CopyToOutputDirectory>
-    </None>
-    <None Include="..\test\train-sets\ref\3parity.stdout">
-      <Link>train-sets\ref\3parity.stdout</Link>
-      <CopyToOutputDirectory>PreserveNewest</CopyToOutputDirectory>
-    </None>
-    <None Include="..\test\train-sets\ref\active-simulation.t24.stderr">
-      <Link>train-sets\ref\active-simulation.t24.stderr</Link>
-      <CopyToOutputDirectory>PreserveNewest</CopyToOutputDirectory>
-    </None>
-    <None Include="..\test\train-sets\ref\affix_test.stderr">
-      <Link>train-sets\ref\affix_test.stderr</Link>
-      <CopyToOutputDirectory>PreserveNewest</CopyToOutputDirectory>
-    </None>
-    <None Include="..\test\train-sets\ref\affix_test.stdout">
-      <Link>train-sets\ref\affix_test.stdout</Link>
-      <CopyToOutputDirectory>PreserveNewest</CopyToOutputDirectory>
-    </None>
-    <None Include="..\test\train-sets\ref\argmax_data.stderr">
-      <Link>train-sets\ref\argmax_data.stderr</Link>
-      <CopyToOutputDirectory>PreserveNewest</CopyToOutputDirectory>
-    </None>
-    <None Include="..\test\train-sets\ref\big-constant.stderr">
-      <Link>train-sets\ref\big-constant.stderr</Link>
-      <CopyToOutputDirectory>PreserveNewest</CopyToOutputDirectory>
-    </None>
-    <None Include="..\test\train-sets\ref\bs.prreg.predict">
-      <Link>train-sets\ref\bs.prreg.predict</Link>
-      <CopyToOutputDirectory>PreserveNewest</CopyToOutputDirectory>
-    </None>
-    <None Include="..\test\train-sets\ref\bs.prreg.stderr">
-      <Link>train-sets\ref\bs.prreg.stderr</Link>
-      <CopyToOutputDirectory>PreserveNewest</CopyToOutputDirectory>
-    </None>
-    <None Include="..\test\train-sets\ref\bs.prreg.stdout">
-      <Link>train-sets\ref\bs.prreg.stdout</Link>
-      <CopyToOutputDirectory>PreserveNewest</CopyToOutputDirectory>
-    </None>
-    <None Include="..\test\train-sets\ref\bs.prvote.multi.predict">
-      <Link>train-sets\ref\bs.prvote.multi.predict</Link>
-      <CopyToOutputDirectory>PreserveNewest</CopyToOutputDirectory>
-    </None>
-    <None Include="..\test\train-sets\ref\bs.prvote.multi.stderr">
-      <Link>train-sets\ref\bs.prvote.multi.stderr</Link>
-      <CopyToOutputDirectory>PreserveNewest</CopyToOutputDirectory>
-    </None>
-    <None Include="..\test\train-sets\ref\bs.prvote.predict">
-      <Link>train-sets\ref\bs.prvote.predict</Link>
-      <CopyToOutputDirectory>PreserveNewest</CopyToOutputDirectory>
-    </None>
-    <None Include="..\test\train-sets\ref\bs.prvote.stderr">
-      <Link>train-sets\ref\bs.prvote.stderr</Link>
-      <CopyToOutputDirectory>PreserveNewest</CopyToOutputDirectory>
-    </None>
-    <None Include="..\test\train-sets\ref\bs.prvote.stdout">
-      <Link>train-sets\ref\bs.prvote.stdout</Link>
-      <CopyToOutputDirectory>PreserveNewest</CopyToOutputDirectory>
-    </None>
-    <None Include="..\test\train-sets\ref\bs.reg.predict">
-      <Link>train-sets\ref\bs.reg.predict</Link>
-      <CopyToOutputDirectory>PreserveNewest</CopyToOutputDirectory>
-    </None>
-    <None Include="..\test\train-sets\ref\bs.reg.stderr">
-      <Link>train-sets\ref\bs.reg.stderr</Link>
-      <CopyToOutputDirectory>PreserveNewest</CopyToOutputDirectory>
-    </None>
-    <None Include="..\test\train-sets\ref\bs.reg.stdout">
-      <Link>train-sets\ref\bs.reg.stdout</Link>
-      <CopyToOutputDirectory>PreserveNewest</CopyToOutputDirectory>
-    </None>
-    <None Include="..\test\train-sets\ref\bs.vote.multi.predict">
-      <Link>train-sets\ref\bs.vote.multi.predict</Link>
-      <CopyToOutputDirectory>PreserveNewest</CopyToOutputDirectory>
-    </None>
-    <None Include="..\test\train-sets\ref\bs.vote.multi.stderr">
-      <Link>train-sets\ref\bs.vote.multi.stderr</Link>
-      <CopyToOutputDirectory>PreserveNewest</CopyToOutputDirectory>
-    </None>
-    <None Include="..\test\train-sets\ref\bs.vote.predict">
-      <Link>train-sets\ref\bs.vote.predict</Link>
-      <CopyToOutputDirectory>PreserveNewest</CopyToOutputDirectory>
-    </None>
-    <None Include="..\test\train-sets\ref\bs.vote.stderr">
-      <Link>train-sets\ref\bs.vote.stderr</Link>
-      <CopyToOutputDirectory>PreserveNewest</CopyToOutputDirectory>
-    </None>
-    <None Include="..\test\train-sets\ref\bs.vote.stdout">
-      <Link>train-sets\ref\bs.vote.stdout</Link>
-      <CopyToOutputDirectory>PreserveNewest</CopyToOutputDirectory>
-    </None>
-    <None Include="..\test\train-sets\ref\cbify_bag.stderr">
-      <Link>train-sets\ref\cbify_bag.stderr</Link>
-      <CopyToOutputDirectory>PreserveNewest</CopyToOutputDirectory>
-    </None>
-    <None Include="..\test\train-sets\ref\cbify_cover.stderr">
-      <Link>train-sets\ref\cbify_cover.stderr</Link>
-      <CopyToOutputDirectory>PreserveNewest</CopyToOutputDirectory>
-    </None>
-    <None Include="..\test\train-sets\ref\cbify_epsilon.stderr">
-      <Link>train-sets\ref\cbify_epsilon.stderr</Link>
-      <CopyToOutputDirectory>PreserveNewest</CopyToOutputDirectory>
-    </None>
-    <None Include="..\test\train-sets\ref\cbify_first.stderr">
-      <Link>train-sets\ref\cbify_first.stderr</Link>
-      <CopyToOutputDirectory>PreserveNewest</CopyToOutputDirectory>
-    </None>
-    <None Include="..\test\train-sets\ref\cb_adf.stderr">
-      <Link>train-sets\ref\cb_adf.stderr</Link>
-      <CopyToOutputDirectory>PreserveNewest</CopyToOutputDirectory>
-    </None>
-    <None Include="..\test\train-sets\ref\cb_adf_rank.stderr">
-      <Link>train-sets\ref\cb_adf_rank.stderr</Link>
-      <CopyToOutputDirectory>PreserveNewest</CopyToOutputDirectory>
-    </None>
-    <None Include="..\test\train-sets\ref\cs_test.ldf.csoaa.predict">
-      <Link>train-sets\ref\cs_test.ldf.csoaa.predict</Link>
-      <CopyToOutputDirectory>PreserveNewest</CopyToOutputDirectory>
-    </None>
-    <None Include="..\test\train-sets\ref\cs_test.ldf.csoaa.stderr">
-      <Link>train-sets\ref\cs_test.ldf.csoaa.stderr</Link>
-      <CopyToOutputDirectory>PreserveNewest</CopyToOutputDirectory>
-    </None>
-    <None Include="..\test\train-sets\ref\cs_test.ldf.csoaa.stdout">
-      <Link>train-sets\ref\cs_test.ldf.csoaa.stdout</Link>
-      <CopyToOutputDirectory>PreserveNewest</CopyToOutputDirectory>
-    </None>
-    <None Include="..\test\train-sets\ref\cs_test.ldf.wap.predict">
-      <Link>train-sets\ref\cs_test.ldf.wap.predict</Link>
-      <CopyToOutputDirectory>PreserveNewest</CopyToOutputDirectory>
-    </None>
-    <None Include="..\test\train-sets\ref\cs_test.ldf.wap.stderr">
-      <Link>train-sets\ref\cs_test.ldf.wap.stderr</Link>
-      <CopyToOutputDirectory>PreserveNewest</CopyToOutputDirectory>
-    </None>
-    <None Include="..\test\train-sets\ref\cs_test.ldf.wap.stdout">
-      <Link>train-sets\ref\cs_test.ldf.wap.stdout</Link>
-      <CopyToOutputDirectory>PreserveNewest</CopyToOutputDirectory>
-    </None>
-    <None Include="..\test\train-sets\ref\dictionary_test.stderr">
-      <Link>train-sets\ref\dictionary_test.stderr</Link>
-      <CopyToOutputDirectory>PreserveNewest</CopyToOutputDirectory>
-    </None>
-    <None Include="..\test\train-sets\ref\empty-set.stderr">
-      <Link>train-sets\ref\empty-set.stderr</Link>
-      <CopyToOutputDirectory>PreserveNewest</CopyToOutputDirectory>
-    </None>
-    <None Include="..\test\train-sets\ref\ezexample_predict.stderr">
-      <Link>train-sets\ref\ezexample_predict.stderr</Link>
-      <CopyToOutputDirectory>PreserveNewest</CopyToOutputDirectory>
-    </None>
-    <None Include="..\test\train-sets\ref\ezexample_predict.stdout">
-      <Link>train-sets\ref\ezexample_predict.stdout</Link>
-      <CopyToOutputDirectory>PreserveNewest</CopyToOutputDirectory>
-    </None>
-    <None Include="..\test\train-sets\ref\frank.stderr">
-      <Link>train-sets\ref\frank.stderr</Link>
-      <CopyToOutputDirectory>PreserveNewest</CopyToOutputDirectory>
-    </None>
-    <None Include="..\test\train-sets\ref\frank.stdout">
-      <Link>train-sets\ref\frank.stdout</Link>
-      <CopyToOutputDirectory>PreserveNewest</CopyToOutputDirectory>
-    </None>
-    <None Include="..\test\train-sets\ref\ftrl_pistol.stderr">
-      <Link>train-sets\ref\ftrl_pistol.stderr</Link>
-      <CopyToOutputDirectory>PreserveNewest</CopyToOutputDirectory>
-    </None>
-    <None Include="..\test\train-sets\ref\holdout-loss-not-zero.stderr">
-      <Link>train-sets\ref\holdout-loss-not-zero.stderr</Link>
-      <CopyToOutputDirectory>PreserveNewest</CopyToOutputDirectory>
-    </None>
-    <None Include="..\test\train-sets\ref\ksvm_train.linear.predict">
-      <Link>train-sets\ref\ksvm_train.linear.predict</Link>
-      <CopyToOutputDirectory>PreserveNewest</CopyToOutputDirectory>
-    </None>
-    <None Include="..\test\train-sets\ref\ksvm_train.linear.stderr">
-      <Link>train-sets\ref\ksvm_train.linear.stderr</Link>
-      <CopyToOutputDirectory>PreserveNewest</CopyToOutputDirectory>
-    </None>
-    <None Include="..\test\train-sets\ref\ksvm_train.poly.predict">
-      <Link>train-sets\ref\ksvm_train.poly.predict</Link>
-      <CopyToOutputDirectory>PreserveNewest</CopyToOutputDirectory>
-    </None>
-    <None Include="..\test\train-sets\ref\ksvm_train.poly.stderr">
-      <Link>train-sets\ref\ksvm_train.poly.stderr</Link>
-      <CopyToOutputDirectory>PreserveNewest</CopyToOutputDirectory>
-    </None>
-    <None Include="..\test\train-sets\ref\ksvm_train.rbf.predict">
-      <Link>train-sets\ref\ksvm_train.rbf.predict</Link>
-      <CopyToOutputDirectory>PreserveNewest</CopyToOutputDirectory>
-    </None>
-    <None Include="..\test\train-sets\ref\ksvm_train.rbf.stderr">
-      <Link>train-sets\ref\ksvm_train.rbf.stderr</Link>
-      <CopyToOutputDirectory>PreserveNewest</CopyToOutputDirectory>
-    </None>
-    <None Include="..\test\train-sets\ref\lda-2pass-hang.stderr">
-      <Link>train-sets\ref\lda-2pass-hang.stderr</Link>
-      <CopyToOutputDirectory>PreserveNewest</CopyToOutputDirectory>
-    </None>
-    <None Include="..\test\train-sets\ref\library_train.stderr">
-      <Link>train-sets\ref\library_train.stderr</Link>
-      <CopyToOutputDirectory>PreserveNewest</CopyToOutputDirectory>
-    </None>
-    <None Include="..\test\train-sets\ref\library_train.stdout">
-      <Link>train-sets\ref\library_train.stdout</Link>
-      <CopyToOutputDirectory>PreserveNewest</CopyToOutputDirectory>
-    </None>
-    <None Include="..\test\train-sets\ref\log_multi.stderr">
-      <Link>train-sets\ref\log_multi.stderr</Link>
-      <CopyToOutputDirectory>PreserveNewest</CopyToOutputDirectory>
-    </None>
-    <None Include="..\test\train-sets\ref\mask.stderr">
-      <Link>train-sets\ref\mask.stderr</Link>
-      <CopyToOutputDirectory>PreserveNewest</CopyToOutputDirectory>
-    </None>
-    <None Include="..\test\train-sets\ref\ml100k_small.stderr">
-      <Link>train-sets\ref\ml100k_small.stderr</Link>
-      <CopyToOutputDirectory>PreserveNewest</CopyToOutputDirectory>
-    </None>
-    <None Include="..\test\train-sets\ref\ml100k_small.stdout">
-      <Link>train-sets\ref\ml100k_small.stdout</Link>
-      <CopyToOutputDirectory>PreserveNewest</CopyToOutputDirectory>
-    </None>
-    <None Include="..\test\train-sets\ref\multiclass.stderr">
-      <Link>train-sets\ref\multiclass.stderr</Link>
-      <CopyToOutputDirectory>PreserveNewest</CopyToOutputDirectory>
-    </None>
-    <None Include="..\test\train-sets\ref\multiclass.stdout">
-      <Link>train-sets\ref\multiclass.stdout</Link>
-      <CopyToOutputDirectory>PreserveNewest</CopyToOutputDirectory>
-    </None>
-    <None Include="..\test\train-sets\ref\multilabel.stderr">
-      <Link>train-sets\ref\multilabel.stderr</Link>
-      <CopyToOutputDirectory>PreserveNewest</CopyToOutputDirectory>
-    </None>
-    <None Include="..\test\train-sets\ref\multilabel_ldf.predict">
-      <Link>train-sets\ref\multilabel_ldf.predict</Link>
-      <CopyToOutputDirectory>PreserveNewest</CopyToOutputDirectory>
-    </None>
-    <None Include="..\test\train-sets\ref\multilabel_ldf.stderr">
-      <Link>train-sets\ref\multilabel_ldf.stderr</Link>
-      <CopyToOutputDirectory>PreserveNewest</CopyToOutputDirectory>
-    </None>
-    <None Include="..\test\train-sets\ref\nn-1-noquiet.stderr">
-      <Link>train-sets\ref\nn-1-noquiet.stderr</Link>
-      <CopyToOutputDirectory>PreserveNewest</CopyToOutputDirectory>
-    </None>
-    <None Include="..\test\train-sets\ref\oaa.stderr">
-      <Link>train-sets\ref\oaa.stderr</Link>
-      <CopyToOutputDirectory>PreserveNewest</CopyToOutputDirectory>
-    </None>
-    <None Include="..\test\train-sets\ref\oaa.stdout">
-      <Link>train-sets\ref\oaa.stdout</Link>
-      <CopyToOutputDirectory>PreserveNewest</CopyToOutputDirectory>
-    </None>
-    <None Include="..\test\train-sets\ref\progress-0.5.stderr">
-      <Link>train-sets\ref\progress-0.5.stderr</Link>
-      <CopyToOutputDirectory>PreserveNewest</CopyToOutputDirectory>
-    </None>
-    <None Include="..\test\train-sets\ref\progress-10.stderr">
-      <Link>train-sets\ref\progress-10.stderr</Link>
-      <CopyToOutputDirectory>PreserveNewest</CopyToOutputDirectory>
-    </None>
-    <None Include="..\test\train-sets\ref\rcv1_cb_eval.stderr">
-      <Link>train-sets\ref\rcv1_cb_eval.stderr</Link>
-      <CopyToOutputDirectory>PreserveNewest</CopyToOutputDirectory>
-    </None>
-    <None Include="..\test\train-sets\ref\rcv1_raw_cb_dm.stderr">
-      <Link>train-sets\ref\rcv1_raw_cb_dm.stderr</Link>
-      <CopyToOutputDirectory>PreserveNewest</CopyToOutputDirectory>
-    </None>
-    <None Include="..\test\train-sets\ref\rcv1_raw_cb_dr.stderr">
-      <Link>train-sets\ref\rcv1_raw_cb_dr.stderr</Link>
-      <CopyToOutputDirectory>PreserveNewest</CopyToOutputDirectory>
-    </None>
-    <None Include="..\test\train-sets\ref\rcv1_raw_cb_ips.stderr">
-      <Link>train-sets\ref\rcv1_raw_cb_ips.stderr</Link>
-      <CopyToOutputDirectory>PreserveNewest</CopyToOutputDirectory>
-    </None>
-    <None Include="..\test\train-sets\ref\rcv1_small.stderr">
-      <Link>train-sets\ref\rcv1_small.stderr</Link>
-      <CopyToOutputDirectory>PreserveNewest</CopyToOutputDirectory>
-    </None>
-    <None Include="..\test\train-sets\ref\rcv1_small.stdout">
-      <Link>train-sets\ref\rcv1_small.stdout</Link>
-      <CopyToOutputDirectory>PreserveNewest</CopyToOutputDirectory>
-    </None>
-    <None Include="..\test\train-sets\ref\redefine.stderr">
-      <Link>train-sets\ref\redefine.stderr</Link>
-      <CopyToOutputDirectory>PreserveNewest</CopyToOutputDirectory>
-    </None>
-    <None Include="..\test\train-sets\ref\remask.final.stderr">
-      <Link>train-sets\ref\remask.final.stderr</Link>
-      <CopyToOutputDirectory>PreserveNewest</CopyToOutputDirectory>
-    </None>
-    <None Include="..\test\train-sets\ref\remask.stderr">
-      <Link>train-sets\ref\remask.stderr</Link>
-      <CopyToOutputDirectory>PreserveNewest</CopyToOutputDirectory>
-    </None>
-    <None Include="..\test\train-sets\ref\search_dep_parser.stderr">
-      <Link>train-sets\ref\search_dep_parser.stderr</Link>
-      <CopyToOutputDirectory>PreserveNewest</CopyToOutputDirectory>
-    </None>
-    <None Include="..\test\train-sets\ref\search_er.stderr">
-      <Link>train-sets\ref\search_er.stderr</Link>
-      <CopyToOutputDirectory>PreserveNewest</CopyToOutputDirectory>
-    </None>
-    <None Include="..\test\train-sets\ref\search_multiclass.stderr">
-      <Link>train-sets\ref\search_multiclass.stderr</Link>
-      <CopyToOutputDirectory>PreserveNewest</CopyToOutputDirectory>
-    </None>
-    <None Include="..\test\train-sets\ref\search_small.stderr">
-      <Link>train-sets\ref\search_small.stderr</Link>
-      <CopyToOutputDirectory>PreserveNewest</CopyToOutputDirectory>
-    </None>
-    <None Include="..\test\train-sets\ref\search_small2.stderr">
-      <Link>train-sets\ref\search_small2.stderr</Link>
-      <CopyToOutputDirectory>PreserveNewest</CopyToOutputDirectory>
-    </None>
-    <None Include="..\test\train-sets\ref\search_wsj.stderr">
-      <Link>train-sets\ref\search_wsj.stderr</Link>
-      <CopyToOutputDirectory>PreserveNewest</CopyToOutputDirectory>
-    </None>
-    <None Include="..\test\train-sets\ref\search_wsj2.dat.stderr">
-      <Link>train-sets\ref\search_wsj2.dat.stderr</Link>
-      <CopyToOutputDirectory>PreserveNewest</CopyToOutputDirectory>
-    </None>
-    <None Include="..\test\train-sets\ref\sequencespan_data.nonldf-bilou.test.predict">
-      <Link>train-sets\ref\sequencespan_data.nonldf-bilou.test.predict</Link>
-      <CopyToOutputDirectory>PreserveNewest</CopyToOutputDirectory>
-    </None>
-    <None Include="..\test\train-sets\ref\sequencespan_data.nonldf-bilou.test.stderr">
-      <Link>train-sets\ref\sequencespan_data.nonldf-bilou.test.stderr</Link>
-      <CopyToOutputDirectory>PreserveNewest</CopyToOutputDirectory>
-    </None>
-    <None Include="..\test\train-sets\ref\sequencespan_data.nonldf-bilou.train.stderr">
-      <Link>train-sets\ref\sequencespan_data.nonldf-bilou.train.stderr</Link>
-      <CopyToOutputDirectory>PreserveNewest</CopyToOutputDirectory>
-    </None>
-    <None Include="..\test\train-sets\ref\sequencespan_data.nonldf.test.predict">
-      <Link>train-sets\ref\sequencespan_data.nonldf.test.predict</Link>
-      <CopyToOutputDirectory>PreserveNewest</CopyToOutputDirectory>
-    </None>
-    <None Include="..\test\train-sets\ref\sequencespan_data.nonldf.test.stderr">
-      <Link>train-sets\ref\sequencespan_data.nonldf.test.stderr</Link>
-      <CopyToOutputDirectory>PreserveNewest</CopyToOutputDirectory>
-    </None>
-    <None Include="..\test\train-sets\ref\sequencespan_data.nonldf.train.stderr">
-      <Link>train-sets\ref\sequencespan_data.nonldf.train.stderr</Link>
-      <CopyToOutputDirectory>PreserveNewest</CopyToOutputDirectory>
-    </None>
-    <None Include="..\test\train-sets\ref\sequence_data.ldf.beam.test.predict">
-      <Link>train-sets\ref\sequence_data.ldf.beam.test.predict</Link>
-      <CopyToOutputDirectory>PreserveNewest</CopyToOutputDirectory>
-    </None>
-    <None Include="..\test\train-sets\ref\sequence_data.ldf.beam.test.stderr">
-      <Link>train-sets\ref\sequence_data.ldf.beam.test.stderr</Link>
-      <CopyToOutputDirectory>PreserveNewest</CopyToOutputDirectory>
-    </None>
-    <None Include="..\test\train-sets\ref\sequence_data.ldf.test.predict">
-      <Link>train-sets\ref\sequence_data.ldf.test.predict</Link>
-      <CopyToOutputDirectory>PreserveNewest</CopyToOutputDirectory>
-    </None>
-    <None Include="..\test\train-sets\ref\sequence_data.ldf.test.stderr">
-      <Link>train-sets\ref\sequence_data.ldf.test.stderr</Link>
-      <CopyToOutputDirectory>PreserveNewest</CopyToOutputDirectory>
-    </None>
-    <None Include="..\test\train-sets\ref\sequence_data.ldf.train.stderr">
-      <Link>train-sets\ref\sequence_data.ldf.train.stderr</Link>
-      <CopyToOutputDirectory>PreserveNewest</CopyToOutputDirectory>
-    </None>
-    <None Include="..\test\train-sets\ref\sequence_data.nonldf.beam.test.predict">
-      <Link>train-sets\ref\sequence_data.nonldf.beam.test.predict</Link>
-      <CopyToOutputDirectory>PreserveNewest</CopyToOutputDirectory>
-    </None>
-    <None Include="..\test\train-sets\ref\sequence_data.nonldf.beam.test.stderr">
-      <Link>train-sets\ref\sequence_data.nonldf.beam.test.stderr</Link>
-      <CopyToOutputDirectory>PreserveNewest</CopyToOutputDirectory>
-    </None>
-    <None Include="..\test\train-sets\ref\sequence_data.nonldf.test.predict">
-      <Link>train-sets\ref\sequence_data.nonldf.test.predict</Link>
-      <CopyToOutputDirectory>PreserveNewest</CopyToOutputDirectory>
-    </None>
-    <None Include="..\test\train-sets\ref\sequence_data.nonldf.test.stderr">
-      <Link>train-sets\ref\sequence_data.nonldf.test.stderr</Link>
-      <CopyToOutputDirectory>PreserveNewest</CopyToOutputDirectory>
-    </None>
-    <None Include="..\test\train-sets\ref\sequence_data.nonldf.train.stderr">
-      <Link>train-sets\ref\sequence_data.nonldf.train.stderr</Link>
-      <CopyToOutputDirectory>PreserveNewest</CopyToOutputDirectory>
-    </None>
-    <None Include="..\test\train-sets\ref\seq_small.stderr">
-      <Link>train-sets\ref\seq_small.stderr</Link>
-      <CopyToOutputDirectory>PreserveNewest</CopyToOutputDirectory>
-    </None>
-    <None Include="..\test\train-sets\ref\seq_small.stdout">
-      <Link>train-sets\ref\seq_small.stdout</Link>
-      <CopyToOutputDirectory>PreserveNewest</CopyToOutputDirectory>
-    </None>
-    <None Include="..\test\train-sets\ref\stage_poly.s025.doubling.predict">
-      <Link>train-sets\ref\stage_poly.s025.doubling.predict</Link>
-      <CopyToOutputDirectory>PreserveNewest</CopyToOutputDirectory>
-    </None>
-    <None Include="..\test\train-sets\ref\stage_poly.s025.doubling.stderr">
-      <Link>train-sets\ref\stage_poly.s025.doubling.stderr</Link>
-      <CopyToOutputDirectory>PreserveNewest</CopyToOutputDirectory>
-    </None>
-    <None Include="..\test\train-sets\ref\stage_poly.s025.predict">
-      <Link>train-sets\ref\stage_poly.s025.predict</Link>
-      <CopyToOutputDirectory>PreserveNewest</CopyToOutputDirectory>
-    </None>
-    <None Include="..\test\train-sets\ref\stage_poly.s025.stderr">
-      <Link>train-sets\ref\stage_poly.s025.stderr</Link>
-      <CopyToOutputDirectory>PreserveNewest</CopyToOutputDirectory>
-    </None>
-    <None Include="..\test\train-sets\ref\stage_poly.s050.doubling.stderr">
-      <Link>train-sets\ref\stage_poly.s050.doubling.stderr</Link>
-      <CopyToOutputDirectory>PreserveNewest</CopyToOutputDirectory>
-    </None>
-    <None Include="..\test\train-sets\ref\stage_poly.s050.stderr">
-      <Link>train-sets\ref\stage_poly.s050.stderr</Link>
-      <CopyToOutputDirectory>PreserveNewest</CopyToOutputDirectory>
-    </None>
-    <None Include="..\test\train-sets\ref\stage_poly.s100.doubling.predict">
-      <Link>train-sets\ref\stage_poly.s100.doubling.predict</Link>
-      <CopyToOutputDirectory>PreserveNewest</CopyToOutputDirectory>
-    </None>
-    <None Include="..\test\train-sets\ref\stage_poly.s100.doubling.stderr">
-      <Link>train-sets\ref\stage_poly.s100.doubling.stderr</Link>
-      <CopyToOutputDirectory>PreserveNewest</CopyToOutputDirectory>
-    </None>
-    <None Include="..\test\train-sets\ref\stage_poly.s100.stderr">
-      <Link>train-sets\ref\stage_poly.s100.stderr</Link>
-      <CopyToOutputDirectory>PreserveNewest</CopyToOutputDirectory>
-    </None>
-    <None Include="..\test\train-sets\ref\topk-rec.predict">
-      <Link>train-sets\ref\topk-rec.predict</Link>
-      <CopyToOutputDirectory>PreserveNewest</CopyToOutputDirectory>
-    </None>
-    <None Include="..\test\train-sets\ref\topk-rec.stderr">
-      <Link>train-sets\ref\topk-rec.stderr</Link>
-      <CopyToOutputDirectory>PreserveNewest</CopyToOutputDirectory>
-    </None>
-    <None Include="..\test\train-sets\ref\topk-rec.stdout">
-      <Link>train-sets\ref\topk-rec.stdout</Link>
-      <CopyToOutputDirectory>PreserveNewest</CopyToOutputDirectory>
-    </None>
-    <None Include="..\test\train-sets\ref\topk-train.stderr">
-      <Link>train-sets\ref\topk-train.stderr</Link>
-      <CopyToOutputDirectory>PreserveNewest</CopyToOutputDirectory>
-    </None>
-    <None Include="..\test\train-sets\ref\topk-train.stdout">
-      <Link>train-sets\ref\topk-train.stdout</Link>
-      <CopyToOutputDirectory>PreserveNewest</CopyToOutputDirectory>
-    </None>
-    <None Include="..\test\train-sets\ref\wiki1K.stderr">
-      <Link>train-sets\ref\wiki1K.stderr</Link>
-      <CopyToOutputDirectory>PreserveNewest</CopyToOutputDirectory>
-    </None>
-    <None Include="..\test\train-sets\ref\wiki1K.stderr-mswin">
-      <Link>train-sets\ref\wiki1K.stderr-mswin</Link>
-      <CopyToOutputDirectory>PreserveNewest</CopyToOutputDirectory>
-    </None>
-    <None Include="..\test\train-sets\ref\wiki1K.stdout">
-      <Link>train-sets\ref\wiki1K.stdout</Link>
-      <CopyToOutputDirectory>PreserveNewest</CopyToOutputDirectory>
-    </None>
-    <None Include="..\test\train-sets\ref\wsj_small-tm.dat.stderr">
-      <Link>train-sets\ref\wsj_small-tm.dat.stderr</Link>
-      <CopyToOutputDirectory>PreserveNewest</CopyToOutputDirectory>
-    </None>
-    <None Include="..\test\train-sets\ref\wsj_small-tm.dat.stdout">
-      <Link>train-sets\ref\wsj_small-tm.dat.stdout</Link>
-      <CopyToOutputDirectory>PreserveNewest</CopyToOutputDirectory>
-    </None>
-    <None Include="..\test\train-sets\ref\wsj_small.dat.stderr">
-      <Link>train-sets\ref\wsj_small.dat.stderr</Link>
-      <CopyToOutputDirectory>PreserveNewest</CopyToOutputDirectory>
-    </None>
-    <None Include="..\test\train-sets\ref\wsj_small.dat.stdout">
-      <Link>train-sets\ref\wsj_small.dat.stdout</Link>
-      <CopyToOutputDirectory>PreserveNewest</CopyToOutputDirectory>
-    </None>
-    <None Include="..\test\train-sets\ref\xxor.stderr">
-      <Link>train-sets\ref\xxor.stderr</Link>
-      <CopyToOutputDirectory>PreserveNewest</CopyToOutputDirectory>
-    </None>
-    <None Include="..\test\train-sets\ref\xxor.stderr-mswin">
-      <Link>train-sets\ref\xxor.stderr-mswin</Link>
-      <CopyToOutputDirectory>PreserveNewest</CopyToOutputDirectory>
-    </None>
-    <None Include="..\test\train-sets\ref\xxor.stdout">
-      <Link>train-sets\ref\xxor.stdout</Link>
-      <CopyToOutputDirectory>PreserveNewest</CopyToOutputDirectory>
-    </None>
-    <None Include="..\test\train-sets\ref\zero.stderr">
-      <Link>train-sets\ref\zero.stderr</Link>
-      <CopyToOutputDirectory>PreserveNewest</CopyToOutputDirectory>
-    </None>
-    <None Include="..\test\train-sets\ref\zero.stdout">
-      <Link>train-sets\ref\zero.stdout</Link>
-      <CopyToOutputDirectory>PreserveNewest</CopyToOutputDirectory>
-    </None>
-    <None Include="packages.config" />
-    <Antlr4 Include="VowpalWabbit.g4">
-      <Generator>MSBuild:Compile</Generator>
-      <Listener>True</Listener>
-      <Visitor>False</Visitor>
-    </Antlr4>
-  </ItemGroup>
-  <ItemGroup>
-    <Content Include="..\test\train-sets\cb_test.ldf">
-      <Link>train-sets\cb_test.ldf</Link>
-      <CopyToOutputDirectory>Always</CopyToOutputDirectory>
-    </Content>
-    <Content Include="..\test\train-sets\cs_test.ldf">
-      <Link>train-sets\cs_test.ldf</Link>
-      <CopyToOutputDirectory>Always</CopyToOutputDirectory>
-    </Content>
-    <Content Include="..\test\train-sets\cs_test_multilabel.ldf">
-      <Link>train-sets\cs_test_multilabel.ldf</Link>
-      <CopyToOutputDirectory>Always</CopyToOutputDirectory>
-    </Content>
-  </ItemGroup>
-  <Choose>
-    <When Condition="'$(VisualStudioVersion)' == '10.0' And '$(IsCodedUITest)' == 'True'">
-      <ItemGroup>
-        <Reference Include="Microsoft.VisualStudio.QualityTools.CodedUITestFramework, Version=10.0.0.0, Culture=neutral, PublicKeyToken=b03f5f7f11d50a3a, processorArchitecture=MSIL">
-          <Private>False</Private>
-        </Reference>
-        <Reference Include="Microsoft.VisualStudio.TestTools.UITest.Common, Version=10.0.0.0, Culture=neutral, PublicKeyToken=b03f5f7f11d50a3a, processorArchitecture=MSIL">
-          <Private>False</Private>
-        </Reference>
-        <Reference Include="Microsoft.VisualStudio.TestTools.UITest.Extension, Version=10.0.0.0, Culture=neutral, PublicKeyToken=b03f5f7f11d50a3a, processorArchitecture=MSIL">
-          <Private>False</Private>
-        </Reference>
-        <Reference Include="Microsoft.VisualStudio.TestTools.UITesting, Version=10.0.0.0, Culture=neutral, PublicKeyToken=b03f5f7f11d50a3a, processorArchitecture=MSIL">
-          <Private>False</Private>
-        </Reference>
-      </ItemGroup>
-    </When>
-  </Choose>
-  <Import Project="$(VSToolsPath)\TeamTest\Microsoft.TestTools.targets" Condition="Exists('$(VSToolsPath)\TeamTest\Microsoft.TestTools.targets')" />
-  <Import Project="$(MSBuildToolsPath)\Microsoft.CSharp.targets" />
-  <Import Project="$(SolutionDir)\.nuget\NuGet.targets" Condition="Exists('$(SolutionDir)\.nuget\NuGet.targets')" />
-  <Target Name="EnsureNuGetPackageBuildImports" BeforeTargets="PrepareForBuild">
-    <PropertyGroup>
-      <ErrorText>This project references NuGet package(s) that are missing on this computer. Enable NuGet Package Restore to download them.  For more information, see http://go.microsoft.com/fwlink/?LinkID=322105. The missing file is {0}.</ErrorText>
-    </PropertyGroup>
-    <Error Condition="!Exists('$(SolutionDir)\.nuget\NuGet.targets')" Text="$([System.String]::Format('$(ErrorText)', '$(SolutionDir)\.nuget\NuGet.targets'))" />
-    <Error Condition="!Exists('..\vowpalwabbit\packages\Antlr4.4.3.0\build\Antlr4.props')" Text="$([System.String]::Format('$(ErrorText)', '..\vowpalwabbit\packages\Antlr4.4.3.0\build\Antlr4.props'))" />
-    <Error Condition="!Exists('..\vowpalwabbit\packages\Antlr4.4.3.0\build\Antlr4.targets')" Text="$([System.String]::Format('$(ErrorText)', '..\vowpalwabbit\packages\Antlr4.4.3.0\build\Antlr4.targets'))" />
+  <Target Name="BeforeBuild">
+	  <!-- making sure it's called during AppVeyor build -->
+	  <CallTarget Targets="Antlr4Compile" />
+	  <CallTarget Targets="Antlr4CompileAddFilesGenerated" />
   </Target>
-  <Import Project="..\vowpalwabbit\packages\Antlr4.4.3.0\build\Antlr4.targets" Condition="Exists('..\vowpalwabbit\packages\Antlr4.4.3.0\build\Antlr4.targets')" />
-  <PropertyGroup>
-    <PreBuildEvent>
-    </PreBuildEvent>
-  </PropertyGroup>
->>>>>>> a9f805ed
   <!-- To modify your build process, add your task inside one of the targets below and uncomment it. 
        Other similar extension points exist, see Microsoft.Common.targets.
-  <Target Name="BeforeBuild">
-  </Target>
   <Target Name="AfterBuild">
   </Target>
   -->
