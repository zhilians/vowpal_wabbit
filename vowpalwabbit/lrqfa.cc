#include <string>
#include "reductions.h"
#include "rand48.h"
#include "parse_args.h" // for spoof_hex_encoded_namespaces

using namespace LEARNER;

struct LRQFAstate
{ vw* all;
  string field_name;
  int k;
  int field_id[256];
  size_t orig_size[256];
};

inline float
cheesyrand (uint64_t x)
{ uint64_t seed = x;

  return merand48 (seed);
}

inline bool
example_is_test (example& ec)
{ return ec.l.simple.label == FLT_MAX;
}

template <bool is_learn>
void predict_or_learn(LRQFAstate& lrq, base_learner& base, example& ec)
{ vw& all = *lrq.all;

  memset(lrq.orig_size, 0, sizeof(lrq.orig_size));
<<<<<<< HEAD
  for (auto i : ec.indices)
=======
  for (namespace_index i : ec.indices)
>>>>>>> c2d5bcf0
    lrq.orig_size[i] = ec.feature_space[i].size();

  size_t which = ec.example_counter;
  float first_prediction = 0;
  float first_loss = 0;
  unsigned int maxiter = (is_learn && ! example_is_test (ec)) ? 2 : 1;
  unsigned int k = lrq.k;
  float sqrtk = (float) sqrt(k);
  for (unsigned int iter = 0; iter < maxiter; ++iter, ++which)
  { // Add left LRQ features, holding right LRQ features fixed
    //     and vice versa

    for (string::const_iterator i1 = lrq.field_name.begin(); i1 != lrq.field_name.end(); ++i1)
    { for (string::const_iterator i2 = i1 + 1; i2 != lrq.field_name.end(); ++i2)
      { unsigned char left = which%2 ? *i1 : *i2;
        unsigned char right = (which+1)%2 ? *i1 : *i2;
        unsigned int lfd_id = lrq.field_id[left];
        unsigned int rfd_id = lrq.field_id[right];
        for (unsigned int lfn = 0; lfn < lrq.orig_size[left]; ++lfn)
          { features& fs = ec.feature_space[left];
            float lfx = fs.values[lfn];
            uint64_t lindex = fs.indicies[lfn];
            for (unsigned int n = 1; n <= k; ++n)
              { uint64_t lwindex = (uint64_t)(lindex + ((rfd_id*k+n) << all.reg.stride_shift)); // a feature has k weights in each field
                float* lw = &all.reg.weight_vector[lwindex & all.reg.weight_mask];

                // perturb away from saddle point at (0, 0)
                if (is_learn && ! example_is_test (ec) && *lw == 0)
                  { *lw = cheesyrand(lwindex) * 0.5f / sqrtk;
                  }

                for (unsigned int rfn = 0; rfn < lrq.orig_size[right]; ++rfn)
                  { features& rfs = ec.feature_space[right];
                    //                    feature* rf = ec.atomics[right].begin + rfn;
                    // NB: ec.ft_offset added by base learner
                    float rfx = rfs.values[rfn];
                    uint64_t rindex = rfs.indicies[rfn];
                    uint64_t rwindex = (uint64_t)(rindex + ((lfd_id*k+n) << all.reg.stride_shift));

                    rfs.push_back(*lw * lfx * rfx, rwindex);
                    if (all.audit || all.hash_inv)
                      { std::stringstream new_feature_buffer;
                        new_feature_buffer << right << '^'
                                           << rfs.space_names[rfn].get()->second << '^'
                                           << n;
#ifdef _WIN32
                        char* new_space = _strdup("lrqfa");
                        char* new_feature = _strdup(new_feature_buffer.str().c_str());
#else
                        char* new_space = strdup("lrqfa");
                        char* new_feature = strdup(new_feature_buffer.str().c_str());
#endif
                        rfs.space_names.push_back(audit_strings_ptr(new audit_strings(new_space,new_feature)));
                      }
                  }
              }
          }
      }
    }

    if (is_learn)
      base.learn(ec);
    else
      base.predict(ec);

    // Restore example
    if (iter == 0)
    { first_prediction = ec.pred.scalar;
      first_loss = ec.loss;
    }
    else
    { ec.pred.scalar = first_prediction;
      ec.loss = first_loss;
    }

<<<<<<< HEAD
    for (auto i : lrq.field_name)
    { unsigned char right = i;
=======
    for (char i : lrq.field_name)
    { namespace_index right = i;
>>>>>>> c2d5bcf0
      features& rfs = ec.feature_space[right];
      rfs.values.end() = rfs.values.begin() + lrq.orig_size[right];

	  if (all.audit || all.hash_inv)
	  {
		for (size_t j = lrq.orig_size[right]; j < rfs.space_names.size(); ++j)
          rfs.space_names[j].~audit_strings_ptr();

          rfs.space_names.end() = rfs.space_names.begin() + lrq.orig_size[right];
        }
    }
  }
}


LEARNER::base_learner* lrqfa_setup(vw& all)
{ if (missing_option<string>(all, "lrqfa", "use low rank quadratic features with field aware weights"))
    return nullptr;

  LRQFAstate& lrq = calloc_or_throw<LRQFAstate>();
  lrq.all = &all;

  string lrqopt = spoof_hex_encoded_namespaces( all.vm["lrqfa"].as<string>() );
  size_t last_index = lrqopt.find_last_not_of("0123456789");
  new(&lrq.field_name) string(lrqopt.substr(0, last_index+1)); // make sure there is no duplicates
  lrq.k = atoi(lrqopt.substr(last_index+1).c_str());

  *all.file_options << " --lrqfa " << lrq.field_name << lrq.k;

  int fd_id = 0;
<<<<<<< HEAD
  for (auto i : lrq.field_name)
=======
  for (char i : lrq.field_name)
>>>>>>> c2d5bcf0
  { lrq.field_id[(int)i] = fd_id++;
  }

  all.wpp = all.wpp * (uint64_t)(1 + lrq.k);
  learner<LRQFAstate>& l = init_learner(&lrq, setup_base(all), predict_or_learn<true>, predict_or_learn<false>, 1 + lrq.field_name.size() * lrq.k);

  return make_base(l);
}<|MERGE_RESOLUTION|>--- conflicted
+++ resolved
@@ -30,11 +30,7 @@
 { vw& all = *lrq.all;
 
   memset(lrq.orig_size, 0, sizeof(lrq.orig_size));
-<<<<<<< HEAD
-  for (auto i : ec.indices)
-=======
   for (namespace_index i : ec.indices)
->>>>>>> c2d5bcf0
     lrq.orig_size[i] = ec.feature_space[i].size();
 
   size_t which = ec.example_counter;
@@ -110,13 +106,8 @@
       ec.loss = first_loss;
     }
 
-<<<<<<< HEAD
-    for (auto i : lrq.field_name)
-    { unsigned char right = i;
-=======
     for (char i : lrq.field_name)
     { namespace_index right = i;
->>>>>>> c2d5bcf0
       features& rfs = ec.feature_space[right];
       rfs.values.end() = rfs.values.begin() + lrq.orig_size[right];
 
@@ -147,11 +138,7 @@
   *all.file_options << " --lrqfa " << lrq.field_name << lrq.k;
 
   int fd_id = 0;
-<<<<<<< HEAD
-  for (auto i : lrq.field_name)
-=======
   for (char i : lrq.field_name)
->>>>>>> c2d5bcf0
   { lrq.field_id[(int)i] = fd_id++;
   }
 
