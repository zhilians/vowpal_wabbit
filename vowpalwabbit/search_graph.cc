--- conflicted
+++ resolved
@@ -298,11 +298,7 @@
   ec[n]->num_features += ec[n]->feature_space[neighbor_namespace].size();
 
   vw& all = sch.get_vw_pointer_unsafe();
-<<<<<<< HEAD
-  for (auto& i : all.pairs)
-=======
   for (string& i : all.pairs)
->>>>>>> c2d5bcf0
   { int i0 = (int)i[0];
     int i1 = (int)i[1];
     if ((i0 == (int)neighbor_namespace) || (i1 == (int)neighbor_namespace))
