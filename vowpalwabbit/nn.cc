/*
Copyright (c) by respective owners including Yahoo!, Microsoft, and
individual contributors. All rights reserved.  Released under a BSD (revised)
license as described in the file LICENSE.
 */
#include <float.h>
#include <math.h>
#include <stdio.h>
#include <sstream>

#include "reductions.h"
#include "rand48.h"
#include "gd.h"
#include "vw.h"

using namespace std;
using namespace LEARNER;

const float hidden_min_activation = -3;
const float hidden_max_activation = 3;
const uint32_t nn_constant = 533357803;

struct nn {
  uint32_t k;
  loss_function* squared_loss;
  example output_layer;
  example hiddenbias;
  example outputweight;
  float prediction;
  size_t increment;
  bool dropout;
  uint64_t xsubi;
  uint64_t save_xsubi;
  bool inpass;
  bool finished_setup;
  bool multitask;

  float* hidden_units;
  bool* dropped_out;

  polyprediction* hidden_units_pred;
  polyprediction* hiddenbias_pred;

  vw* all;//many things
};

#define cast_uint32_t static_cast<uint32_t>

static inline float
fastpow2 (float p)
{
  float offset = (p < 0) ? 1.0f : 0.0f;
  float clipp = (p < -126) ? -126.0f : p;
  int w = (int)clipp;
  float z = clipp - w + offset;
  union { uint32_t i; float f; } v = { cast_uint32_t ( (1 << 23) * (clipp + 121.2740575f + 27.7280233f / (4.84252568f - z) - 1.49012907f * z) ) };

  return v.f;
}

static inline float
fastexp (float p)
{
  return fastpow2 (1.442695040f * p);
}

static inline float
fasttanh (float p)
{
  return -1.0f + 2.0f / (1.0f + fastexp (-2.0f * p));
}

void finish_setup (nn& n, vw& all)
{
  // TODO: output_layer audit

  memset (&n.output_layer, 0, sizeof (n.output_layer));
  n.output_layer.indices.push_back(nn_output_namespace);
  feature output = {1., nn_constant << all.reg.stride_shift};

  for (unsigned int i = 0; i < n.k; ++i)
  {
    n.output_layer.atomics[nn_output_namespace].push_back(output);
    ++n.output_layer.num_features;
    output.weight_index += (uint32_t)n.increment;
  }

  if (! n.inpass)
  {
    n.output_layer.atomics[nn_output_namespace].push_back(output);
    ++n.output_layer.num_features;
  }

  n.output_layer.in_use = true;

  // TODO: not correct if --noconstant
  memset (&n.hiddenbias, 0, sizeof (n.hiddenbias));
  n.hiddenbias.indices.push_back(constant_namespace);
  feature temp = {1,(uint32_t) constant};
  n.hiddenbias.atomics[constant_namespace].push_back(temp);
  n.hiddenbias.total_sum_feat_sq++;
  n.hiddenbias.l.simple.label = FLT_MAX;
  n.hiddenbias.l.simple.weight = 1;
  n.hiddenbias.in_use = true;

  memset (&n.outputweight, 0, sizeof (n.outputweight));
  n.outputweight.indices.push_back(nn_output_namespace);
  n.outputweight.atomics[nn_output_namespace].push_back(n.output_layer.atomics[nn_output_namespace][0]);
  n.outputweight.atomics[nn_output_namespace][0].x = 1;
  n.outputweight.total_sum_feat_sq++;
  n.outputweight.l.simple.label = FLT_MAX;
  n.outputweight.l.simple.weight = 1;
  n.outputweight.in_use = true;

  n.finished_setup = true;
}

void end_pass(nn& n)
{
  if (n.all->bfgs)
    n.xsubi = n.save_xsubi;
}

template<bool is_learn, bool recompute_hidden>
void predict_or_learn_multi(nn& n, base_learner& base, example& ec) {
  bool shouldOutput = n.all->raw_prediction > 0;

  if (! n.finished_setup)
    finish_setup (n, *(n.all));

  shared_data sd;
  memcpy (&sd, n.all->sd, sizeof(shared_data));
  shared_data* save_sd = n.all->sd;
  n.all->sd = &sd;

  label_data ld = ec.l.simple;
  void (*save_set_minmax) (shared_data*, float) = n.all->set_minmax;
  float save_min_label;
  float save_max_label;
  float dropscale = n.dropout ? 2.0f : 1.0f;
  loss_function* save_loss = n.all->loss;

  polyprediction* hidden_units = n.hidden_units_pred;
  polyprediction* hiddenbias_pred = n.hiddenbias_pred;
  bool* dropped_out = n.dropped_out;

  ostringstream outputStringStream;

  n.all->set_minmax = noop_mm;
  n.all->loss = n.squared_loss;
  save_min_label = n.all->sd->min_label;
  n.all->sd->min_label = hidden_min_activation;
  save_max_label = n.all->sd->max_label;
  n.all->sd->max_label = hidden_max_activation;

  uint32_t save_ft_offset = ec.ft_offset;

  if (n.multitask)
    ec.ft_offset = 0;

  n.hiddenbias.ft_offset = ec.ft_offset;

  if (recompute_hidden) {
    base.multipredict(n.hiddenbias, 0, n.k, hiddenbias_pred, true);

    for (unsigned int i = 0; i < n.k; ++i)
      // avoid saddle point at 0
      if (hiddenbias_pred[i].scalar == 0)
      {
        n.hiddenbias.l.simple.label = (float) (frand48 () - 0.5);
        base.learn(n.hiddenbias, i);
        n.hiddenbias.l.simple.label = FLT_MAX;
      }

    base.multipredict(ec, 0, n.k, hidden_units, true);

    for (unsigned int i = 0; i < n.k; ++i )
      dropped_out[i] = (n.dropout && merand48 (n.xsubi) < 0.5);
  }

<<<<<<< HEAD
  void end_pass(nn& n)
  {
    if (n.all->bfgs)
      n.xsubi = n.save_xsubi;
  }

  template<bool is_learn, bool recompute_hidden>
  void predict_or_learn_multi(nn& n, base_learner& base, example& ec) {
    bool shouldOutput = n.all->raw_prediction > 0;

    if (! n.finished_setup)
      finish_setup (n, *(n.all));

    shared_data sd;
    memcpy (&sd, n.all->sd, sizeof(shared_data));
    shared_data* save_sd = n.all->sd;
    n.all->sd = &sd;

    label_data ld = ec.l.simple;
    void (*save_set_minmax) (shared_data*, float) = n.all->set_minmax;
    float save_min_label;
    float save_max_label;
    float dropscale = n.dropout ? 2.0f : 1.0f;
    loss_function* save_loss = n.all->loss;

    polyprediction* hidden_units = n.hidden_units_pred;
    polyprediction* hiddenbias_pred = n.hiddenbias_pred;
    bool* dropped_out = n.dropped_out;
  
    ostringstream outputStringStream;

    n.all->set_minmax = noop_mm;
    n.all->loss = n.squared_loss;
    save_min_label = n.all->sd->min_label;
    n.all->sd->min_label = hidden_min_activation;
    save_max_label = n.all->sd->max_label;
    n.all->sd->max_label = hidden_max_activation;

    uint32_t save_ft_offset = ec.ft_offset;

    if (n.multitask)
      ec.ft_offset = 0;

    n.hiddenbias.ft_offset = ec.ft_offset;

    if (recompute_hidden) {
      base.multipredict(n.hiddenbias, 0, n.k, hiddenbias_pred, true);
    
      for (unsigned int i = 0; i < n.k; ++i)
        // avoid saddle point at 0
        if (hiddenbias_pred[i].scalar == 0)
          {
            n.hiddenbias.l.simple.label = (float) (frand48 () - 0.5);
            base.learn(n.hiddenbias, i);
            n.hiddenbias.l.simple.label = FLT_MAX;
          }

      base.multipredict(ec, 0, n.k, hidden_units, true);

      for (unsigned int i = 0; i < n.k; ++i )
        dropped_out[i] = (n.dropout && merand48 (n.xsubi) < 0.5);

      if (ec.passthrough)
        for (unsigned int i = 0; i < n.k; ++i) {
          ec.passthrough->push_back( feature(hiddenbias_pred[i].scalar, 348017*i*2) );
          ec.passthrough->push_back( feature(hidden_units[i].scalar   , 348017*i*2+1) );
        }
=======
  if (shouldOutput)
    for (unsigned int i = 0; i < n.k; ++i ) {
      if (i > 0) outputStringStream << ' ';
      outputStringStream << i << ':' << hidden_units[i].scalar << ',' << fasttanh (hidden_units[i].scalar); // TODO: huh, what was going on here?
>>>>>>> a7509132
    }

  n.all->loss = save_loss;
  n.all->set_minmax = save_set_minmax;
  n.all->sd->min_label = save_min_label;
  n.all->sd->max_label = save_max_label;
  ec.ft_offset = save_ft_offset;

  bool converse = false;
  float save_partial_prediction = 0;
  float save_final_prediction = 0;
  float save_ec_loss = 0;

CONVERSE: // That's right, I'm using goto.  So sue me.

  n.output_layer.total_sum_feat_sq = 1;
  n.output_layer.sum_feat_sq[nn_output_namespace] = 1;

  n.outputweight.ft_offset = ec.ft_offset;

  n.all->set_minmax = noop_mm;
  n.all->loss = n.squared_loss;
  save_min_label = n.all->sd->min_label;
  n.all->sd->min_label = -1;
  save_max_label = n.all->sd->max_label;
  n.all->sd->max_label = 1;

  for (unsigned int i = 0; i < n.k; ++i)
  {
    float sigmah =
      (dropped_out[i]) ? 0.0f : dropscale * fasttanh (hidden_units[i].scalar);
    n.output_layer.atomics[nn_output_namespace][i].x = sigmah;

    n.output_layer.total_sum_feat_sq += sigmah * sigmah;
    n.output_layer.sum_feat_sq[nn_output_namespace] += sigmah * sigmah;

    n.outputweight.atomics[nn_output_namespace][0].weight_index =
      n.output_layer.atomics[nn_output_namespace][i].weight_index;
    base.predict(n.outputweight, n.k);
    float wf = n.outputweight.pred.scalar;

    // avoid saddle point at 0
    if (wf == 0)
    {
      float sqrtk = sqrt ((float)n.k);
      n.outputweight.l.simple.label = (float) (frand48 () - 0.5) / sqrtk;
      base.update(n.outputweight, n.k);
      n.outputweight.l.simple.label = FLT_MAX;
    }
  }

  n.all->loss = save_loss;
  n.all->set_minmax = save_set_minmax;
  n.all->sd->min_label = save_min_label;
  n.all->sd->max_label = save_max_label;

  if (n.inpass) {
    // TODO: this is not correct if there is something in the
    // nn_output_namespace but at least it will not leak memory
    // in that case

    ec.indices.push_back (nn_output_namespace);
    v_array<feature> save_nn_output_namespace = ec.atomics[nn_output_namespace];
    ec.atomics[nn_output_namespace] = n.output_layer.atomics[nn_output_namespace];
    ec.sum_feat_sq[nn_output_namespace] = n.output_layer.sum_feat_sq[nn_output_namespace];
    ec.total_sum_feat_sq += n.output_layer.sum_feat_sq[nn_output_namespace];
    if (is_learn)
      base.learn(ec, n.k);
    else
      base.predict(ec, n.k);
    n.output_layer.partial_prediction = ec.partial_prediction;
    n.output_layer.loss = ec.loss;
    ec.total_sum_feat_sq -= n.output_layer.sum_feat_sq[nn_output_namespace];
    ec.sum_feat_sq[nn_output_namespace] = 0;
    ec.atomics[nn_output_namespace] = save_nn_output_namespace;
    ec.indices.pop ();
  }
  else {
    n.output_layer.ft_offset = ec.ft_offset;
    n.output_layer.l = ec.l;
    n.output_layer.partial_prediction = 0;
    n.output_layer.example_t = ec.example_t;
    if (is_learn)
      base.learn(n.output_layer, n.k);
    else
      base.predict(n.output_layer, n.k);
    ec.l = n.output_layer.l;
  }

  n.prediction = GD::finalize_prediction (n.all->sd, n.output_layer.partial_prediction);

  if (shouldOutput) {
    outputStringStream << ' ' << n.output_layer.partial_prediction;
    n.all->print_text(n.all->raw_prediction, outputStringStream.str(), ec.tag);
  }

  if (is_learn && n.all->training && ld.label != FLT_MAX) {
    float gradient = n.all->loss->first_derivative(n.all->sd,
                     n.prediction,
                     ld.label);

    if (fabs (gradient) > 0) {
      n.all->loss = n.squared_loss;
      n.all->set_minmax = noop_mm;
      save_min_label = n.all->sd->min_label;
      n.all->sd->min_label = hidden_min_activation;
      save_max_label = n.all->sd->max_label;
      n.all->sd->max_label = hidden_max_activation;
      save_ft_offset = ec.ft_offset;

      if (n.multitask)
        ec.ft_offset = 0;

      for (unsigned int i = 0; i < n.k; ++i) {
        if (! dropped_out[i]) {
          float sigmah =
            n.output_layer.atomics[nn_output_namespace][i].x / dropscale;
          float sigmahprime = dropscale * (1.0f - sigmah * sigmah);
          n.outputweight.atomics[nn_output_namespace][0].weight_index =
            n.output_layer.atomics[nn_output_namespace][i].weight_index;
          base.predict(n.outputweight, n.k);
          float nu = n.outputweight.pred.scalar;
          float gradhw = 0.5f * nu * gradient * sigmahprime;

          ec.l.simple.label = GD::finalize_prediction (n.all->sd, hidden_units[i].scalar - gradhw);
          ec.pred.scalar = hidden_units[i].scalar;
          if (ec.l.simple.label != hidden_units[i].scalar)
            base.update(ec, i);
        }
      }

      n.all->loss = save_loss;
      n.all->set_minmax = save_set_minmax;
      n.all->sd->min_label = save_min_label;
      n.all->sd->max_label = save_max_label;
      ec.ft_offset = save_ft_offset;
    }
  }

  ec.l.simple.label = ld.label;

  if (! converse) {
    save_partial_prediction = n.output_layer.partial_prediction;
    save_final_prediction = n.prediction;
    save_ec_loss = n.output_layer.loss;
  }

  if (n.dropout && ! converse)
  {
    for (unsigned int i = 0; i < n.k; ++i)
    {
      dropped_out[i] = ! dropped_out[i];
    }

    converse = true;
    goto CONVERSE;
  }

  ec.partial_prediction = save_partial_prediction;
  ec.pred.scalar = save_final_prediction;
  ec.loss = save_ec_loss;

  n.all->sd = save_sd;
  n.all->set_minmax (n.all->sd, sd.min_label);
  n.all->set_minmax (n.all->sd, sd.max_label);
}

void multipredict(nn& n, base_learner& base, example& ec, size_t count, size_t step, polyprediction*pred, bool finalize_predictions) {
  for (size_t c=0; c<count; c++) {
    if (c == 0)
      predict_or_learn_multi<false,true>(n, base, ec);
    else
      predict_or_learn_multi<false,false>(n, base, ec);
    if (finalize_predictions) pred[c] = ec.pred;
    else pred[c].scalar = ec.partial_prediction;
    ec.ft_offset += step;
  }
  ec.ft_offset -= step*count;
}

void finish_example(vw& all, nn&, example& ec)
{
  int save_raw_prediction = all.raw_prediction;
  all.raw_prediction = -1;
  return_simple_example(all, nullptr, ec);
  all.raw_prediction = save_raw_prediction;
}

void finish(nn& n)
{
  delete n.squared_loss;
  free(n.hidden_units);
  free(n.dropped_out);
  free(n.hidden_units_pred);
  free(n.hiddenbias_pred);
  VW::dealloc_example(nullptr, n.output_layer);
  VW::dealloc_example(nullptr, n.hiddenbias);
  VW::dealloc_example(nullptr, n.outputweight);
}

base_learner* nn_setup(vw& all)
{
  if (missing_option<size_t, true>(all, "nn", "Sigmoidal feedforward network with <k> hidden units"))
    return nullptr;
  new_options(all, "Neural Network options")
  ("inpass", "Train or test sigmoidal feedforward network with input passthrough.")
  ("multitask", "Share hidden layer across all reduced tasks.")
  ("dropout", "Train or test sigmoidal feedforward network using dropout.")
  ("meanfield", "Train or test sigmoidal feedforward network using mean field.");
  add_options(all);

  po::variables_map& vm = all.vm;
  nn& n = calloc_or_die<nn>();
  n.all = &all;
  //first parse for number of hidden units
  n.k = (uint32_t)vm["nn"].as<size_t>();

  if ( vm.count("dropout") ) {
    n.dropout = true;
    *all.file_options << " --dropout ";
  }

  if ( vm.count("multitask") ) {
    n.multitask = true;
    *all.file_options << " --multitask ";
  }

  if (n.multitask && ! all.quiet)
    std::cerr << "using multitask sharing for neural network "
              << (all.training ? "training" : "testing")
              << std::endl;

  if ( vm.count("meanfield") ) {
    n.dropout = false;
    if (! all.quiet)
      std::cerr << "using mean field for neural network "
                << (all.training ? "training" : "testing")
                << std::endl;
  }

  if (n.dropout)
    if (! all.quiet)
      std::cerr << "using dropout for neural network "
                << (all.training ? "training" : "testing")
                << std::endl;

  if (vm.count ("inpass")) {
    n.inpass = true;
    *all.file_options << " --inpass";

  }

  if (n.inpass && ! all.quiet)
    std::cerr << "using input passthrough for neural network "
              << (all.training ? "training" : "testing")
              << std::endl;

  n.finished_setup = false;
  n.squared_loss = getLossFunction (all, "squared", 0);

  n.xsubi = all.random_seed;

  n.save_xsubi = n.xsubi;

  n.hidden_units = calloc_or_die<float>(n.k);
  n.dropped_out = calloc_or_die<bool>(n.k);
  n.hidden_units_pred = calloc_or_die<polyprediction>(n.k);
  n.hiddenbias_pred = calloc_or_die<polyprediction>(n.k);

  base_learner* base = setup_base(all);
  n.increment = base->increment;//Indexing of output layer is odd.
  learner<nn>&l = init_learner(&n, base,
                               predict_or_learn_multi<true,true>,
                               predict_or_learn_multi<false,true>,
                               n.k+1);
  if (n.multitask)
    l.set_multipredict(multipredict);
  l.set_finish(finish);
  l.set_finish_example(finish_example);
  l.set_end_pass(end_pass);

  return make_base(l);
}

/*

  train: ./vw -k -c -d mnist8v9.gz --passes 24 -b 25 --nn 64 -l 0.1 --invariant --adaptive --holdout_off --random_seed 19 --nnmultipredict -f mnist64
predict: ./vw -t -d mnist8v9.gz -i mnist64 --nnmultipredict

                     default   multipredict
  nn  64 train         9.1s         8.1s
         predict       0.57s        0.52s
  nn 128 train        16.5s        13.8s
         predict       0.76s        0.69s

with oaa:

  train: ./vw --oaa 10 -b 25 --adaptive --invariant --holdout_off -l 0.1 --nn 64 --passes 24 -k -c -d mnist-all.gz --random_seed 19 --nnmultipredict -f mnist-all64
predict: ./vw -t -d mnist-all.gz -i mnist-all64 --nnmultipredict

*/<|MERGE_RESOLUTION|>--- conflicted
+++ resolved
@@ -176,82 +176,18 @@
 
     for (unsigned int i = 0; i < n.k; ++i )
       dropped_out[i] = (n.dropout && merand48 (n.xsubi) < 0.5);
-  }
-
-<<<<<<< HEAD
-  void end_pass(nn& n)
-  {
-    if (n.all->bfgs)
-      n.xsubi = n.save_xsubi;
-  }
-
-  template<bool is_learn, bool recompute_hidden>
-  void predict_or_learn_multi(nn& n, base_learner& base, example& ec) {
-    bool shouldOutput = n.all->raw_prediction > 0;
-
-    if (! n.finished_setup)
-      finish_setup (n, *(n.all));
-
-    shared_data sd;
-    memcpy (&sd, n.all->sd, sizeof(shared_data));
-    shared_data* save_sd = n.all->sd;
-    n.all->sd = &sd;
-
-    label_data ld = ec.l.simple;
-    void (*save_set_minmax) (shared_data*, float) = n.all->set_minmax;
-    float save_min_label;
-    float save_max_label;
-    float dropscale = n.dropout ? 2.0f : 1.0f;
-    loss_function* save_loss = n.all->loss;
-
-    polyprediction* hidden_units = n.hidden_units_pred;
-    polyprediction* hiddenbias_pred = n.hiddenbias_pred;
-    bool* dropped_out = n.dropped_out;
-  
-    ostringstream outputStringStream;
-
-    n.all->set_minmax = noop_mm;
-    n.all->loss = n.squared_loss;
-    save_min_label = n.all->sd->min_label;
-    n.all->sd->min_label = hidden_min_activation;
-    save_max_label = n.all->sd->max_label;
-    n.all->sd->max_label = hidden_max_activation;
-
-    uint32_t save_ft_offset = ec.ft_offset;
-
-    if (n.multitask)
-      ec.ft_offset = 0;
-
-    n.hiddenbias.ft_offset = ec.ft_offset;
-
-    if (recompute_hidden) {
-      base.multipredict(n.hiddenbias, 0, n.k, hiddenbias_pred, true);
-    
-      for (unsigned int i = 0; i < n.k; ++i)
-        // avoid saddle point at 0
-        if (hiddenbias_pred[i].scalar == 0)
-          {
-            n.hiddenbias.l.simple.label = (float) (frand48 () - 0.5);
-            base.learn(n.hiddenbias, i);
-            n.hiddenbias.l.simple.label = FLT_MAX;
-          }
-
-      base.multipredict(ec, 0, n.k, hidden_units, true);
-
-      for (unsigned int i = 0; i < n.k; ++i )
-        dropped_out[i] = (n.dropout && merand48 (n.xsubi) < 0.5);
-
-      if (ec.passthrough)
-        for (unsigned int i = 0; i < n.k; ++i) {
-          ec.passthrough->push_back( feature(hiddenbias_pred[i].scalar, 348017*i*2) );
-          ec.passthrough->push_back( feature(hidden_units[i].scalar   , 348017*i*2+1) );
-        }
-=======
+
+    if (ec.passthrough)
+      for (unsigned int i = 0; i < n.k; ++i) {
+        ec.passthrough->push_back( feature(hiddenbias_pred[i].scalar, 348017*i*2) );
+        ec.passthrough->push_back( feature(hidden_units[i].scalar   , 348017*i*2+1) );
+      }
+  }
+
   if (shouldOutput)
     for (unsigned int i = 0; i < n.k; ++i ) {
       if (i > 0) outputStringStream << ' ';
       outputStringStream << i << ':' << hidden_units[i].scalar << ',' << fasttanh (hidden_units[i].scalar); // TODO: huh, what was going on here?
->>>>>>> a7509132
     }
 
   n.all->loss = save_loss;
