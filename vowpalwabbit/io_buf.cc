/*
Copyright (c) by respective owners including Yahoo!, Microsoft, and
individual contributors. All rights reserved.  Released under a BSD (revised)
license as described in the file LICENSE.
 */
#include "io_buf.h"
#ifdef WIN32
#include <winsock2.h>
#endif

//return a pointer to the next n bytes.  n must be smaller than the maximum size.
size_t buf_read(io_buf &i, char* &pointer, size_t n)
<<<<<<< HEAD
{
    if (i.space.end + n <= i.endloaded)
    {
        pointer = i.space.end;
        i.space.end += n;
        return n;
    }
    else // out of bytes, so refill.
    {
        if (i.space.end != i.space.begin) //There exists room to shift.
        { // Out of buffer so swap to beginning.
            size_t left = i.endloaded - i.space.end;
            memmove(i.space.begin, i.space.end, left);
            i.space.end = i.space.begin;
            i.endloaded = i.space.begin + left;
        }
        if (i.fill(i.files[i.current]) > 0)
            return buf_read(i, pointer, n);// more bytes are read.
        else if (++i.current < i.files.size())
            return buf_read(i, pointer, n);// No more bytes, so go to next file and try again.
        else
        {//no more bytes to read, return all that we have left.
            pointer = i.space.end;
            i.space.end = i.endloaded;
            return i.endloaded - pointer;
        }
=======
{ //return a pointer to the next n bytes.  n must be smaller than the maximum size.
  if (i.space.end + n <= i.endloaded)
  {
    pointer = i.space.end;
    i.space.end += n;
    return n;
  }
  else // out of bytes, so refill.
  {
    if (i.space.end != i.space.begin) //There exists room to shift.
    { // Out of buffer so swap to beginning.
      size_t left = i.endloaded - i.space.end;
      memmove(i.space.begin, i.space.end, left);
      i.space.end = i.space.begin;
      i.endloaded = i.space.begin+left;
>>>>>>> 34c9cb08
    }
    if (i.fill(i.files[i.current]) > 0)
      return buf_read(i,pointer,n);// more bytes are read.
    else if (++i.current < i.files.size())
      return buf_read(i,pointer,n);// No more bytes, so go to next file and try again.
    else
    { //no more bytes to read, return all that we have left.
      pointer = i.space.end;
      i.space.end = i.endloaded;
      return i.endloaded - pointer;
    }
  }
}

bool isbinary(io_buf &i) {
  if (i.endloaded == i.space.end)
    if (i.fill(i.files[i.current]) <= 0)
      return false;

  bool ret = (*i.space.end == 0);
  if (ret)
    i.space.end++;

  return ret;
}

size_t readto(io_buf &i, char* &pointer, char terminal)
{ //Return a pointer to the bytes before the terminal.  Must be less than the buffer size.
  pointer = i.space.end;
  while (pointer < i.endloaded && *pointer != terminal)
    pointer++;
  if (pointer != i.endloaded)
  {
    size_t n = pointer - i.space.end;
    i.space.end = pointer+1;
    pointer -= n;
    return n+1;
  }
  else
  {
    if (i.endloaded == i.space.end_array)
    {
      size_t left = i.endloaded - i.space.end;
      memmove(i.space.begin, i.space.end, left);
      i.space.end = i.space.begin;
      i.endloaded = i.space.begin+left;
      pointer = i.endloaded;
    }
    if (i.current < i.files.size() && i.fill(i.files[i.current]) > 0)// more bytes are read.
      return readto(i,pointer,terminal);
    else if (++i.current < i.files.size())  //no more bytes, so go to next file.
      return readto(i,pointer,terminal);
    else //no more bytes to read, return everything we have.
    {
      size_t n = pointer - i.space.end;
      i.space.end = pointer;
      pointer -= n;
      return n;
    }
  }
}

void buf_write(io_buf &o, char* &pointer, size_t n)
{ //return a pointer to the next n bytes to write into.
  if (o.space.end + n <= o.space.end_array)
  {
    pointer = o.space.end;
    o.space.end += n;
  }
  else // Time to dump the file
  {
    if (o.space.end != o.space.begin)
      o.flush();
    else // Array is short, so increase size.
    {
      o.space.resize(2*(o.space.end_array - o.space.begin));
      o.endloaded = o.space.begin;
    }
    buf_write (o, pointer,n);
  }
}

bool io_buf::is_socket(int f)
{ // this appears to work in practice, but could probably be done in a cleaner fashion
  const int _nhandle = 32;
  return f >= _nhandle;
}

ssize_t io_buf::read_file_or_socket(int f, void* buf, size_t nbytes) {
#ifdef _WIN32
  if (is_socket(f))
    return recv(f, reinterpret_cast<char*>(buf), static_cast<int>(nbytes), 0);
  else
    return _read(f, buf, (unsigned int)nbytes);
#else
  return read(f, buf, (unsigned int)nbytes);
#endif
}

ssize_t io_buf::write_file_or_socket(int f, const void* buf, size_t nbytes)
{
#ifdef _WIN32
  if (is_socket(f))
    return send(f, reinterpret_cast<const char*>(buf), static_cast<int>(nbytes), 0);
  else
    return _write(f, buf, (unsigned int)nbytes);
#else
  return write(f, buf, (unsigned int)nbytes);
#endif
}

void io_buf::close_file_or_socket(int f)
{
#ifdef _WIN32
  if (io_buf::is_socket(f))
    closesocket(f);
  else
    _close(f);
#else
  close(f);
#endif
}<|MERGE_RESOLUTION|>--- conflicted
+++ resolved
@@ -8,64 +8,34 @@
 #include <winsock2.h>
 #endif
 
-//return a pointer to the next n bytes.  n must be smaller than the maximum size.
 size_t buf_read(io_buf &i, char* &pointer, size_t n)
-<<<<<<< HEAD
-{
-    if (i.space.end + n <= i.endloaded)
-    {
-        pointer = i.space.end;
-        i.space.end += n;
-        return n;
-    }
-    else // out of bytes, so refill.
-    {
-        if (i.space.end != i.space.begin) //There exists room to shift.
-        { // Out of buffer so swap to beginning.
-            size_t left = i.endloaded - i.space.end;
-            memmove(i.space.begin, i.space.end, left);
-            i.space.end = i.space.begin;
-            i.endloaded = i.space.begin + left;
-        }
-        if (i.fill(i.files[i.current]) > 0)
-            return buf_read(i, pointer, n);// more bytes are read.
-        else if (++i.current < i.files.size())
-            return buf_read(i, pointer, n);// No more bytes, so go to next file and try again.
-        else
-        {//no more bytes to read, return all that we have left.
-            pointer = i.space.end;
-            i.space.end = i.endloaded;
-            return i.endloaded - pointer;
-        }
-=======
 { //return a pointer to the next n bytes.  n must be smaller than the maximum size.
   if (i.space.end + n <= i.endloaded)
-  {
-    pointer = i.space.end;
-    i.space.end += n;
-    return n;
-  }
+    {
+      pointer = i.space.end;
+      i.space.end += n;
+      return n;
+    }
   else // out of bytes, so refill.
-  {
-    if (i.space.end != i.space.begin) //There exists room to shift.
-    { // Out of buffer so swap to beginning.
-      size_t left = i.endloaded - i.space.end;
-      memmove(i.space.begin, i.space.end, left);
-      i.space.end = i.space.begin;
-      i.endloaded = i.space.begin+left;
->>>>>>> 34c9cb08
+    {
+      if (i.space.end != i.space.begin) //There exists room to shift.
+	{ // Out of buffer so swap to beginning.
+	  size_t left = i.endloaded - i.space.end;
+	  memmove(i.space.begin, i.space.end, left);
+	  i.space.end = i.space.begin;
+            i.endloaded = i.space.begin + left;
+	}
+      if (i.fill(i.files[i.current]) > 0)
+            return buf_read(i, pointer, n);// more bytes are read.
+      else if (++i.current < i.files.size()) 
+            return buf_read(i, pointer, n);// No more bytes, so go to next file and try again.
+      else
+    { //no more bytes to read, return all that we have left.
+	  pointer = i.space.end;
+	  i.space.end = i.endloaded;
+	  return i.endloaded - pointer;
+	}
     }
-    if (i.fill(i.files[i.current]) > 0)
-      return buf_read(i,pointer,n);// more bytes are read.
-    else if (++i.current < i.files.size())
-      return buf_read(i,pointer,n);// No more bytes, so go to next file and try again.
-    else
-    { //no more bytes to read, return all that we have left.
-      pointer = i.space.end;
-      i.space.end = i.endloaded;
-      return i.endloaded - pointer;
-    }
-  }
 }
 
 bool isbinary(io_buf &i) {
@@ -86,54 +56,54 @@
   while (pointer < i.endloaded && *pointer != terminal)
     pointer++;
   if (pointer != i.endloaded)
-  {
-    size_t n = pointer - i.space.end;
-    i.space.end = pointer+1;
-    pointer -= n;
-    return n+1;
-  }
-  else
-  {
-    if (i.endloaded == i.space.end_array)
-    {
-      size_t left = i.endloaded - i.space.end;
-      memmove(i.space.begin, i.space.end, left);
-      i.space.end = i.space.begin;
-      i.endloaded = i.space.begin+left;
-      pointer = i.endloaded;
-    }
-    if (i.current < i.files.size() && i.fill(i.files[i.current]) > 0)// more bytes are read.
-      return readto(i,pointer,terminal);
-    else if (++i.current < i.files.size())  //no more bytes, so go to next file.
-      return readto(i,pointer,terminal);
-    else //no more bytes to read, return everything we have.
     {
       size_t n = pointer - i.space.end;
-      i.space.end = pointer;
+      i.space.end = pointer+1;
       pointer -= n;
-      return n;
+      return n+1;
     }
-  }
+  else
+    {
+      if (i.endloaded == i.space.end_array)
+	{
+	  size_t left = i.endloaded - i.space.end;
+	  memmove(i.space.begin, i.space.end, left);
+	  i.space.end = i.space.begin;
+	  i.endloaded = i.space.begin+left;
+	  pointer = i.endloaded;
+	}
+      if (i.current < i.files.size() && i.fill(i.files[i.current]) > 0)// more bytes are read.
+	return readto(i,pointer,terminal);
+      else if (++i.current < i.files.size())  //no more bytes, so go to next file.
+	return readto(i,pointer,terminal);
+      else //no more bytes to read, return everything we have.
+	{
+	  size_t n = pointer - i.space.end;
+	  i.space.end = pointer;
+	  pointer -= n;
+	  return n;
+	}
+    }
 }
 
 void buf_write(io_buf &o, char* &pointer, size_t n)
 { //return a pointer to the next n bytes to write into.
   if (o.space.end + n <= o.space.end_array)
-  {
-    pointer = o.space.end;
-    o.space.end += n;
-  }
+    {
+      pointer = o.space.end;
+      o.space.end += n;
+    }
   else // Time to dump the file
-  {
-    if (o.space.end != o.space.begin)
-      o.flush();
-    else // Array is short, so increase size.
     {
-      o.space.resize(2*(o.space.end_array - o.space.begin));
-      o.endloaded = o.space.begin;
+      if (o.space.end != o.space.begin)
+	o.flush();
+      else // Array is short, so increase size.
+	{
+	  o.space.resize(2*(o.space.end_array - o.space.begin));
+	  o.endloaded = o.space.begin;
+	}
+      buf_write (o, pointer,n);
     }
-    buf_write (o, pointer,n);
-  }
 }
 
 bool io_buf::is_socket(int f)
@@ -144,21 +114,21 @@
 
 ssize_t io_buf::read_file_or_socket(int f, void* buf, size_t nbytes) {
 #ifdef _WIN32
-  if (is_socket(f))
+  if (is_socket(f)) 
     return recv(f, reinterpret_cast<char*>(buf), static_cast<int>(nbytes), 0);
-  else
-    return _read(f, buf, (unsigned int)nbytes);
+  else 
+    return _read(f, buf, (unsigned int)nbytes); 
 #else
-  return read(f, buf, (unsigned int)nbytes);
+  return read(f, buf, (unsigned int)nbytes); 
 #endif
 }
 
 ssize_t io_buf::write_file_or_socket(int f, const void* buf, size_t nbytes)
 {
 #ifdef _WIN32
-  if (is_socket(f))
+  if (is_socket(f)) 
     return send(f, reinterpret_cast<const char*>(buf), static_cast<int>(nbytes), 0);
-  else
+  else 
     return _write(f, buf, (unsigned int)nbytes);
 #else
   return write(f, buf, (unsigned int)nbytes);
@@ -168,9 +138,9 @@
 void io_buf::close_file_or_socket(int f)
 {
 #ifdef _WIN32
-  if (io_buf::is_socket(f))
+  if (io_buf::is_socket(f)) 
     closesocket(f);
-  else
+  else 
     _close(f);
 #else
   close(f);
