/*
Copyright (c) by respective owners including Yahoo!, Microsoft, and
individual contributors. All rights reserved.  Released under a BSD (revised)
license as described in the file LICENSE.
 */
#include "io_buf.h"
#ifdef WIN32
#include <winsock2.h>
#endif

//return a pointer to the next n bytes.  n must be smaller than the maximum size.
size_t buf_read(io_buf &i, char* &pointer, size_t n)
<<<<<<< HEAD
{
    if (i.space.end + n <= i.endloaded)
=======
{ //return a pointer to the next n bytes.  n must be smaller than the maximum size.
  if (i.space.end + n <= i.endloaded)
>>>>>>> f9c32087
    {
        pointer = i.space.end;
        i.space.end += n;
        return n;
    }
    else // out of bytes, so refill.
    {
<<<<<<< HEAD
        if (i.space.end != i.space.begin) //There exists room to shift.
        { // Out of buffer so swap to beginning.
            size_t left = i.endloaded - i.space.end;
            memmove(i.space.begin, i.space.end, left);
            i.space.end = i.space.begin;
            i.endloaded = i.space.begin + left;
        }
        if (i.fill(i.files[i.current]) > 0)
            return buf_read(i, pointer, n);// more bytes are read.
        else if (++i.current < i.files.size())
            return buf_read(i, pointer, n);// No more bytes, so go to next file and try again.
        else
        {//no more bytes to read, return all that we have left.
            pointer = i.space.end;
            i.space.end = i.endloaded;
            return i.endloaded - pointer;
        }
=======
      if (i.space.end != i.space.begin) //There exists room to shift.
	{ // Out of buffer so swap to beginning.
	  size_t left = i.endloaded - i.space.end;
	  memmove(i.space.begin, i.space.end, left);
	  i.space.end = i.space.begin;
            i.endloaded = i.space.begin + left;
	}
      if (i.fill(i.files[i.current]) > 0)
            return buf_read(i, pointer, n);// more bytes are read.
      else if (++i.current < i.files.size()) 
            return buf_read(i, pointer, n);// No more bytes, so go to next file and try again.
      else
    { //no more bytes to read, return all that we have left.
	  pointer = i.space.end;
	  i.space.end = i.endloaded;
	  return i.endloaded - pointer;
	}
>>>>>>> f9c32087
    }
}

bool isbinary(io_buf &i) {
  if (i.endloaded == i.space.end)
    if (i.fill(i.files[i.current]) <= 0)
      return false;

  bool ret = (*i.space.end == 0);
  if (ret)
    i.space.end++;

  return ret;
}

size_t readto(io_buf &i, char* &pointer, char terminal)
{ //Return a pointer to the bytes before the terminal.  Must be less than the buffer size.
  pointer = i.space.end;
  while (pointer < i.endloaded && *pointer != terminal)
    pointer++;
  if (pointer != i.endloaded)
    {
      size_t n = pointer - i.space.end;
      i.space.end = pointer+1;
      pointer -= n;
      return n+1;
    }
  else
    {
      if (i.endloaded == i.space.end_array)
	{
	  size_t left = i.endloaded - i.space.end;
	  memmove(i.space.begin, i.space.end, left);
	  i.space.end = i.space.begin;
	  i.endloaded = i.space.begin+left;
	  pointer = i.endloaded;
	}
      if (i.current < i.files.size() && i.fill(i.files[i.current]) > 0)// more bytes are read.
	return readto(i,pointer,terminal);
      else if (++i.current < i.files.size())  //no more bytes, so go to next file.
	return readto(i,pointer,terminal);
      else //no more bytes to read, return everything we have.
	{
	  size_t n = pointer - i.space.end;
	  i.space.end = pointer;
	  pointer -= n;
	  return n;
	}
    }
}

void buf_write(io_buf &o, char* &pointer, size_t n)
{ //return a pointer to the next n bytes to write into.
  if (o.space.end + n <= o.space.end_array)
    {
      pointer = o.space.end;
      o.space.end += n;
    }
  else // Time to dump the file
    {
      if (o.space.end != o.space.begin)
	o.flush();
      else // Array is short, so increase size.
	{
	  o.space.resize(2*(o.space.end_array - o.space.begin));
	  o.endloaded = o.space.begin;
	}
      buf_write (o, pointer,n);
    }
}

bool io_buf::is_socket(int f)
{ // this appears to work in practice, but could probably be done in a cleaner fashion
  const int _nhandle = 32;
  return f >= _nhandle;
}

ssize_t io_buf::read_file_or_socket(int f, void* buf, size_t nbytes) {
#ifdef _WIN32
  if (is_socket(f)) 
    return recv(f, reinterpret_cast<char*>(buf), static_cast<int>(nbytes), 0);
  else 
    return _read(f, buf, (unsigned int)nbytes); 
#else
  return read(f, buf, (unsigned int)nbytes); 
#endif
}

ssize_t io_buf::write_file_or_socket(int f, const void* buf, size_t nbytes)
{
#ifdef _WIN32
  if (is_socket(f)) 
    return send(f, reinterpret_cast<const char*>(buf), static_cast<int>(nbytes), 0);
  else 
    return _write(f, buf, (unsigned int)nbytes);
#else
  return write(f, buf, (unsigned int)nbytes);
#endif
}

void io_buf::close_file_or_socket(int f)
{
#ifdef _WIN32
  if (io_buf::is_socket(f)) 
    closesocket(f);
  else 
    _close(f);
#else
  close(f);
#endif
}<|MERGE_RESOLUTION|>--- conflicted
+++ resolved
@@ -10,39 +10,15 @@
 
 //return a pointer to the next n bytes.  n must be smaller than the maximum size.
 size_t buf_read(io_buf &i, char* &pointer, size_t n)
-<<<<<<< HEAD
-{
-    if (i.space.end + n <= i.endloaded)
-=======
 { //return a pointer to the next n bytes.  n must be smaller than the maximum size.
   if (i.space.end + n <= i.endloaded)
->>>>>>> f9c32087
     {
-        pointer = i.space.end;
-        i.space.end += n;
-        return n;
+      pointer = i.space.end;
+      i.space.end += n;
+      return n;
     }
-    else // out of bytes, so refill.
+  else // out of bytes, so refill.
     {
-<<<<<<< HEAD
-        if (i.space.end != i.space.begin) //There exists room to shift.
-        { // Out of buffer so swap to beginning.
-            size_t left = i.endloaded - i.space.end;
-            memmove(i.space.begin, i.space.end, left);
-            i.space.end = i.space.begin;
-            i.endloaded = i.space.begin + left;
-        }
-        if (i.fill(i.files[i.current]) > 0)
-            return buf_read(i, pointer, n);// more bytes are read.
-        else if (++i.current < i.files.size())
-            return buf_read(i, pointer, n);// No more bytes, so go to next file and try again.
-        else
-        {//no more bytes to read, return all that we have left.
-            pointer = i.space.end;
-            i.space.end = i.endloaded;
-            return i.endloaded - pointer;
-        }
-=======
       if (i.space.end != i.space.begin) //There exists room to shift.
 	{ // Out of buffer so swap to beginning.
 	  size_t left = i.endloaded - i.space.end;
@@ -60,7 +36,6 @@
 	  i.space.end = i.endloaded;
 	  return i.endloaded - pointer;
 	}
->>>>>>> f9c32087
     }
 }
 
