--- conflicted
+++ resolved
@@ -5,6 +5,7 @@
 #include "parse_primitives.h"
 #include "global_data.h"
 #include "example.h"
+#include "parse_args.h"
 
 namespace OAA
 {
@@ -16,13 +17,7 @@
   
   typedef uint32_t prediction_t;
   
-<<<<<<< HEAD
-  void parse_flags(vw& all, std::vector<std::string>&, size_t s, void (*base_l)(vw&, example*), void (*base_f)(vw&));
-  void learn(vw& all, example* ec);
-  void finish(vw&);
-=======
-  void parse_flags(vw& all, size_t s);
->>>>>>> e9cee58c
+  void parse_flags(vw& all, std::vector<std::string>&, po::variables_map& vm, size_t s);
   
   size_t read_cached_label(shared_data*, void* v, io_buf& cache);
   void cache_label(void* v, io_buf& cache);
