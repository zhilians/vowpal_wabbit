--- conflicted
+++ resolved
@@ -494,13 +494,8 @@
             update = all.loss->getUpdate(ld->prediction, ld->label, delta_pred, pred_per_update);
           else
             update = all.loss->getUnsafeUpdate(ld->prediction, ld->label, delta_pred, pred_per_update);
-<<<<<<< HEAD
-	  
-	  ec.eta_round = (float) (update / all.sd->contraction);
-=======
 
 	  ec.eta_round = update;
->>>>>>> 5a5736f0
 	  if (all.reg_mode && fabs(ec.eta_round) > 1e-8) {
 	    double dev1 = all.loss->first_derivative(all.sd, ld->prediction, ld->label);
 	    double eta_bar = (fabs(dev1) > 1e-8) ? (-ec.eta_round / dev1) : 0.0;
