--- conflicted
+++ resolved
@@ -547,11 +547,7 @@
     assert(loss >= 0);
   }
 
-<<<<<<< HEAD
-  for (auto sink : all.final_prediction_sink)
-=======
   for (int sink : all.final_prediction_sink)
->>>>>>> c2d5bcf0
     all.print(sink, data.is_probabilities ? ec.pred.prob : (float)ec.pred.multiclass, 0, ec.tag);
 
   if (all.raw_prediction > 0)
@@ -582,11 +578,7 @@
 
   if (!COST_SENSITIVE::example_is_test(head_ec))
   { size_t idx = 0;
-<<<<<<< HEAD
-    for (auto ex : *ec_seq)
-=======
     for (example* ex : *ec_seq)
->>>>>>> c2d5bcf0
     { if(ec_is_example_header(*ex)) continue;
       if (hit_loss) break;
       if (preds[0] == idx)
@@ -600,11 +592,7 @@
     assert(loss >= 0);
   }
 
-<<<<<<< HEAD
-  for (auto sink : all.final_prediction_sink)
-=======
   for (int sink : all.final_prediction_sink)
->>>>>>> c2d5bcf0
     MULTILABEL::print_multilabel(sink, head_ec.pred.multilabels, head_ec.tag);
 
   if (all.raw_prediction > 0)
@@ -631,11 +619,7 @@
     if(data.rank)
       output_rank_example(all, **(data.ec_seq.begin()), hit_loss, &(data.ec_seq));
     else
-<<<<<<< HEAD
-      for (auto ec : data.ec_seq)
-=======
       for (example* ec : data.ec_seq)
->>>>>>> c2d5bcf0
         output_example(all, *ec, hit_loss, &(data.ec_seq), data);
 
     if (!data.is_singleline && (all.raw_prediction > 0))
