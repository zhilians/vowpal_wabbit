/*
Copyright (c) by respective owners including Yahoo!, Microsoft, and
individual contributors. All rights reserved. Released under a BSD (revised)
license as described in the file LICENSE.node
*/
#include <algorithm>
#include <cmath>
#include <cstdio>
#include <float.h>
#include <sstream>

#include "reductions.h"
#include "rand48.h"

using namespace std;
using namespace LEARNER;

namespace recall_tree_ns
{

struct node_pred
{ uint32_t label;
  double label_count;

  node_pred (uint32_t a) : label (a), label_count (0) { }
};

struct node
{ uint32_t parent;
  float recall_lbest;

  bool internal;
  uint32_t depth;

  uint32_t base_router;
  uint32_t left;
  uint32_t right;
  double n;
  double entropy;
  double passes;

  v_array<node_pred> preds;

  node () : parent (0),
    recall_lbest (0),
    internal (false),
    depth (0),
    base_router (0),
    left (0),
    right (0),
    n (0),
    entropy (0),
    passes (1),
    preds (v_init<node_pred>())
  {
  }
};

struct recall_tree
{ vw* all;
  uint32_t k;
  bool node_only;

  v_array<node> nodes;

  size_t max_candidates;
  size_t max_routers;
  size_t max_depth;
  float bern_hyper;

  bool randomized_routing;
};

float to_prob (float x)
{ static const float alpha = 2.0f;
  // http://stackoverflow.com/questions/2789481/problem-calling-stdmax
  return (std::max) (0.f, (std::min) (1.f, 0.5f * (1.0f + alpha * x)));
}

void init_tree (recall_tree& b,
                uint32_t     root,
                uint32_t     depth,
                uint32_t&    routers_used)
{ if (depth <= b.max_depth)
  { uint32_t left_child;
    uint32_t right_child;
    left_child = (uint32_t)b.nodes.size ();
    b.nodes.push_back (node ());
    right_child = (uint32_t)b.nodes.size ();
    b.nodes.push_back (node ());
    b.nodes[root].base_router = routers_used++;

    b.nodes[root].internal = true;
    b.nodes[root].left = left_child;
    b.nodes[left_child].parent = root;
    b.nodes[left_child].depth = depth;
    b.nodes[root].right = right_child;
    b.nodes[right_child].parent = root;
    b.nodes[right_child].depth = depth;

    init_tree (b, left_child, depth + 1, routers_used);
    init_tree (b, right_child, depth + 1, routers_used);
  }
}

void init_tree (recall_tree& b)
{ uint32_t routers_used = 0;

  b.nodes.push_back (node ());
  init_tree (b, 0, 1, routers_used);
  b.max_routers = routers_used;
}

node_pred* find (recall_tree& b, uint32_t cn, example& ec)
{ node_pred* ls;

  for (ls = b.nodes[cn].preds.begin ();
       ls != b.nodes[cn].preds.end () && ls->label != ec.l.multi.label;
       ++ls);

  return ls;
}

node_pred* find_or_create (recall_tree& b, uint32_t cn, example& ec)
{ node_pred* ls = find (b, cn, ec);

  if (ls == b.nodes[cn].preds.end ())
  { node_pred newls (ec.l.multi.label);
    b.nodes[cn].preds.push_back (newls);
    ls = b.nodes[cn].preds.end () - 1;
  }

  return ls;
}

void compute_recall_lbest (recall_tree& b, node* n)
{ if (n->n <= 0)
    return;

  double mass_at_k = 0;

  for (node_pred* ls = n->preds.begin ();
       ls != n->preds.end () &&
       ls < n->preds.begin () + b.max_candidates;
       ++ls)
  { mass_at_k += ls->label_count;
  }

  float f = (float)mass_at_k / (float)n->n;
  float stdf = sqrt (f * (1.f - f) / (float)n->n);
  float diamf = 15.f / (sqrtf (18.f) * (float)n->n);

  // http://stackoverflow.com/questions/2789481/problem-calling-stdmax
  n->recall_lbest = (std::max) (0.f,
                                f - sqrt (b.bern_hyper) * stdf
                                - b.bern_hyper * diamf);
}

double plogp (double c, double n)
{ return (c == 0) ? 0 : (c / n) * log (c / n);
}

double updated_entropy (recall_tree& b, uint32_t cn, example& ec)
{ node_pred* ls = find (b, cn, ec);

  // entropy = -\sum_k (c_k/n) Log[c_k/n]
  // c_0 <- c_0 + 1, n <- n + 1
  // entropy <- + (c_0/n) Log[c_0/n]
  //            - n/(n+1) \sum_{k>0} (c_k/n) Log[c_k/n]
  //            - Log[n/(n+1)] \sum_{k>0} (c_k/(n+1))
  //            - ((c_0+1)/(n+1)) Log[(c_0+1)/(n+1)]

  double c0 = (ls == b.nodes[cn].preds.end ()) ? 0 : ls->label_count;
  double deltac0 = ec.l.multi.weight;
  double n = b.nodes[cn].n;

  double novernp1 = n / (deltac0 + n);
  double lognovernp1 = (novernp1 == 0) ? 0 : log (novernp1);
  double nminusc0overnp1 = (n - c0) / (n + deltac0);

  double newentropy = b.nodes[cn].entropy;

  newentropy += plogp (c0, n);
  newentropy *= novernp1;
  newentropy -= lognovernp1 * nminusc0overnp1;
  newentropy -= plogp (c0 + deltac0, n + deltac0);

  return newentropy;
}

void insert_example_at_node (recall_tree& b, uint32_t cn, example& ec)
{ node_pred* ls = find_or_create (b, cn, ec);

  b.nodes[cn].entropy = updated_entropy (b, cn, ec);

  ls->label_count += ec.l.multi.weight;

  while (ls != b.nodes[cn].preds.begin () &&
         ls[-1].label_count < ls[0].label_count)
  { std::swap (ls[-1], ls[0]);
    --ls;
  }

  b.nodes[cn].n += ec.l.multi.weight;

  compute_recall_lbest (b, &b.nodes[cn]);
}

// TODO: handle if features already in this namespace

void add_node_id_feature (recall_tree& b, uint32_t cn, example& ec)
{
  vw* all = b.all;
  uint64_t mask = all->weights.mask();
  size_t ss = all->weights.stride_shift();

  ec.indices.push_back (node_id_namespace);
  features& fs = ec.feature_space[node_id_namespace];

  if (b.node_only)
  { fs.push_back (1., ((868771 * cn) << ss) & mask);
  }
  else
  { while (cn > 0)
    { fs.push_back (1., ((868771 * cn) << ss) & mask);
      cn = b.nodes[cn].parent;
    }
  }

  // TODO: audit ?
  // TODO: if namespace already exists ?
}

void remove_node_id_feature (recall_tree& b, uint32_t cn, example& ec)
{ features& fs = ec.feature_space[node_id_namespace];
  fs.erase ();
  ec.indices.pop ();
}

uint32_t oas_predict (recall_tree& b,
                      base_learner& base,
                      uint32_t cn,
                      example& ec)
{ MULTICLASS::label_t mc = ec.l.multi;
  uint32_t save_pred = ec.pred.multiclass;

  uint32_t amaxscore = 0;

  add_node_id_feature (b, cn, ec);
  ec.l.simple = {FLT_MAX, 0.f, 0.f};

  float maxscore = std::numeric_limits<float>::lowest ();
  for (node_pred* ls = b.nodes[cn].preds.begin ();
       ls != b.nodes[cn].preds.end () &&
       ls < b.nodes[cn].preds.begin () + b.max_candidates;
       ++ls)
  { base.predict (ec, b.max_routers + ls->label - 1);
    if (amaxscore == 0 || ec.partial_prediction > maxscore)
    { maxscore = ec.partial_prediction;
      amaxscore = ls->label;
    }
  }

  remove_node_id_feature (b, cn, ec);

  ec.l.multi = mc;
  ec.pred.multiclass = save_pred;

  return amaxscore;
}

bool is_candidate (recall_tree& b, uint32_t cn, example& ec)
{ for (node_pred* ls = b.nodes[cn].preds.begin ();
       ls != b.nodes[cn].preds.end ()
       && ls < b.nodes[cn].preds.begin () + b.max_candidates;
       ++ls)
  { if (ls->label == ec.l.multi.label)
      return true;
  }

  return false;
}

inline uint32_t descend (node& n, float prediction)
{ return prediction < 0 ? n.left : n.right;
}

struct predict_type
{ uint32_t node_id;
  uint32_t class_prediction;

  predict_type (uint32_t a, uint32_t b) : node_id (a), class_prediction (b) { }
};

bool stop_recurse_check (recall_tree& b,
                         uint32_t parent,
                         uint32_t child)
{ return b.bern_hyper > 0 &&
         b.nodes[parent].recall_lbest >= b.nodes[child].recall_lbest;
}

predict_type predict_from (recall_tree& b,
                           base_learner& base,
                           example& ec,
                           uint32_t cn)
{ MULTICLASS::label_t mc = ec.l.multi;
  uint32_t save_pred = ec.pred.multiclass;

  ec.l.simple = {FLT_MAX, 0.f, 0.f};
  while (b.nodes[cn].internal)
  { base.predict (ec, b.nodes[cn].base_router);
    uint32_t newcn = descend (b.nodes[cn], ec.partial_prediction);
    bool cond = stop_recurse_check (b, cn, newcn);

    if (cond)
      break;

    cn = newcn;
  }

  ec.l.multi = mc;
  ec.pred.multiclass = save_pred;

  return predict_type (cn, oas_predict (b, base, cn, ec));
}

void predict (recall_tree& b,  base_learner& base, example& ec)
{ predict_type pred = predict_from (b, base, ec, 0);

  ec.pred.multiclass = pred.class_prediction;
}

float train_node (recall_tree& b,
                  base_learner& base,
                  example& ec,
                  uint32_t cn)
{ MULTICLASS::label_t mc = ec.l.multi;
  uint32_t save_pred = ec.pred.multiclass;

  // minimize entropy
  // better than maximize expected likelihood, and the proofs go through :)
  double new_left = updated_entropy (b, b.nodes[cn].left, ec);
  double new_right = updated_entropy (b, b.nodes[cn].right, ec);
  double old_left = b.nodes[b.nodes[cn].left].entropy;
  double old_right = b.nodes[b.nodes[cn].right].entropy;
  double nl = b.nodes[b.nodes[cn].left].n;
  double nr = b.nodes[b.nodes[cn].right].n;
  double delta_left = nl * (new_left - old_left) + mc.weight * new_left;
  double delta_right = nr * (new_right - old_right) + mc.weight * new_right;
  float route_label = delta_left < delta_right ? -1.f : 1.f;
  float imp_weight = fabs ((float)(delta_left - delta_right));

  ec.l.simple = { route_label, imp_weight, 0. };
  base.learn (ec, b.nodes[cn].base_router);

  // TODO: using the updated routing seems to help
  // TODO: consider faster version using updated_prediction
  // TODO: (doesn't play well with link function)
  base.predict (ec, b.nodes[cn].base_router);

  float save_scalar = ec.pred.scalar;

  ec.l.multi = mc;
  ec.pred.multiclass = save_pred;

  return save_scalar;
}


void learn (recall_tree& b, base_learner& base, example& ec)
{ predict (b, base, ec);

  if (b.all->training &&
      ec.l.multi.label != (uint32_t)-1) // if training the tree
  { uint32_t cn = 0;

    while (b.nodes[cn].internal)
    { float which = train_node (b, base, ec, cn);

<<<<<<< HEAD
      if (b.randomized_routing)
        which = (frand48 () > to_prob (which) ? -1.f : 1.f);
=======
          if (b.randomized_routing)
            which = (merand48(b.all->random_state) > to_prob (which) ? -1.f : 1.f);
>>>>>>> 1dfa98b0

      uint32_t newcn = descend (b.nodes[cn], which);
      bool cond = stop_recurse_check (b, cn, newcn);
      insert_example_at_node (b, cn, ec);

      if (cond)
      { insert_example_at_node (b, newcn, ec);
        break;
      }

      cn = newcn;
    }

    if (! b.nodes[cn].internal)
      insert_example_at_node (b, cn, ec);

    if (is_candidate (b, cn, ec))
    { MULTICLASS::label_t mc = ec.l.multi;
      uint32_t save_pred = ec.pred.multiclass;

      add_node_id_feature (b, cn, ec);

      ec.l.simple = { 1.f, 1.f, 0.f };
      base.learn (ec, b.max_routers + mc.label - 1);
      ec.l.simple = { -1.f, 1.f, 0.f };

      for (node_pred* ls = b.nodes[cn].preds.begin ();
           ls != b.nodes[cn].preds.end ()
           && ls < b.nodes[cn].preds.begin () + b.max_candidates;
           ++ls)
      { if (ls->label != mc.label)
          base.learn (ec, b.max_routers + ls->label - 1);
      }

      remove_node_id_feature (b, cn, ec);

      ec.l.multi = mc;
      ec.pred.multiclass = save_pred;
    }
  }
}

void finish (recall_tree& b)
{ for (size_t i = 0; i < b.nodes.size (); ++i)
    b.nodes[i].preds.delete_v ();
  b.nodes.delete_v ();
}

#define writeit(what,str)                               \
  do                                                    \
    {                                                   \
      msg << str << " = " << what << " ";               \
      bin_text_read_write_fixed (model_file,            \
                                 (char*) &what,         \
                                 sizeof (what),         \
                                 "",                    \
                                 read,                  \
                                 msg,                   \
                                 text);                 \
    }                                                   \
  while (0);

#define writeitvar(what,str,mywhat)                     \
  auto mywhat = (what);                                 \
  do                                                    \
    {                                                   \
      msg << str << " = " << mywhat << " ";             \
      bin_text_read_write_fixed (model_file,            \
                                 (char*) &mywhat,       \
                                 sizeof (mywhat),       \
                                 "",                    \
                                 read,                  \
                                 msg,                   \
                                 text);                 \
    }                                                   \
  while (0);

void save_load_tree(recall_tree& b, io_buf& model_file, bool read, bool text)
{ if (model_file.files.size() > 0)
  { stringstream msg;

    writeit (b.k, "k");
    writeit (b.node_only, "node_only");
    writeitvar (b.nodes.size (), "nodes", n_nodes);

    if (read)
    { b.nodes.erase ();
      for (uint32_t j = 0; j < n_nodes; ++j)
      { b.nodes.push_back (node ());
      }
    }

    writeit (b.max_candidates, "max_candidates");
    writeit (b.max_depth, "max_depth");

    for (uint32_t j = 0; j < n_nodes; ++j)
    { node* cn = &b.nodes[j];

      writeit (cn->parent, "parent");
      writeit (cn->recall_lbest, "recall_lbest");
      writeit (cn->internal, "internal");
      writeit (cn->depth, "depth");
      writeit (cn->base_router, "base_router");
      writeit (cn->left, "left");
      writeit (cn->right, "right");
      writeit (cn->n, "n");
      writeit (cn->entropy, "entropy");
      writeit (cn->passes, "passes");

      writeitvar (cn->preds.size (), "n_preds", n_preds);

      if (read)
      { cn->preds.erase ();

        for (uint32_t k = 0; k < n_preds; ++k)
        { cn->preds.push_back (node_pred (0));
        }
      }

      for (uint32_t k = 0; k < n_preds; ++k)
      { node_pred* pred = &cn->preds[k];

        writeit (pred->label, "label");
        writeit (pred->label_count, "label_count");
      }

      if (read)
      { compute_recall_lbest (b, cn);
      }
    }
  }
}

} // namespace

base_learner* recall_tree_setup(vw& all)
{ using namespace recall_tree_ns;

  if (missing_option<size_t, true>(all,
                                   "recall_tree",
                                   "Use online tree for multiclass"))
    return nullptr;

  new_options(all, "recall tree options")
  ("max_candidates", po::value<uint32_t>(), "maximum number of labels per leaf in the tree")
  ("bern_hyper", po::value<float>()->default_value(1), "recall tree depth penalty")
  ("max_depth", po::value<uint32_t>(), "maximum depth of the tree, default log_2 (#classes)")
  ("node_only", po::value<bool>()->default_value(false), "only use node features, not full path features")
  ("randomized_routing", po::value<bool>()->default_value (false), "randomized routing");
  add_options(all);

  po::variables_map& vm = all.vm;

  recall_tree& tree = calloc_or_throw<recall_tree> ();
  tree.bern_hyper = vm["bern_hyper"].as<float> ();
  tree.all = &all;
  tree.k = (uint32_t)vm["recall_tree"].as<size_t>();
  tree.node_only = vm["node_only"].as<bool> ();
  *(all.file_options) << " --node_only " << tree.node_only;
  tree.max_candidates =
    vm.count ("max_candidates") > 0
    ? vm["max_candidates"].as<uint32_t>()
    : (std::min) (tree.k, 4 * (uint32_t) (ceil (log (tree.k) / log (2.0))));
  *(all.file_options) << " --max_candidates " << tree.max_candidates;
  tree.max_depth =
    vm.count ("max_depth") > 0
    ? vm["max_depth"].as<uint32_t>()
    : (uint32_t) std::ceil (std::log (tree.k) / std::log (2.0));
  *(all.file_options) << " --max_depth " << tree.max_depth;
  tree.randomized_routing = vm["randomized_routing"].as<bool> ();
  *(all.file_options) << " --randomized_routing " << tree.randomized_routing;

  init_tree (tree);

  if (! all.quiet)
    std::cerr << "recall_tree:"
              << " node_only = " << tree.node_only
              << " bern_hyper = " << tree.bern_hyper
              << " max_depth = " << tree.max_depth
              << " routing = "
              << (all.training ? (tree.randomized_routing ? "randomized" : "deterministic") : "n/a testonly")
              << std::endl;

  learner<recall_tree>& l =
    init_multiclass_learner (&tree,
                             setup_base (all),
                             learn,
                             predict,
                             all.p,
                             tree.max_routers + tree.k);
  l.set_save_load(save_load_tree);
  l.set_finish (finish);

  return make_base (l);
}<|MERGE_RESOLUTION|>--- conflicted
+++ resolved
@@ -377,13 +377,8 @@
     while (b.nodes[cn].internal)
     { float which = train_node (b, base, ec, cn);
 
-<<<<<<< HEAD
       if (b.randomized_routing)
-        which = (frand48 () > to_prob (which) ? -1.f : 1.f);
-=======
-          if (b.randomized_routing)
-            which = (merand48(b.all->random_state) > to_prob (which) ? -1.f : 1.f);
->>>>>>> 1dfa98b0
+	which = (merand48(b.all->random_state) > to_prob (which) ? -1.f : 1.f);
 
       uint32_t newcn = descend (b.nodes[cn], which);
       bool cond = stop_recurse_check (b, cn, newcn);
