--- conflicted
+++ resolved
@@ -113,7 +113,6 @@
 
   learner* setup(vw& all, po::variables_map& vm)
   {
-<<<<<<< HEAD
     po::options_description opts("TOP K options");
     opts.add_options()
       ("top", po::value<size_t>(), "top k recommendation");
@@ -121,13 +120,8 @@
     if(!vm.count("top"))
       return NULL;
 
-    topk* data = calloc_or_die<topk>();
-=======
     topk& data = calloc_or_die<topk>();
->>>>>>> d3495ca3
-
     data.B = (uint32_t)vm["top"].as<size_t>();
-
     data.all = &all;
 
     learner* l = new learner(&data, all.l);
