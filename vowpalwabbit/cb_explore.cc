--- conflicted
+++ resolved
@@ -13,34 +13,27 @@
 
 namespace CB_EXPLORE
 {
-
-<<<<<<< HEAD
-struct cb_explore
-{ cb_to_cs cbcs;
-  v_array<uint32_t> preds;
-  v_array<float> cover_probs;
-=======
+  
   struct cb_explore
   {
-	vw* all;
+    vw* all;
     cb_to_cs cbcs;
     v_array<uint32_t> preds;
     v_array<float> cover_probs;
->>>>>>> 1dfa98b0
-
-  CB::label cb_label;
-  COST_SENSITIVE::label cs_label;
-  COST_SENSITIVE::label second_cs_label;
-
-  base_learner* cs;
-
-  size_t tau;
-  float epsilon;
-  size_t bag_size;
-  size_t cover_size;
-
-  size_t counter;
-
+    
+    CB::label cb_label;
+    COST_SENSITIVE::label cs_label;
+    COST_SENSITIVE::label second_cs_label;
+    
+    base_learner* cs;
+    
+    size_t tau;
+    float epsilon;
+    size_t bag_size;
+    size_t cover_size;
+    
+    size_t counter;
+    
 };
 
 
@@ -95,33 +88,14 @@
 template <bool is_learn>
 void predict_or_learn_bag(cb_explore& data, base_learner& base, example& ec)
 { //Randomize over predictions from a base set of predictors
-
-<<<<<<< HEAD
   v_array<action_score> probs = ec.pred.a_s;
   probs.erase();
-=======
-    for(uint32_t i = 0;i < data.cbcs.num_actions;i++)
-      probs.push_back({i,0.});
-    float prob = 1.f/(float)data.bag_size;
-    for(size_t i = 0;i < data.bag_size;i++) {
-      uint32_t count = BS::weight_gen(*data.all);
-      if (is_learn && count > 0)
-	base.learn(ec,i);
-      else
-	base.predict(ec, i);
-      uint32_t chosen = ec.pred.multiclass-1;
-      probs[chosen].score += prob;
-      if (is_learn)
-	for (uint32_t j = 1; j < count; j++)
-	  base.learn(ec,i);
-    }
->>>>>>> 1dfa98b0
-
-  for(uint32_t i = 0; i < data.cbcs.num_actions; i++)
+  
+  for(uint32_t i = 0;i < data.cbcs.num_actions;i++)
     probs.push_back({i,0.});
   float prob = 1.f/(float)data.bag_size;
-  for(size_t i = 0; i < data.bag_size; i++)
-  { uint32_t count = BS::weight_gen();
+  for(size_t i = 0;i < data.bag_size;i++) {
+    uint32_t count = BS::weight_gen(*data.all);
     if (is_learn && count > 0)
       base.learn(ec,i);
     else
@@ -130,9 +104,9 @@
     probs[chosen].score += prob;
     if (is_learn)
       for (uint32_t j = 1; j < count; j++)
-        base.learn(ec,i);
-  }
-
+	base.learn(ec,i);
+  }
+  
   ec.pred.a_s = probs;
 }
 
