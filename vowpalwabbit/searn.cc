/*
Copyright (c) by respective owners including Yahoo!, Microsoft, and
individual contributors. All rights reserved.  Released under a BSD (revised)
license as described in the file LICENSE.
 */
#ifndef _WIN32
#include <sys/types.h>
#include <unistd.h>
#endif

#include <iostream>
#include <float.h>
#include <stdio.h>
#include <math.h>
#include "searn.h"
#include "gd.h"
#include "io.h"
#include "parser.h"
#include "constant.h"
#include "oaa.h"
#include "csoaa.h"
#include "cb.h"
#include "v_hashmap.h"
#include "vw.h"
#include "rand48.h"

// task-specific includes
#include "searn_sequencetask.h"

namespace SearnUtil
{
  using namespace std;

  string   audit_feature_space("history");
  uint32_t history_constant    = 8290741;
  uint32_t example_number = 0;


  void default_info(history_info* hinfo)
  {
    hinfo->bigrams           = false;
    hinfo->features          = 0;
    hinfo->bigram_features   = false;
    hinfo->length            = 1;
  }

  void* calloc_or_die(size_t nmemb, size_t size)
  {
    if (nmemb == 0 || size == 0)
      return NULL;

    void* data = calloc(nmemb, size);
    if (data == NULL) {
      std::cerr << "internal error: memory allocation failed; dying!" << std::endl;
      exit(-1);
    }
    return data;
  }

  void free_it(void*ptr)
  {
    if (ptr != NULL)
      free(ptr);
  }

  void add_policy_offset(vw&all, example *ec, uint32_t increment, uint32_t policy)
  {
    update_example_indicies(all.audit, ec, policy * increment);
  }

  void remove_policy_offset(vw&all, example *ec, uint32_t increment, uint32_t policy)
  {
    update_example_indicies(all.audit, ec, -policy * increment);
  }

  int random_policy(uint64_t seed, float beta, bool allow_current_policy, int current_policy, bool allow_optimal, bool reset_seed)
  {
    if(reset_seed) //reset_seed is false for contextual bandit, so that we only reset the seed if the base learner is not a contextual bandit learner, as this breaks the exploration.
      msrand48(seed * 2147483647);

    if (beta >= 1) {
      if (allow_current_policy) return (int)current_policy;
      if (current_policy > 0) return (((int)current_policy)-1);
      if (allow_optimal) return -1;
      std::cerr << "internal error (bug): no valid policies to choose from!  defaulting to current" << std::endl;
      return (int)current_policy;
    }
    
    int num_valid_policies = (int)current_policy + allow_optimal + allow_current_policy;
    int pid = -1;
    
    if (num_valid_policies == 0) {
      std::cerr << "internal error (bug): no valid policies to choose from!  defaulting to current" << std::endl;
      return (int)current_policy;
    } else if (num_valid_policies == 1) {
      pid = 0;
    } else {
      float r = frand48();
      pid = 0;
      if (r > beta) {
        r -= beta;
        while ((r > 0) && (pid < num_valid_policies-1)) {
          pid ++;
          r -= beta * powf(1.f - beta, (float)pid);
        }
      }
    }

    // figure out which policy pid refers to
    if (allow_optimal && (pid == num_valid_policies-1))
      return -1; // this is the optimal policy
  
    pid = (int)current_policy - pid;
    if (!allow_current_policy)
      pid--;

    return pid;
  }

  void add_history_to_example(vw&all, history_info *hinfo, example* ec, history h)
  {
    size_t v0, v, max_string_length = 0;
    size_t total_length = max(hinfo->features, hinfo->length);

    if (total_length == 0) return;
    if (h == NULL) {
      cerr << "error: got empty history in add_history_to_example" << endl;
      exit(-1);
    }

    if (all.audit) {
      max_string_length = max((int)(ceil( log10((float)total_length+1) )),
                              (int)(ceil( log10((float)MAX_ACTION_ID+1) ))) + 1;
    }

    for (size_t t=1; t<=total_length; t++) {
      v0 = (h[hinfo->length-t] * quadratic_constant + t) * quadratic_constant + history_constant;

      // add the basic history features
      feature temp = {1., (uint32_t) ( (2*v0) & all.parse_mask )};
      ec->atomics[history_namespace].push_back(temp);

      if (all.audit) {
        audit_data a_feature = { NULL, NULL, (uint32_t)((2*v0) & all.parse_mask), 1., true };
        a_feature.space = (char*)calloc_or_die(audit_feature_space.length()+1, sizeof(char));
        strcpy(a_feature.space, audit_feature_space.c_str());

        a_feature.feature = (char*)calloc_or_die(5 + 2*max_string_length, sizeof(char));
        sprintf(a_feature.feature, "ug@%d=%d", (int)t, (int)h[hinfo->length-t]);

        ec->audit_features[history_namespace].push_back(a_feature);
      }

      // add the bigram features
      if ((t > 1) && hinfo->bigrams) {
        v0 = ((v0 - history_constant) * quadratic_constant + h[hinfo->length-t+1]) * quadratic_constant + history_constant;

        feature temp = {1., (uint32_t) ( (2*v0) & all.parse_mask )};
        ec->atomics[history_namespace].push_back(temp);

        if (all.audit) {
          audit_data a_feature = { NULL, NULL, (uint32_t)((2*v0) & all.parse_mask), 1., true };
          a_feature.space = (char*)calloc_or_die(audit_feature_space.length()+1, sizeof(char));
          strcpy(a_feature.space, audit_feature_space.c_str());

          a_feature.feature = (char*)calloc_or_die(6 + 3*max_string_length, sizeof(char));
          sprintf(a_feature.feature, "bg@%d=%d-%d", (int)t-1, (int)h[hinfo->length-t], (int)h[hinfo->length-t+1]);

          ec->audit_features[history_namespace].push_back(a_feature);
        }

      }
    }

    string fstring;

    if (hinfo->features > 0) {
      for (unsigned char* i = ec->indices.begin; i != ec->indices.end; i++) {
        int feature_index = 0;
        for (feature* f = ec->atomics[*i].begin; f != ec->atomics[*i].end; f++) {

          if (all.audit) {
            if (feature_index >= (int)ec->audit_features[*i].size() ) {
              char buf[32];
              sprintf(buf, "{%d}", f->weight_index);
              fstring = string(buf);
            } else 
              fstring = string(ec->audit_features[*i][feature_index].feature);
            feature_index++;
          }

          v = f->weight_index + history_constant;

          for (size_t t=1; t<=hinfo->features; t++) {
            v0 = (h[hinfo->length-t] * quadratic_constant + t) * quadratic_constant;
          
            // add the history/feature pair
            feature temp = {1., (uint32_t) ( (2*(v0 + v)) & all.parse_mask )};
            ec->atomics[history_namespace].push_back(temp);

            if (all.audit) {
              audit_data a_feature = { NULL, NULL, (uint32_t)((2*(v+v0)) & all.parse_mask), 1., true };
              a_feature.space = (char*)calloc_or_die(audit_feature_space.length()+1, sizeof(char));
              strcpy(a_feature.space, audit_feature_space.c_str());

              a_feature.feature = (char*)calloc_or_die(8 + 2*max_string_length + fstring.length(), sizeof(char));
              sprintf(a_feature.feature, "ug+f@%d=%d=%s", (int)t, (int)h[hinfo->length-t], fstring.c_str());

              ec->audit_features[history_namespace].push_back(a_feature);
            }


            // add the bigram
            if ((t > 0) && hinfo->bigram_features) {
              v0 = (v0 + h[hinfo->length-t+1]) * quadratic_constant;

              feature temp = {1., (uint32_t) ( (2*(v + v0)) & all.parse_mask )};
              ec->atomics[history_namespace].push_back(temp);

              if (all.audit) {
                audit_data a_feature = { NULL, NULL, (uint32_t)((2*(v+v0)) & all.parse_mask), 1., true };
                a_feature.space = (char*)calloc_or_die(audit_feature_space.length()+1, sizeof(char));
                strcpy(a_feature.space, audit_feature_space.c_str());

                a_feature.feature = (char*)calloc_or_die(9 + 3*max_string_length + fstring.length(), sizeof(char));
                sprintf(a_feature.feature, "bg+f@%d=%d-%d=%s", (int)t-1, (int)h[hinfo->length-t], (int)h[hinfo->length-t+1], fstring.c_str());

                ec->audit_features[history_namespace].push_back(a_feature);
              }

            }
          }
        }
      }
    }

    ec->indices.push_back(history_namespace);
    ec->sum_feat_sq[history_namespace] += ec->atomics[history_namespace].size();
    ec->total_sum_feat_sq += ec->sum_feat_sq[history_namespace];
    ec->num_features += ec->atomics[history_namespace].size();
  }

  void remove_history_from_example(vw&all, history_info *hinfo, example* ec)
  {
    size_t total_length = max(hinfo->features, hinfo->length);
    if (total_length == 0) return;

    if (ec->indices.size() == 0) {
      cerr << "internal error (bug): trying to remove history, but there are no namespaces!" << endl;
      return;
    }

    if (ec->indices.last() != history_namespace) {
      cerr << "internal error (bug): trying to remove history, but either it wasn't added, or something was added after and not removed!" << endl;
      return;
    }

    ec->num_features -= ec->atomics[history_namespace].size();
    ec->total_sum_feat_sq -= ec->sum_feat_sq[history_namespace];
    ec->sum_feat_sq[history_namespace] = 0;
    ec->atomics[history_namespace].erase();
    if (all.audit) {
      if (ec->audit_features[history_namespace].begin != ec->audit_features[history_namespace].end) {
        for (audit_data *f = ec->audit_features[history_namespace].begin; f != ec->audit_features[history_namespace].end; f++) {
          if (f->alloced) {
            free(f->space);
            free(f->feature);
            f->alloced = false;
          }
        }
      }

      ec->audit_features[history_namespace].erase();
    }
    ec->indices.decr();
  }

}

namespace Searn
{
  // rollout
  struct rollout_item {
    state st;
    bool  is_finished;
    bool  alive;
    size_t hash;
  };

    // debug stuff
  const bool PRINT_DEBUG_INFO =0;
  const bool PRINT_UPDATE_EVERY_EXAMPLE =0;
    
  struct searn {
    // task stuff
    search_task task;
    bool is_singleline;
    bool is_ldf;
    bool has_hash;
    bool constrainted_actions;
    size_t input_label_size;
    
    // options
    size_t max_action;
    size_t max_rollout;
    size_t passes_per_policy;     //this should be set to the same value as --passes for dagger
    float  beta;
    float gamma;
    bool   do_recombination;
    bool   allow_current_policy; //this should be set to true for dagger
    bool   rollout_oracle; //if true then rollout are performed using oracle instead (optimal approximation discussed in searn's paper). this should be set to true for dagger
    bool   adaptive_beta; //used to implement dagger through searn. if true, beta = 1-(1-alpha)^n after n updates, and policy is mixed with oracle as \pi' = (1-beta)\pi^* + beta \pi
    float  alpha; //parameter used to adapt beta for dagger (see above comment), should be in (0,1)
    bool   rollout_all_actions;  //by default we rollout all actions. This is set to false when searn is used with a contextual bandit base learner, where we rollout only one sampled action
    
    // memory
    rollout_item* rollout;
    v_array<example*> ec_seq;
    example** global_example_set;
    example* empty_example;
    OAA::mc_label empty_label;
    v_array<CSOAA::wclass>loss_vector;
    v_array<CB::cb_class>loss_vector_cb;
    v_array<void*>old_labels;
    v_array<OAA::mc_label>new_labels;
    CSOAA::label testall_labels;
    CSOAA::label allowed_labels;
    CB::label testall_labels_cb;
    CB::label allowed_labels_cb;
    // we need a hashmap that maps from STATES to ACTIONS
    v_hashmap<state,action> *past_states;
    v_array<state> unfreed_states;
    
    // tracking of example
    size_t read_example_this_loop;
    size_t read_example_last_id;
    size_t passes_since_new_policy;
    size_t read_example_last_pass;
    size_t total_examples_generated;
    size_t total_predictions_made;
    size_t searn_num_features;
    
    // variables
    uint32_t current_policy;
    uint32_t total_number_of_policies;
    uint32_t increment; //for policy offset
    
    learner base;
  };

  void drive(void*in, void*d);
  
  void simple_print_example_features(vw&all, example *ec)
  {
    for (unsigned char* i = ec->indices.begin; i != ec->indices.end; i++) 
      {
        feature* end = ec->atomics[*i].end;
        for (feature* f = ec->atomics[*i].begin; f!= end; f++) {
          cerr << "\t" << f->weight_index << ":" << f->x << ":" << all.reg.weight_vector[f->weight_index & all.weight_mask];
        }
      }
    cerr << endl;
  }

  void simple_print_costs(CSOAA::label *c)
  {
    for (CSOAA::wclass *f = c->costs.begin; f != c->costs.end; f++) {
      clog << "\t" << f->weight_index << ":" << f->x << "::" << f->partial_prediction;
    }
    clog << endl;
  }

  bool should_print_update(vw& all)
  {
    //uncomment to print out final loss after all examples processed
    //commented for now so that outputs matches make test
    //if( parser_done(all.p)) return true;

    if (!(all.sd->weighted_examples > all.sd->dump_interval && !all.quiet && !all.bfgs)) {
      if (!PRINT_UPDATE_EVERY_EXAMPLE) return false;
    }
    return true;
  }

  std::vector<action> empty_action_vector = std::vector<action>();

  void to_short_string(string in, size_t max_len, char*out) {
    for (size_t i=0; i<max_len; i++) {
      if (i >= in.length())
        out[i] = ' ';
      else if ((in[i] == '\n') || (in[i] == '\t'))    // TODO: maybe catch other characters?
        out[i] = ' ';
      else
        out[i] = in[i];
    }

    if (in.length() > max_len) { 
      out[max_len-2] = '.'; 
      out[max_len-1] = '.'; 
    }
    out[max_len] = 0;
  }

  bool will_global_print_label(vw& all, searn& s)
  {
    if (!s.task.to_string) return false;
    if (all.final_prediction_sink.size() == 0) return false;
    return true;
  }

  void global_print_label(vw& all, searn& s, example*ec, state s0, std::vector<action> last_action_sequence)
  {
    if (!s.task.to_string) return;
    if (all.final_prediction_sink.size() == 0) return;

    string str = s.task.to_string(s0, false, last_action_sequence);
    for (size_t i=0; i<all.final_prediction_sink.size(); i++) {
      int f = all.final_prediction_sink[i];
      all.print_text(f, str, ec->tag);
    }
  }

  void print_update(vw& all, searn& s, state s0, std::vector<action> last_action_sequence)
  {
    if (!should_print_update(all))
      return;

    char true_label[21];
    char pred_label[21];
    if (s.task.to_string) {
      to_short_string(s.task.to_string(s0, true , empty_action_vector ), 20, true_label);
      to_short_string(s.task.to_string(s0, false, last_action_sequence), 20, pred_label);
    } else {
      to_short_string("", 20, true_label);
      to_short_string("", 20, pred_label);
    }

    fprintf(stderr, "%-10.6f %-10.6f %8ld %15f   [%s] [%s] %8lu %5d %5d %15lu %15lu\n",
            all.sd->sum_loss/all.sd->weighted_examples,
            all.sd->sum_loss_since_last_dump / (all.sd->weighted_examples - all.sd->old_weighted_examples),
            (long int)all.sd->example_number,
            all.sd->weighted_examples,
            true_label,
            pred_label,
            (long unsigned int)s.searn_num_features,
            (int)s.read_example_last_pass,
            (int)s.current_policy,
            (long unsigned int)s.total_predictions_made,
            (long unsigned int)s.total_examples_generated);

    all.sd->sum_loss_since_last_dump = 0.0;
    all.sd->old_weighted_examples = all.sd->weighted_examples;
    all.sd->dump_interval *= 2;
  }



  void clear_seq(vw&all, searn& s)
  {
    if (s.ec_seq.size() > 0) 
      for (example** ecc=s.ec_seq.begin; ecc!=s.ec_seq.end; ecc++) {
	VW::finish_example(all, *ecc);
      }
    s.ec_seq.erase();
  }

  void free_unfreed_states(searn& s)
  {
    while (!s.unfreed_states.empty()) {
      state st = s.unfreed_states.pop();
      s.task.finish(st);
    }
  }

  void initialize_memory(searn& s)
  {
    // initialize searn's memory
    s.rollout = (rollout_item*)SearnUtil::calloc_or_die(s.max_action, sizeof(rollout_item));
    s.global_example_set = (example**)SearnUtil::calloc_or_die(s.max_action, sizeof(example*));

    for (uint32_t k=1; k<=s.max_action; k++) {
      CSOAA::wclass cost = { FLT_MAX, k, 1., 0. };
      s.testall_labels.costs.push_back(cost);
      CB::cb_class cost_cb = { FLT_MAX, k, 0. };
      s.testall_labels_cb.costs.push_back(cost_cb);
    }

    s.empty_example = alloc_example(sizeof(OAA::mc_label));
    OAA::default_label(s.empty_example->ld);
    //    cerr << "create: empty_example->ld = " << empty_example->ld << endl;
    s.empty_example->in_use = true;
  }
  
  void free_memory(vw&all, searn& s)
  {
    dealloc_example(NULL, *s.empty_example);
    free(s.empty_example);

    SearnUtil::free_it(s.rollout);

    s.loss_vector.delete_v();

    s.old_labels.delete_v();

    s.new_labels.delete_v();

    free_unfreed_states(s);
    s.unfreed_states.delete_v();

    clear_seq(all,s);
    s.ec_seq.delete_v();

    SearnUtil::free_it(s.global_example_set);

    s.testall_labels.costs.delete_v();
    s.testall_labels_cb.costs.delete_v();
    s.allowed_labels.costs.delete_v();
    s.allowed_labels_cb.costs.delete_v();

    if (s.do_recombination) {
      delete s.past_states;
      s.past_states = NULL;
    }
  }



  void learn(void*in, void*d, example *ec)
  {
    //vw*all = (vw*)in;
    // TODO
  }

  void finish(void*in, void*d)
  {
    searn* s = (searn*)d;
    s->base.finish(in,s->base.data);
    vw*all = (vw*)in;
    // free everything
    if (s->task.finalize != NULL)
      s->task.finalize();
    free_memory(*all,*s);
    free(s);
  }

  void parse_flags(vw&all, std::vector<std::string>&opts, po::variables_map& vm, po::variables_map& vm_file)
  {
    searn* s = (searn*)calloc(1,sizeof(searn));

    s->max_action           = 1;
    s->max_rollout          = INT_MAX;
    s->passes_per_policy    = 1;     //this should be set to the same value as --passes for dagger
    s->beta                 = 0.5;
    s->gamma                = 1.;
    s->alpha                = 0.001f; //parameter used to adapt beta for dagger (see above comment), should be in (0,1)
    s->rollout_all_actions  = true;  //by default we rollout all actions. This is set to false when searn is used with a contextual bandit base learner, where we rollout only one sampled action
    s->ec_seq = v_array<example*>();
    s->loss_vector = v_array<CSOAA::wclass>();
    s->loss_vector_cb = v_array<CB::cb_class>();
    s->old_labels = v_array<void*>();
    s->new_labels = v_array<OAA::mc_label>();
    s->testall_labels.costs = v_array<CSOAA::wclass>();
    s->allowed_labels.costs = v_array<CSOAA::wclass>();
    s->testall_labels_cb.costs = v_array<CB::cb_class>();
    s->allowed_labels_cb.costs = v_array<CB::cb_class>();
    // we need a hashmap that maps from STATES to ACTIONS
    s->unfreed_states = v_array<state>();
    s->total_number_of_policies = 1;

    po::options_description desc("Searn options");
    desc.add_options()
      ("searn_task", po::value<string>(), "the searn task")
      ("searn_rollout", po::value<size_t>(), "maximum rollout length")
      ("searn_passes_per_policy", po::value<size_t>(), "maximum number of datapasses per policy")
      ("searn_beta", po::value<float>(), "interpolation rate for policies")
      ("searn_gamma", po::value<float>(), "discount rate for policies")
      ("searn_recombine", "allow searn labeling to use the current policy")
      ("searn_allow_current_policy", "allow searn labeling to use the current policy")
      ("searn_rollout_oracle", "allow searn/dagger to do rollouts with the oracle when estimating cost-to-go")
      ("searn_as_dagger", po::value<float>(), "sets options to make searn operate as dagger. parameter is the sliding autonomy rate (rate at which beta tends to 1).")
      ("searn_total_nb_policies", po::value<size_t>(), "if we are going to train the policies through multiple separate calls to vw, we need to specify this parameter and tell vw how many policies are eventually going to be trained");

    po::options_description add_desc_file("Searn options only available in regressor file");
    add_desc_file.add_options()
      ("searn_trained_nb_policies", po::value<size_t>(), "the number of trained policies in the regressor file");

    po::options_description desc_file;
    desc_file.add(desc).add(add_desc_file);

    po::parsed_options parsed = po::command_line_parser(opts).
      style(po::command_line_style::default_style ^ po::command_line_style::allow_guessing).
      options(desc).allow_unregistered().run();
    opts = po::collect_unrecognized(parsed.options, po::include_positional);
    po::store(parsed, vm);
    po::notify(vm);

    po::parsed_options parsed_file = po::command_line_parser(all.options_from_file_argc, all.options_from_file_argv).
      style(po::command_line_style::default_style ^ po::command_line_style::allow_guessing).
      options(desc_file).allow_unregistered().run();
    po::store(parsed_file, vm_file);
    po::notify(vm_file);
  
    std::string task_string;
    if(vm_file.count("searn_task")) {//we loaded searn task flag from regressor file    
      task_string = vm_file["searn_task"].as<std::string>();
      if(vm.count("searn_task") && task_string.compare(vm["searn_task"].as<std::string>()) != 0 )
      {
        std::cerr << "warning: specified --searn_task different than the one loaded from regressor. Pursuing with loaded value of: " << task_string << endl;
      }
    }
    else {
      if (vm.count("searn_task") == 0) {
        cerr << "must specify --searn_task" << endl;
        exit(-1);
      }
      task_string = vm["searn_task"].as<std::string>();

      //append the searn task to options_from_file so it is saved in the regressor file later
      all.options_from_file.append(" --searn_task ");
      all.options_from_file.append(task_string);
    }

    if (task_string.compare("sequence") == 0) {
      s->task.final = SequenceTask::final;
      s->task.loss = SequenceTask::loss;
      s->task.step = SequenceTask::step; 
      s->task.oracle = SequenceTask::oracle;
      s->task.copy = SequenceTask::copy;
      s->task.finish = SequenceTask::finish; 
      s->task.searn_label_parser = OAA::mc_label_parser;
      s->task.is_test_example = SequenceTask::is_test_example;
      s->input_label_size = sizeof(OAA::mc_label);
      s->task.start_state = NULL;
      s->task.start_state_multiline = SequenceTask::start_state_multiline;
      if (1) {
        s->task.cs_example = SequenceTask::cs_example;
        s->task.cs_ldf_example = NULL;
      } else {
        s->task.cs_example = NULL;
        s->task.cs_ldf_example = SequenceTask::cs_ldf_example;
      }
      s->task.initialize = SequenceTask::initialize;
      s->task.finalize = NULL;
      s->task.equivalent = SequenceTask::equivalent;
      s->task.hash = SequenceTask::hash;
      s->task.allowed = SequenceTask::allowed;
      s->task.to_string = SequenceTask::to_string;
    } else {
      std::cerr << "error: unknown search task '" << task_string << "'" << std::endl;
      exit(-1);
    }

    *(all.p->lp)=s->task.searn_label_parser;

    if(vm_file.count("searn")) { //we loaded searn flag from regressor file 
      s->max_action = vm_file["searn"].as<size_t>();
      if( vm.count("searn") && vm["searn"].as<size_t>() != s->max_action )
        std::cerr << "warning: you specified a different number of actions through --searn than the one loaded from predictor. Pursuing with loaded value of: " << s->max_action << endl;
    }
    else {
      s->max_action = vm["searn"].as<size_t>();

      //append searn with nb_actions to options_from_file so it is saved to regressor later
      std::stringstream ss;
      ss << " --searn " << s->max_action;
      all.options_from_file.append(ss.str());
    }

    if(vm_file.count("searn_beta")) { //we loaded searn_beta flag from regressor file 
      s->beta = vm_file["searn_beta"].as<float>();
      if (vm.count("searn_beta") && vm["searn_beta"].as<float>() != s->beta )
        std::cerr << "warning: you specified a different value through --searn_beta than the one loaded from predictor. Pursuing with loaded value of: " << s->beta << endl;

    }
    else {
      if (vm.count("searn_beta")) s->beta = vm["searn_beta"].as<float>();

      //append searn_beta to options_from_file so it is saved in the regressor file later
      std::stringstream ss;
      ss << " --searn_beta " << s->beta;
      all.options_from_file.append(ss.str());
    }

    if (vm.count("searn_rollout"))                 s->max_rollout          = vm["searn_rollout"].as<size_t>();
    if (vm.count("searn_passes_per_policy"))       s->passes_per_policy    = vm["searn_passes_per_policy"].as<size_t>();
      
    if (vm.count("searn_gamma"))                   s->gamma                = vm["searn_gamma"].as<float>();
    if (vm.count("searn_norecombine"))             s->do_recombination     = false;
    if (vm.count("searn_allow_current_policy"))    s->allow_current_policy = true;
    if (vm.count("searn_rollout_oracle"))    	   s->rollout_oracle       = true;

    //check if the base learner is contextual bandit, in which case, we dont rollout all actions.
    if ( vm.count("cb") || vm_file.count("cb") ) s->rollout_all_actions = false;

    //if we loaded a regressor with -i option, --searn_trained_nb_policies contains the number of trained policies in the file
    // and --searn_total_nb_policies contains the total number of policies in the file
    if ( vm_file.count("searn_total_nb_policies") )
    {
      s->current_policy = (uint32_t)vm_file["searn_trained_nb_policies"].as<size_t>();
      s->total_number_of_policies = (uint32_t)vm_file["searn_total_nb_policies"].as<size_t>();
      if (vm.count("searn_total_nb_policies") && (uint32_t)vm["searn_total_nb_policies"].as<size_t>() != s->total_number_of_policies)
          std::cerr << "warning: --searn_total_nb_policies doesn't match the total number of policies stored in initial predictor. Using loaded value of: " << s->total_number_of_policies << endl;
    }
    else if (vm.count("searn_total_nb_policies"))
    {
      s->total_number_of_policies = (uint32_t)vm["searn_total_nb_policies"].as<size_t>();
    }

    if (vm.count("searn_as_dagger"))
    {
      //overide previously loaded options to set searn as dagger
      s->allow_current_policy = true;
      s->passes_per_policy = all.numpasses;
      //s->rollout_oracle = true;
      if( s->current_policy > 1 ) 
        s->current_policy = 1;

      //indicate to adapt beta for each update
      s->adaptive_beta = true;
      s->alpha = vm["searn_as_dagger"].as<float>();
    }

    if (s->beta <= 0 || s->beta >= 1) {
      std::cerr << "warning: searn_beta must be in (0,1); resetting to 0.5" << std::endl;
      s->beta = 0.5;
    }

    if (s->gamma <= 0 || s->gamma > 1) {
      std::cerr << "warning: searn_gamma must be in (0,1); resetting to 1.0" << std::endl;
      s->gamma = 1.0;
    }

    if (s->alpha < 0 || s->alpha > 1) {
      std::cerr << "warning: searn_adaptive_beta must be in (0,1); resetting to 0.001" << std::endl;
      s->alpha = 0.001f;
    }

    if (s->task.initialize != NULL)
      if (!s->task.initialize(all, opts, vm, vm_file)) {
        std::cerr << "error: task did not initialize properly" << std::endl;
        exit(-1);
      }

    // check to make sure task is valid and set up our variables
    if (s->task.final  == NULL ||
        s->task.loss   == NULL ||
        s->task.step   == NULL ||
        s->task.oracle == NULL ||
        s->task.copy   == NULL ||
        s->task.finish == NULL ||
        ((s->task.start_state == NULL) == (s->task.start_state_multiline == NULL)) ||
        ((s->task.cs_example  == NULL) == (s->task.cs_ldf_example        == NULL))) {
      std::cerr << "error: searn task malformed" << std::endl;
      exit(-1);
    }

    s->is_singleline  = (s->task.start_state != NULL);
    s->is_ldf         = (s->task.cs_example  == NULL);
    s->has_hash       = (s->task.hash        != NULL);
    s->constrainted_actions = (s->task.allowed != NULL);

    if (s->do_recombination && (s->task.hash == NULL)) {
      std::cerr << "warning: cannot do recombination when hashing is unavailable -- turning off recombination" << std::endl;
      s->do_recombination = false;
    }
    if (s->do_recombination) {
      // 0 is an invalid action
      s->past_states = new v_hashmap<state,action>(1023, 0, s->task.equivalent);
    }

    if (s->is_ldf && !s->constrainted_actions) {
      std::cerr << "error: LDF requires allowed" << std::endl;
      exit(-1);
    }

    all.searn = true;

    //compute total number of policies we will have at end of training
    // we add current_policy for cases where we start from an initial set of policies loaded through -i option
    uint32_t tmp_number_of_policies = s->current_policy; 
    if( all.training )
	tmp_number_of_policies += (int)ceil(((float)all.numpasses) / ((float)s->passes_per_policy));

    //the user might have specified the number of policies that will eventually be trained through multiple vw calls, 
    //so only set total_number_of_policies to computed value if it is larger
    if( tmp_number_of_policies > s->total_number_of_policies )
    {
	s->total_number_of_policies = tmp_number_of_policies;
        if( s->current_policy > 0 ) //we loaded a file but total number of policies didn't match what is needed for training
        {
          std::cerr << "warning: you're attempting to train more classifiers than was allocated initially. Likely to cause bad performance." << endl;
        }  
    }

    //current policy currently points to a new policy we would train
    //if we are not training and loaded a bunch of policies for testing, we need to subtract 1 from current policy
    //so that we only use those loaded when testing (as run_prediction is called with allow_current to true)
    if( !all.training && s->current_policy > 0 )
	s->current_policy--;

    //std::cerr << "Current Policy: " << s->current_policy << endl;
    //std::cerr << "Total Number of Policies: " << total_number_of_policies << endl;

    std::stringstream ss1;
    std::stringstream ss2;
    ss1 << s->current_policy;
    //use cmd_string_replace_value in case we already loaded a predictor which had a value stored for --searn_trained_nb_policies
    VW::cmd_string_replace_value(all.options_from_file,"--searn_trained_nb_policies", ss1.str()); 
    ss2 << s->total_number_of_policies;
    //use cmd_string_replace_value in case we already loaded a predictor which had a value stored for --searn_total_nb_policies
    VW::cmd_string_replace_value(all.options_from_file,"--searn_total_nb_policies", ss2.str());

    all.base_learner_nb_w *= s->total_number_of_policies;
    s->increment = ((uint32_t)all.length() / all.base_learner_nb_w) * all.stride;
    //cerr << "searn increment = " << s->increment << endl;
    
    learner l = {s, drive, learn, finish, all.l.save_load};
    s->base = all.l;
    all.l = l;
  }

  uint32_t searn_predict(vw&all, searn& s, state s0, size_t step, bool allow_oracle, bool allow_current, v_array< pair<uint32_t,float> >* partial_predictions)  // TODO: partial_predictions
  {
    int policy = SearnUtil::random_policy(s.read_example_last_id * 2147483 + step * 2147483647 /* s.has_hash ? s.task.hash(s0) : step */, s.beta, allow_current, (int)s.current_policy, allow_oracle, s.rollout_all_actions);
    if (PRINT_DEBUG_INFO) { cerr << "predicing with policy " << policy << " (allow_oracle=" << allow_oracle << ", allow_current=" << allow_current << "), current_policy=" << s.current_policy << endl; }
    if (policy == -1) {
      return s.task.oracle(s0);
    }

    example *ec;

    if (!s.is_ldf) {
      s.task.cs_example(all, s0, ec, true);
      SearnUtil::add_policy_offset(all, ec, s.increment, policy);

      void* old_label = ec->ld;
      if(s.rollout_all_actions) { //this means we have a cost-sensitive base learner
        ec->ld = (void*)&s.testall_labels;
        if (s.task.allowed != NULL) {  // we need to check which actions are allowed
          s.allowed_labels.costs.erase();
          bool all_allowed = true;
          for (uint32_t k=1; k<=s.max_action; k++)
            if (s.task.allowed(s0, k)) {
              CSOAA::wclass cost = { FLT_MAX, k, 1., 0. };
              s.allowed_labels.costs.push_back(cost);
            } else
              all_allowed = false;

          if (!all_allowed)
            ec->ld = (void*)&s.allowed_labels;
        }
      }
      else { //if we have a contextual bandit base learner
        ec->ld = (void*)&s.testall_labels_cb;
        if (s.task.allowed != NULL) {  // we need to check which actions are allowed
          s.allowed_labels_cb.costs.erase();
          bool all_allowed = true;
          for (uint32_t k=1; k<=s.max_action; k++)
            if (s.task.allowed(s0, k)) {
              CB::cb_class cost = { FLT_MAX, k, 0. };
              s.allowed_labels_cb.costs.push_back(cost);
            } else
              all_allowed = false;

          if (!all_allowed)
            ec->ld = (void*)&s.allowed_labels_cb;
        }
      }
      //cerr << "searn>";
      //simple_print_example_features(all,ec);
      s.base.learn(&all,s.base.data,ec);  
      s.total_predictions_made++;  
      s.searn_num_features += ec->num_features;
      uint32_t final_prediction = (uint32_t)(*(OAA::prediction_t*)&(ec->final_prediction));
      ec->ld = old_label;

      SearnUtil::remove_policy_offset(all, ec, s.increment, policy);
      s.task.cs_example(all, s0, ec, false);

      return final_prediction;
    } else {  // is_ldf
      //TODO: modify this to handle contextual bandit base learner with ldf
      float best_prediction = 0;
      uint32_t best_action = 0;
      for (uint32_t action=1; action <= s.max_action; action++) {
        if (!s.task.allowed(s0, action))
          break;   // for LDF, there are no more actions

        s.task.cs_ldf_example(all, s0, action, ec, true);
        //cerr << "created example: " << ec << ", label: " << ec->ld << endl;
        SearnUtil::add_policy_offset(all, ec, s.increment, policy);
        s.base.learn(&all,s.base.data,ec);  s.total_predictions_made++;  s.searn_num_features += ec->num_features;
        //cerr << "base_learned on example: " << ec << endl;
        s.empty_example->in_use = true;
        s.base.learn(&all,s.base.data,s.empty_example);
        //cerr << "base_learned on empty example: " << s.empty_example << endl;
        SearnUtil::remove_policy_offset(all, ec, s.increment, policy);

        if (action == 1 || 
            ec->partial_prediction < best_prediction) {
          best_prediction = ec->partial_prediction;
          best_action     = action;
        }
        //cerr << "releasing example: " << ec << ", label: " << ec->ld << endl;
        s.task.cs_ldf_example(all, s0, action, ec, false);
      }

      if (best_action < 1) {
        std::cerr << "warning: internal error on search -- could not find an available action; quitting!" << std::endl;
        exit(-1);
      }
      return best_action;
    }
  }

  float single_rollout(vw&all, searn& s, state s0, uint32_t action)
  {
    //first check if action is valid for current state
    if( action < 1 || action > s.max_action || (s.task.allowed && !s.task.allowed(s0,action)) )
    {
	std::cerr << "warning: asked to rollout an unallowed action: " << action << "; not performing rollout." << std::endl;
	return 0;
    }
    
    //copy state and step it with current action
    s.rollout[action-1].alive = true;
    s.rollout[action-1].st = s.task.copy(s0);
    s.task.step(s.rollout[action-1].st, action);
    s.rollout[action-1].is_finished = s.task.final(s.rollout[action-1].st);
    if (s.do_recombination) s.rollout[action-1].hash = s.task.hash(s.rollout[action-1].st);

    //if not finished complete rollout
    if (!s.rollout[action-1].is_finished) {
      for (size_t step=1; step<s.max_rollout; step++) {
        uint32_t act_tmp = 0;
        if (s.do_recombination)
          act_tmp = s.past_states->get(s.rollout[action-1].st, s.rollout[action-1].hash);

        if (act_tmp == 0) {  // this means we didn't find it or we're not recombining
          if( !s.rollout_oracle )
            act_tmp = searn_predict(all, s, s.rollout[action-1].st, step, true, s.allow_current_policy, NULL);
	  else
            act_tmp = s.task.oracle(s.rollout[action-1].st);

          if (s.do_recombination) {
            // we need to make a copy of the state
            state copy = s.task.copy(s.rollout[action-1].st);
            s.past_states->put_after_get(copy, s.rollout[action-1].hash, act_tmp);
            s.unfreed_states.push_back(copy);
          }
        }          
          
        s.task.step(s.rollout[action-1].st, act_tmp);
        s.rollout[action-1].is_finished = s.task.final(s.rollout[action-1].st);
        if (s.do_recombination) s.rollout[action-1].hash = s.task.hash(s.rollout[action-1].st);
        if (s.rollout[action-1].is_finished) break;
      }
    }

    // finally, compute losses and free copies
    float l = s.task.loss(s.rollout[action-1].st);
    if ((l == FLT_MAX) && (!s.rollout[action-1].is_finished) && (s.max_rollout < INT_MAX)) {
      std::cerr << "error: you asked for short rollouts, but your task does not support pre-final losses" << std::endl;
      exit(-1);
    }
    s.task.finish(s.rollout[action-1].st);

    return l;
  }

  void parallel_rollout(vw&all, searn& s, state s0)
  {
    // first, make K copies of s0 and step them
    bool all_finished = true;
    for (size_t k=1; k<=s.max_action; k++) 
      s.rollout[k-1].alive = false;
    
    for (uint32_t k=1; k<=s.max_action; k++) {
      // in the case of LDF, we might run out of actions early
      if (s.task.allowed && !s.task.allowed(s0, k)) {
        if (s.is_ldf) break;
        else continue;
      }
      s.rollout[k-1].alive = true;
      s.rollout[k-1].st = s.task.copy(s0);
      s.task.step(s.rollout[k-1].st, k);
      s.rollout[k-1].is_finished = s.task.final(s.rollout[k-1].st);
      if (s.do_recombination) s.rollout[k-1].hash = s.task.hash(s.rollout[k-1].st);
      all_finished = all_finished && s.rollout[k-1].is_finished;
    }

    // now, complete all rollouts
    if (!all_finished) {
      for (size_t step=1; step<s.max_rollout; step++) {
        all_finished = true;
        for (size_t k=1; k<=s.max_action; k++) {
          if (s.rollout[k-1].is_finished) continue;
          
          uint32_t action = 0;
          if (s.do_recombination)
            action = s.past_states->get(s.rollout[k-1].st, s.rollout[k-1].hash);

          if (action == 0) {  // this means we didn't find it or we're not recombining
            if( !s.rollout_oracle )
              action = searn_predict(all, s, s.rollout[k-1].st, step, true, s.allow_current_policy, NULL);
	    else
              action = s.task.oracle(s.rollout[k-1].st);

            if (s.do_recombination) {
              // we need to make a copy of the state
              state copy = s.task.copy(s.rollout[k-1].st);
              s.past_states->put_after_get(copy, s.rollout[k-1].hash, action);
              s.unfreed_states.push_back(copy);
            }
          }          
          
          s.task.step(s.rollout[k-1].st, action);
          s.rollout[k-1].is_finished = s.task.final(s.rollout[k-1].st);
          if (s.do_recombination) s.rollout[k-1].hash = s.task.hash(s.rollout[k-1].st);
          all_finished = all_finished && s.rollout[k-1].is_finished;
        }
        if (all_finished) break;
      }
    }

    // finally, compute losses and free copies
    float min_loss = 0;
    s.loss_vector.erase();
    for (uint32_t k=1; k<=s.max_action; k++) {
      if (!s.rollout[k-1].alive)
        break;

      float l = s.task.loss(s.rollout[k-1].st);
      if ((l == FLT_MAX) && (!s.rollout[k-1].is_finished) && (s.max_rollout < INT_MAX)) {
        std::cerr << "error: you asked for short rollouts, but your task does not support pre-final losses" << std::endl;
        exit(-1);
      }

      CSOAA::wclass temp = { l, k, 1., 0. };
      s.loss_vector.push_back(temp);
      if ((k == 1) || (l < min_loss)) { min_loss = l; }

      s.task.finish(s.rollout[k-1].st);
    }

    // subtract the smallest loss
    for (size_t k=1; k<=s.max_action; k++)
      if (s.rollout[k-1].alive)
        s.loss_vector[k-1].x -= min_loss;
  }

  uint32_t uniform_exploration(searn& s, state s0, float& prob_sampled_action)
  {
    //find how many valid actions
    size_t nb_allowed_actions = s.max_action;
    if( s.task.allowed ) {  
      for (uint32_t k=1; k<=s.max_action; k++) {
        if( !s.task.allowed(s0,k) ) {
          nb_allowed_actions--;
          if (s.is_ldf) {
            nb_allowed_actions = k-1;
            break;
          }
        }
      }
    }

    uint32_t action = (size_t)(frand48() * nb_allowed_actions) + 1;
    if( s.task.allowed && nb_allowed_actions < s.max_action && !s.is_ldf) {
      //need to adjust action to the corresponding valid action
      for (uint32_t k=1; k<=action; k++) {
        if( !s.task.allowed(s0,k) ) action++;
      }
    }
    prob_sampled_action = (float) (1.0/nb_allowed_actions);
    return action;
  }

  void get_contextual_bandit_loss_vector(vw&all, searn& s, state s0)
  {
    float prob_sampled = 1.;
    uint32_t act = uniform_exploration(s, s0,prob_sampled);
    float loss = single_rollout(all,s, s0,act);

    s.loss_vector_cb.erase();
    for (uint32_t k=1; k<=s.max_action; k++) {
      if( s.task.allowed && !s.task.allowed(s0,k))
	break;
      
      CB::cb_class temp;
      temp.x = FLT_MAX;
      temp.weight_index = k;
      temp.prob_action = 0.;
      if( act == k ) {
        temp.x = loss;
        temp.prob_action = prob_sampled;
      }
      s.loss_vector_cb.push_back(temp);
    }
  }

  void generate_state_example(vw&all, searn& s, state s0)
  {
    // start by doing rollouts so we can get costs
    s.loss_vector.erase();
    s.loss_vector_cb.erase();
    if( s.rollout_all_actions ) {
      parallel_rollout(all, s, s0);      
    }
    else {
      get_contextual_bandit_loss_vector(all, s, s0);
    }

    if (s.loss_vector.size() <= 1 && s.loss_vector_cb.size() == 0) {
      // nothing interesting to do!
      return;
    }

    // now, generate training examples
    if (!s.is_ldf) {
      s.total_examples_generated++;

      example* ec;
      s.task.cs_example(all, s0, ec, true);
      void* old_label = ec->ld;

      if(s.rollout_all_actions) {
        CSOAA::label ld = { s.loss_vector };
        ec->ld = (void*)&ld;
      } 
      else {
        CB::label ld = { s.loss_vector_cb };
        ec->ld = (void*)&ld;
      }
      SearnUtil::add_policy_offset(all, ec, s.increment, s.current_policy);
      s.base.learn(&all,s.base.data,ec);
      SearnUtil::remove_policy_offset(all, ec, s.increment, s.current_policy);
      ec->ld = old_label;
      s.task.cs_example(all, s0, ec, false);
    } else { // is_ldf
      //TODO: support ldf with contextual bandit base learner
      s.old_labels.erase();
      s.new_labels.erase();

      for (uint32_t k=1; k<=s.max_action; k++) {
        if (s.rollout[k-1].alive) {
          OAA::mc_label ld = { k, s.loss_vector[k-1].x };
          s.new_labels.push_back(ld);
        } else {
          OAA::mc_label ld = { k, 0. };
          s.new_labels.push_back(ld);
        }
      }

      //      cerr << "vvvvvvvvvvvvvvvvvvvvvvvvvvvv" << endl;

      for (uint32_t k=1; k<=s.max_action; k++) {
        if (!s.rollout[k-1].alive) break;

        s.total_examples_generated++;

        s.task.cs_ldf_example(all, s0, k, s.global_example_set[k-1], true);
        s.old_labels.push_back(s.global_example_set[k-1]->ld);
        s.global_example_set[k-1]->ld = (void*)(&s.new_labels[k-1]);
        SearnUtil::add_policy_offset(all, s.global_example_set[k-1], s.increment, s.current_policy);
        if (PRINT_DEBUG_INFO) { cerr << "add_policy_offset, s.max_action=" << s.max_action << ", total_number_of_policies=" << s.total_number_of_policies << ", current_policy=" << s.current_policy << endl;}
        s.base.learn(&all,s.base.data,s.global_example_set[k-1]);
      }

      //      cerr << "============================ (empty = " << s.empty_example << ")" << endl;
      s.empty_example->in_use = true;
      s.base.learn(&all,s.base.data,s.empty_example);

      for (uint32_t k=1; k<=s.max_action; k++) {
        if (!s.rollout[k-1].alive) break;
        SearnUtil::remove_policy_offset(all, s.global_example_set[k-1], s.increment, s.current_policy);
        s.global_example_set[k-1]->ld = s.old_labels[k-1];
        s.task.cs_ldf_example(all, s0, k, s.global_example_set[k-1], false);
      }
      //      cerr << "^^^^^^^^^^^^^^^^^^^^^^^^^^^^" << endl;
    }

  }

  void run_prediction(vw&all, searn& s, state s0, bool allow_oracle, bool allow_current, bool track_actions, std::vector<action>* action_sequence)
  {
    int step = 1;
    while (!s.task.final(s0)) {
      uint32_t action = searn_predict(all, s, s0, step, allow_oracle, allow_current, NULL);
      if (track_actions)
        action_sequence->push_back(action);

      s.task.step(s0, action);
      step++;
    }
  }

  void do_actual_learning(vw&all, searn& s)
  {
    // there are two cases:
    //   * is_singleline --> look only at ec_seq[0]
    //   * otherwise     --> look at everything

    if (s.ec_seq.size() == 0)
      return;

    // generate the start state
    state s0;
    if (s.is_singleline)
      s.task.start_state(s.ec_seq[0], &s0);
    else
      s.task.start_state_multiline(s.ec_seq.begin, s.ec_seq.size(), &s0);

    state s0copy = NULL;
    bool  is_test = s.task.is_test_example(s.ec_seq.begin, s.ec_seq.size());
    if (!is_test) {
      s0copy = s.task.copy(s0);
      all.sd->example_number++;
      all.sd->total_features    += s.searn_num_features;
      all.sd->weighted_examples += 1.;
    }
    bool will_print = is_test || should_print_update(all) || will_global_print_label(all, s);

    s.searn_num_features = 0;
    std::vector<action> action_sequence;

    // if we are using adaptive beta, update it to take into account the latest updates
    if( s.adaptive_beta ) s.beta = 1.f - powf(1.f - s.alpha,(float)s.total_examples_generated);
    
    run_prediction(all, s, s0, false, true, will_print, &action_sequence);
    global_print_label(all, s, s.ec_seq[0], s0, action_sequence);

    if (!is_test) {
      float loss = s.task.loss(s0);
      all.sd->sum_loss += loss;
      all.sd->sum_loss_since_last_dump += loss;
    }

    print_update(all, s, s0, action_sequence);
    
    s.task.finish(s0);

    if (is_test || !all.training)
      return;

    s0 = s0copy;

    // training examples only get here
    int step = 1;
    while (!s.task.final(s0)) {
      // if we are using adaptive beta, update it to take into account the latest updates
      if( s.adaptive_beta ) s.beta = 1.f - powf(1.f - s.alpha,(float)s.total_examples_generated);

      // first, make a prediction (we don't want to bias ourselves if
      // we're using the current policy to predict)
      uint32_t action = searn_predict(all, s, s0, step, true, s.allow_current_policy, NULL);

      // generate training example for the current state
      generate_state_example(all, s, s0);

      // take the prescribed step
      s.task.step(s0, action);

      step++;
    }
    s.task.finish(s0);
    if (s.do_recombination) {  // we need to free a bunch of memory
      //      s.past_states->iter(&hm_free_state_copies);
      free_unfreed_states(s);
      s.past_states->clear();
    }
  }

  void process_next_example(vw&all, searn& s, example *ec)
  {
    bool is_real_example = true;

    if (s.is_singleline) {
      if (s.ec_seq.size() == 0)
        s.ec_seq.push_back(ec);
      else
        s.ec_seq[0] = ec;

      do_actual_learning(all, s);
    } else {  
      // is multiline
      if (s.ec_seq.size() >= all.p->ring_size - 2) { // give some wiggle room
        std::cerr << "warning: length of sequence at " << ec->example_counter << " exceeds ring size; breaking apart" << std::endl;
        do_actual_learning(all, s);
        clear_seq(all, s);
      }

      if (OAA::example_is_newline(ec)) {
        do_actual_learning(all, s);
        clear_seq(all, s);
        //CSOAA_LDF::global_print_newline(all);
	VW::finish_example(all, ec);
        is_real_example = false;
      } else {
        s.ec_seq.push_back(ec);
      }
    }

    // for both single and multiline
    if (is_real_example) {
      s.read_example_this_loop++;
      s.read_example_last_id = ec->example_counter;
      if (ec->pass != s.read_example_last_pass) {
        s.read_example_last_pass = ec->pass;
        s.passes_since_new_policy++;
        if (s.passes_since_new_policy >= s.passes_per_policy) {
          s.passes_since_new_policy = 0;
          if(all.training)
            s.current_policy++;
          if (s.current_policy > s.total_number_of_policies) {
            std::cerr << "internal error (bug): too many policies; not advancing" << std::endl;
            s.current_policy = s.total_number_of_policies;
          }
          //reset searn_trained_nb_policies in options_from_file so it is saved to regressor file later
          std::stringstream ss;
          ss << s.current_policy;
          VW::cmd_string_replace_value(all.options_from_file,"--searn_trained_nb_policies", ss.str());
        }
      }
    }
  }

  void drive(void*in, void*d)
  {
    vw*all = (vw*)in;
    // initialize everything
    searn* s = (searn*)d;

    const char * header_fmt = "%-10s %-10s %8s %15s %24s %22s %8s %5s %5s %15s %15s\n";

    fprintf(stderr, header_fmt, "average", "since", "sequence", "example",   "current label", "current predicted",  "current",  "cur", "cur", "predic.", "examples");
    fprintf(stderr, header_fmt, "loss",  "last",  "counter",  "weight", "sequence prefix",   "sequence prefix", "features", "pass", "pol",    "made",   "gener.");
    cerr.precision(5);

    initialize_memory(*s);

    example* ec = NULL;
    s->read_example_this_loop = 0;
    while (true) {
      if ((ec = get_example(all->p)) != NULL) { // semiblocking operation
        process_next_example(*all, *s, ec);
      } else if (parser_done(all->p)) {
        if (!s->is_singleline)
          do_actual_learning(*all, *s);
        break;
      }
    }

    if( all->training ) {
      std::stringstream ss1;
      std::stringstream ss2;
      ss1 << (s->current_policy+1);
      //use cmd_string_replace_value in case we already loaded a predictor which had a value stored for --searn_trained_nb_policies
      VW::cmd_string_replace_value(all->options_from_file,"--searn_trained_nb_policies", ss1.str()); 
      ss2 << s->total_number_of_policies;
      //use cmd_string_replace_value in case we already loaded a predictor which had a value stored for --searn_total_nb_policies
      VW::cmd_string_replace_value(all->options_from_file,"--searn_total_nb_policies", ss2.str());
    }
  }


}


namespace ImperativeSearn {
  const char INIT_TEST  = 0;
  const char INIT_TRAIN = 1;
  const char LEARN      = 2;

  inline bool isLDF(searn& srn) { return (srn.A == 0); }

  uint32_t choose_policy(searn& srn, bool allow_current, bool allow_optimal)
  {
    uint32_t seed = 0; // TODO: srn.read_example_last_id * 2147483 + srn.t * 2147483647;
    return SearnUtil::random_policy(seed, srn.beta, allow_current, srn.current_policy, allow_optimal, srn.rollout_all_actions);
  }

  v_array<CSOAA::wclass> get_all_labels(searn& srn, size_t num_ec, v_array<uint32_t> *yallowed)
  {
    if (isLDF(srn)) {
      v_array<CSOAA::wclass> ret;  // TODO: cache these!
      for (uint32_t i=0; i<num_ec; i++) {
        CSOAA::wclass cost = { FLT_MAX, i, 1., 0. };
        ret.push_back(cost);
      }
      return ret;
    }
    // is not LDF
    if (yallowed == NULL) {
      v_array<CSOAA::wclass> ret;  // TODO: cache this!
      for (uint32_t i=1; i<=srn.A; i++) {
        CSOAA::wclass cost = { FLT_MAX, i, 1., 0. };
        ret.push_back(cost);
      }
      return ret;
    }
    v_array<CSOAA::wclass> ret;
    for (size_t i=0; i<yallowed->size(); i++) {
      CSOAA::wclass cost = { FLT_MAX, (*yallowed)[i], 1., 0. };
      ret.push_back(cost);
    }
    return ret;
  }

  uint32_t single_prediction_LDF(vw& all, example** ecs, size_t num_ec, size_t pol)
  {
    assert(pol > 0);
    // TODO
    return 0;
  }

  uint32_t single_prediction_notLDF(vw& all, searn& srn, example* ec, v_array<CSOAA::wclass> valid_labels, uint32_t pol)
  {
    assert(pol > 0);

    void* old_label = ec->ld;
    ec->ld = (void*)&valid_labels;
    SearnUtil::add_policy_offset(all, ec, srn.increment, pol);

    srn.base.learn(&all,srn.base.data, ec);
    srn.total_predictions_made++;
    srn.num_features += ec->num_features;
    uint32_t final_prediction = (uint32_t)(*(OAA::prediction_t*)&(ec->final_prediction));

    SearnUtil::remove_policy_offset(all, ec, srn.increment, pol);
    ec->ld = old_label;

    return final_prediction;
  }

  template<class T> T choose_random(v_array<T> opts) {
    float r = frand48();
    assert(opts.size() > 0);
    return opts[(size_t)(((float)opts.size()) * r)];
  }

  uint32_t single_action(vw& all, searn& srn, example** ecs, size_t num_ec, v_array<CSOAA::wclass> valid_labels, uint32_t pol, v_array<uint32_t> *ystar) {
    //cerr << "pol=" << pol << " ystar.size()=" << ystar->size() << " ystar[0]=" << ((ystar->size() > 0) ? (*ystar)[0] : 0) << endl;
    if (pol == 0) { // optimal policy
      if ((ystar == NULL) || (ystar->size() == 0))
        return choose_random<CSOAA::wclass>(valid_labels).weight_index;
      else
        return choose_random<uint32_t>(*ystar);
    } else {        // learned policy
      if (isLDF(srn))
        return single_prediction_LDF(all, ecs, num_ec, pol);
      else
        return single_prediction_notLDF(all, srn, *ecs, valid_labels, pol);
    }
  }

  void clear_snapshot(vw& all, searn& srn)
  {
    for (size_t i=0; i<srn.snapshot_data.size(); i++)
      free(srn.snapshot_data[i].data_ptr);
    srn.snapshot_data.erase();
  }

  size_t hash_last_snapshot(searn_struct *srn) {
    snapshot_item *si = srn->snapshot_data.end-1;
    size_t hash = 28931;
    size_t index = si->index;
    for ( ; si >= srn->snapshot_data.begin; si--) {
      if (si->index != index) break;
      if (si->req_for_recomb) {
        char*d = (char*)si->data_ptr;
        for (size_t i=0; i<si->data_size; i++)
          hash = hash * 31093187 + d[i];
      }
    }
    return hash;
  }

  // if not LDF:
  //   *ecs should be a pointer to THE example
  //   num_ec == 0
  //   yallowed:
  //     == NULL means ANY action is okay [1..M]
  //     != NULL means only the given actions are okay
  // if LDF:
  //   *ecs .. *(ecs+num_ec-1) should be valid actions
  //   num_ec > 0
  //   yallowed MUST be NULL (why would you give me an impossible action?)
  // in both cases:
  //   ec->ld is ignored
  //   ystar:
  //     == NULL (or empty) means we don't know the oracle label
  //     otherwise          means the oracle could do any of the listed actions
  uint32_t searn_predict(vw& all, example** ecs, size_t num_ec, v_array<uint32_t> *yallowed, v_array<uint32_t> *ystar)  // num_ec == 0 means normal example, >0 means ldf, yallowed==NULL means all allowed, ystar==NULL means don't know
  {
    searn* srn=(searn*)all.searnstr;

    // check ldf sanity
    if (!isLDF(*srn)) {
      assert(num_ec == 0); // searntask is trying to define an ldf example in a non-ldf problem
    } else { // is LDF
      assert(num_ec != 0); // searntask is trying to define a non-ldf example in an ldf problem" << endl;
      assert(yallowed == NULL); // searntask is trying to specify allowed actions in an ldf problem" << endl;
    }

    if (srn->state == INIT_TEST) {
      uint32_t pol = choose_policy(*srn, true, false);
      v_array<CSOAA::wclass> valid_labels = get_all_labels(*srn, num_ec, yallowed);
      uint32_t a = single_action(all, *srn, ecs, num_ec, valid_labels, pol, ystar);
      srn->t++;
      valid_labels.erase(); valid_labels.delete_v();
      return a;
    }
    if (srn->state == INIT_TRAIN) {
<<<<<<< HEAD
      size_t pol = choose_policy(srn, srn->allow_current_policy, true);
      v_array<CSOAA::wclass> valid_labels = get_all_labels(srn, num_ec, yallowed);
      uint32_t a = single_action(all, ecs, num_ec, valid_labels, pol, ystar);

      if (srn->do_recombination && (srn->snapshot_data.size() > 0) && (srn->snapshot_data.last().pred_step == srn->t)) {
        size_t hash = hash_last_snapshot(srn);
        srn->recombination_table->put(hash,hash,a);
      }

=======
      uint32_t pol = choose_policy(*srn, srn->allow_current_policy, true);
      v_array<CSOAA::wclass> valid_labels = get_all_labels(*srn, num_ec, yallowed);
      uint32_t a = single_action(all, *srn, ecs, num_ec, valid_labels, pol, ystar);
>>>>>>> 8a12a18a
      srn->train_action.push_back(a);
      srn->train_labels.push_back(valid_labels);
      srn->t++;
      return a;
    }
    if (srn->state == LEARN) {
      if (srn->t < srn->learn_t) {
        assert(srn->t < srn->train_action.size());
        srn->t++;
        return srn->train_action[srn->t-1];
      } else if (srn->t == srn->learn_t) {
        if (srn->learn_example_copy == NULL) {
          size_t num_to_copy = (num_ec == 0) ? 1 : num_ec;
          srn->learn_example_len = num_to_copy;
          srn->learn_example_copy = (example**)SearnUtil::calloc_or_die(num_to_copy, sizeof(example*));
          for (size_t n=0; n<num_to_copy; n++) {
            srn->learn_example_copy[n] = alloc_example(sizeof(CSOAA::label));
            VW::copy_example_data(srn->learn_example_copy[n], ecs[n], sizeof(CSOAA::label), all.p->lp->copy_label);
          }
          //cerr << "copying example to " << srn->learn_example_copy << endl;
        }
        srn->t++;
        return srn->learn_a;
      } else {
<<<<<<< HEAD
        uint32_t a = 0;
        bool recomb_succeeded = false;
        if (srn->do_recombination && (srn->snapshot_data.size() > 0) && (srn->snapshot_data.last().pred_step == srn->t)) {
          size_t hash = hash_last_snapshot(srn);
          if (srn->recombination_table->contains(hash,hash)) {
            a = srn->recombination_table->get(hash,hash);
            recomb_succeeded = true;
          }
        }
        if (!recomb_succeeded) {
          size_t pol = choose_policy(srn, srn->allow_current_policy, true);
          v_array<CSOAA::wclass> valid_labels = get_all_labels(srn, num_ec, yallowed);
          a = single_action(all, ecs, num_ec, valid_labels, pol, ystar);
          valid_labels.erase(); valid_labels.delete_v();
        }
=======
        uint32_t pol = choose_policy(*srn, srn->allow_current_policy, true);
        v_array<CSOAA::wclass> valid_labels = get_all_labels(*srn, num_ec, yallowed);
        uint32_t a = single_action(all, *srn, ecs, num_ec, valid_labels, pol, ystar);
>>>>>>> 8a12a18a
        srn->t++;
        return a;
      }
      assert(false);
    }
    cerr << "fail: searn got into ill-defined state (" << (int)srn->state << ")" << endl;
    exit(-1);
  }

  void searn_declare_loss(vw& all, size_t predictions_since_last, float incr_loss)
  {
    searn* srn=(searn*)all.searnstr;
    if (srn->t != srn->loss_last_step + predictions_since_last) {
      cerr << "fail: searntask hasn't counted its predictions correctly.  current time step=" << srn->t << ", last declaration at " << srn->loss_last_step << ", declared # of predictions since then is " << predictions_since_last << endl;
      exit(-1);
    }
    srn->loss_last_step = srn->t;
    if (srn->state == INIT_TEST)
      srn->test_loss += incr_loss;
    else if (srn->state == INIT_TRAIN)
      srn->train_loss += incr_loss;
    else
      srn->learn_loss += incr_loss;
  }

  bool snapshot_linear_search(v_array<snapshot_item> a, size_t desired_t, size_t tag, size_t &pos) {
    if (a.size() == 0) return false;
    for (pos=a.size()-1; ; pos--) {
      if ((a[pos].pred_step <= desired_t) && (tag == a[pos].tag))
        return true;
      if (pos == 0) return false;
    }
    return false;
  }

  void searn_snapshot(vw& all, size_t index, size_t tag, void* data_ptr, size_t sizeof_data, bool necessary_for_recomb)
  {
    searn* srn=(searn*)all.searnstr;
    if (! srn->do_snapshot) return;

    //cerr << "snapshot called with:   { index=" << index << ", tag=" << tag << ", data_ptr=" << *(size_t*)data_ptr << ", t=" << srn->t << " }" << endl;
    

    if (srn->state == INIT_TEST) return;
    if (srn->state == INIT_TRAIN) {  // training means "record snapshots"
      if ((srn->snapshot_data.size() > 0) &&
          ((srn->snapshot_data.last().index > index) ||
           ((srn->snapshot_data.last().index == index) && (srn->snapshot_data.last().tag > tag)))) 
        cerr << "warning: trying to snapshot in a non-monotonic order! ignoring this snapshot" << endl;
      else {
        void* new_data = malloc(sizeof_data);
        memcpy(new_data, data_ptr, sizeof_data);
        snapshot_item item = { index, tag, new_data, sizeof_data, srn->t, necessary_for_recomb };
        srn->snapshot_data.push_back(item);
      }
      return;
    }
    if (srn->t > srn->learn_t) return;

    //cerr << "index=" << index << " tag=" << tag << endl;

    // otherwise, we're restoring snapshots -- we want to find the index of largest value that has .t<=learn_t
    size_t i;
    bool found;
    found = snapshot_linear_search(srn->snapshot_data, srn->learn_t, tag, i);
    if (!found) return;  // can't do anything

    snapshot_item item = srn->snapshot_data[i];

    /*
    //cerr << "restoring snapshot @ " << item.pred_step << " (learn_t=" << srn->learn_t << ") with " << index << "." << tag << ", value=" << *(size_t*)item.data_ptr << endl;
    cerr << "would restore snapshot: { index=" << item.index << ", tag=" << item.tag << ", data_ptr=";
    if (item.tag == 1) { cerr << *(size_t*)item.data_ptr; }
    if (item.tag == 2) {
      size_t *tmp = (size_t*)item.data_ptr;
      cerr << tmp[0];
    }
    if (item.tag == 3) { cerr << *(float*)item.data_ptr; }
    cerr << ", pred_step=" << item.pred_step << ", moving from t=" << srn->t << " }" << endl;
    */
    assert(sizeof_data == item.data_size);

    memcpy(data_ptr, item.data_ptr, sizeof_data);
    srn->t = item.pred_step;
  }

  v_array<size_t> get_training_timesteps(vw& all, searn& srn)
  {
    v_array<size_t> timesteps;
    for (size_t t=0; t<srn.T; t++)
      timesteps.push_back(t);
    return timesteps;
  }

  void generate_training_example(vw& all, searn& srn, example** ec, size_t len, v_array<CSOAA::wclass> labels, v_array<float> losses)
  {
    assert(labels.size() == losses.size());
    for (size_t i=0; i<labels.size(); i++)
      labels[i].x = losses[i];

    if (!isLDF(srn)) {
      void* old_label = ec[0]->ld;
      CSOAA::label new_label = { labels };
      ec[0]->ld = (void*)&new_label;
      SearnUtil::add_policy_offset(all, ec[0], srn.increment, srn.current_policy);
      srn.base.learn(&all,srn.base.data, ec[0]);
      SearnUtil::remove_policy_offset(all, ec[0], srn.increment, srn.current_policy);
      ec[0]->ld = old_label;
      srn.total_examples_generated++;
    } else { // isLDF
      //TODO
    }
  }

  void train_single_example(vw& all, searn& srn, example**ec, size_t len)
  {
    // do an initial test pass to compute output (and loss)
    //cerr << "======================================== INIT TEST ========================================" << endl;
    srn.state = INIT_TEST;
    srn.t = 0;
    srn.T = 0;
    srn.loss_last_step = 0;
    srn.test_loss = 0.f;
    srn.train_loss = 0.f;
    srn.learn_loss = 0.f;
    srn.learn_example_copy = NULL;
    srn.learn_example_len  = 0;
    srn.train_action.erase();
    srn.num_features = 0;
 
    srn.task->structured_predict(all, srn, ec, len, srn.pred_string, srn.truth_string);

    if (srn.t == 0)
      return;  // there was no data!

    // do a pass over the data allowing oracle and snapshotting
    //cerr << "======================================== INIT TRAIN ========================================" << endl;
    srn.state = INIT_TRAIN;
    srn.t = 0;
    srn.loss_last_step = 0;
    clear_snapshot(all, srn);

    srn.task->structured_predict(all, srn, ec, len, NULL, NULL);

    if (srn.t == 0) {
      clear_snapshot(all, srn);
      return;  // there was no data
    }

    srn.T = srn.t;

    // generate training examples on which to learn
    //cerr << "======================================== LEARN ========================================" << endl;
    srn.state = LEARN;
    v_array<size_t> tset = get_training_timesteps(all, srn);
    for (size_t t=0; t<tset.size(); t++) {
      v_array<CSOAA::wclass> aset = srn.train_labels[t];
      srn.learn_t = t;
      srn.learn_losses.erase();

      for (size_t i=0; i<aset.size(); i++) {
        if (aset[i].weight_index == srn.train_action[srn.learn_t])
          srn.learn_losses.push_back( srn.train_loss );
        else {
          srn.t = 0;
          srn.learn_a = aset[i].weight_index;
          srn.loss_last_step = 0;
          srn.learn_loss = 0.f;

          //cerr << "learn_t = " << srn.learn_t << " || learn_a = " << srn.learn_a << endl;
          srn.task->structured_predict(all, srn, ec, len, NULL, NULL);

          srn.learn_losses.push_back( srn.learn_loss );
          //cerr << "total loss: " << srn.learn_loss << endl;
        }
      }

      if (srn.learn_example_copy != NULL) {
        generate_training_example(all, srn, srn.learn_example_copy, srn.learn_example_len, aset, srn.learn_losses);

        for (size_t n=0; n<srn.learn_example_len; n++) {
          dealloc_example(CSOAA::delete_label, *srn.learn_example_copy[n]);
          free(srn.learn_example_copy[n]);
        }
        free(srn.learn_example_copy);
        srn.learn_example_copy = NULL;
        srn.learn_example_len  = 0;
      } else {
        cerr << "warning: searn did not generate an example for a given time-step" << endl;
      }
    }
    tset.erase(); tset.delete_v();

    clear_snapshot(all, srn);
    srn.train_action.erase();
    srn.train_action.delete_v();
    for (size_t i=0; i<srn.train_labels.size(); i++) {
      srn.train_labels[i].erase();
      srn.train_labels[i].delete_v();
    }
    srn.train_labels.erase();
    srn.train_labels.delete_v();
  }


  void clear_seq(vw&all, searn& srn)
  {
    if (srn.ec_seq.size() > 0) 
      for (example** ecc=srn.ec_seq.begin; ecc!=srn.ec_seq.end; ecc++) {
	VW::finish_example(all, *ecc);
      }
    srn.ec_seq.erase();
  }

  float safediv(float a,float b) { if (b == 0.f) return 0.f; else return (a/b); }
 
  void print_update(vw& all, searn& srn)
  {
    if (!Searn::should_print_update(all))
      return;

    char true_label[21];
    char pred_label[21];
    Searn::to_short_string(srn.truth_string ? srn.truth_string->str() : "", 20, true_label);
    Searn::to_short_string(srn.pred_string  ? srn.pred_string->str()  : "", 20, pred_label);

    fprintf(stderr, "%-10.6f %-10.6f %8ld %15f   [%s] [%s] %8lu %5d %5d %15lu %15lu\n",
            safediv((float)all.sd->sum_loss, (float)all.sd->weighted_examples),
            safediv((float)all.sd->sum_loss_since_last_dump, (float) (all.sd->weighted_examples - all.sd->old_weighted_examples)),
            (long int)all.sd->example_number,
            all.sd->weighted_examples,
            true_label,
            pred_label,
            (long unsigned int)srn.num_features,
            (int)srn.read_example_last_pass,
            (int)srn.current_policy,
            (long unsigned int)srn.total_predictions_made,
            (long unsigned int)srn.total_examples_generated);

    all.sd->sum_loss_since_last_dump = 0.0;
    all.sd->old_weighted_examples = all.sd->weighted_examples;
    all.sd->dump_interval *= 2;
  }


  void do_actual_learning(vw&all, searn& srn)
  {
    if (srn.ec_seq.size() == 0)
      return;  // nothing to do :)

    if (Searn::should_print_update(all)) {
      srn.truth_string = new stringstream();
      srn.pred_string  = new stringstream();
    }

    train_single_example(all, srn, srn.ec_seq.begin, srn.ec_seq.size());
    if (srn.test_loss >= 0.f) {
      all.sd->sum_loss += srn.test_loss;
      all.sd->sum_loss_since_last_dump += srn.test_loss;
      all.sd->example_number++;
      all.sd->total_features += srn.num_features;
      all.sd->weighted_examples += 1.f;
    }

    print_update(all, srn);

    if (srn.truth_string != NULL) {
      delete srn.truth_string;
      srn.truth_string = NULL;
    }
    if (srn.pred_string != NULL) {
      delete srn.pred_string;
      srn.pred_string = NULL;
    }
  }

  void searn_learn(void*in, void*d, example*ec) {
    vw* all = (vw*)in;
    searn *srn = (searn*)d;

    if (srn->ec_seq.size() >= all->p->ring_size - 2) { // give some wiggle room
      std::cerr << "warning: length of sequence at " << ec->example_counter << " exceeds ring size; breaking apart" << std::endl;
      do_actual_learning(*all, *srn);
      clear_seq(*all, *srn);
    }
    
    bool is_real_example = true;

    if (OAA::example_is_newline(ec)) {
      do_actual_learning(*all, *srn);
      clear_seq(*all, *srn);
      VW::finish_example(*all, ec);
      is_real_example = false;
    } else {
      srn->ec_seq.push_back(ec);
    }
        
    if (is_real_example) {
      srn->read_example_this_loop++;
      srn->read_example_last_id = ec->example_counter;
      if (ec->pass != srn->read_example_last_pass) {
        srn->read_example_last_pass = ec->pass;
        srn->passes_since_new_policy++;
        if (srn->passes_since_new_policy >= srn->passes_per_policy) {
          srn->passes_since_new_policy = 0;
          if(all->training)
            srn->current_policy++;
          if (srn->current_policy > srn->total_number_of_policies) {
            std::cerr << "internal error (bug): too many policies; not advancing" << std::endl;
            srn->current_policy = srn->total_number_of_policies;
          }
          //reset searn_trained_nb_policies in options_from_file so it is saved to regressor file later
          std::stringstream ss;
          ss << srn->current_policy;
          VW::cmd_string_replace_value(all->options_from_file,"--searn_trained_nb_policies", ss.str());
        }
      }
    }
  }

  void searn_drive(void*in, void *d) {
    vw* all = (vw*)in;
    searn *srn = (searn*)d;

    const char * header_fmt = "%-10s %-10s %8s %15s %24s %22s %8s %5s %5s %15s %15s\n";
    
    fprintf(stderr, header_fmt, "average", "since", "sequence", "example",   "current label", "current predicted",  "current",  "cur", "cur", "predic.", "examples");
    fprintf(stderr, header_fmt, "loss",  "last",  "counter",  "weight", "sequence prefix",   "sequence prefix", "features", "pass", "pol",    "made",   "gener.");
    cerr.precision(5);

    example* ec = NULL;
    srn->read_example_this_loop = 0;
    while (true) {
      if ((ec = get_example(all->p)) != NULL) { // semiblocking operation
        searn_learn(in,d, ec);
      } else if (parser_done(all->p)) {
        do_actual_learning(*all, *srn);
        break;
      }
    }

    if( all->training ) {
      std::stringstream ss1;
      std::stringstream ss2;
      ss1 << (srn->current_policy+1);
      //use cmd_string_replace_value in case we already loaded a predictor which had a value stored for --searnimp_trained_nb_policies
      VW::cmd_string_replace_value(all->options_from_file,"--searnimp_trained_nb_policies", ss1.str()); 
      ss2 << srn->total_number_of_policies;
      //use cmd_string_replace_value in case we already loaded a predictor which had a value stored for --searnimp_total_nb_policies
      VW::cmd_string_replace_value(all->options_from_file,"--searnimp_total_nb_policies", ss2.str());
    }
  }

  void searn_initialize(vw& all, searn& srn)
  {
<<<<<<< HEAD
    searn_struct *srn = (searn_struct*)all.searnstr;

    srn->predict = searn_predict;
    srn->declare_loss = searn_declare_loss;
    srn->snapshot = searn_snapshot;

    srn->beta = 0.5;
    srn->allow_current_policy = false;
    srn->rollout_all_actions = true;
    srn->num_features = 0;
    srn->current_policy = 1;
    srn->state = 0;
    srn->do_snapshot = true;
    srn->do_recombination = true;

    srn->recombination_table = new v_hashmap<size_t,uint32_t>(1023, 0, NULL);

    srn->passes_per_policy = 1;     //this should be set to the same value as --passes for dagger

    srn->read_example_this_loop = 0;
    srn->read_example_last_id = 0;
    srn->passes_since_new_policy = 0;
    srn->read_example_last_pass = 0;
    srn->total_examples_generated = 0;
    srn->total_predictions_made = 0;
=======
    srn.predict = searn_predict;
    srn.declare_loss = searn_declare_loss;
    srn.snapshot = searn_snapshot;

    srn.beta = 0.5;
    srn.allow_current_policy = false;
    srn.rollout_all_actions = true;
    srn.num_features = 0;
    srn.current_policy = 1;
    srn.state = 0;
    srn.do_snapshot = true;

    srn.passes_per_policy = 1;     //this should be set to the same value as --passes for dagger

    srn.read_example_this_loop = 0;
    srn.read_example_last_id = 0;
    srn.passes_since_new_policy = 0;
    srn.read_example_last_pass = 0;
    srn.total_examples_generated = 0;
    srn.total_predictions_made = 0;
>>>>>>> 8a12a18a
  }

  void searn_finish(void*in, void* d)
  {
    vw*all = (vw*)in;
    searn *srn = (searn*)d;

    //cerr << "searn_finish" << endl;

    clear_seq(*all,*srn);
    srn->ec_seq.delete_v();

    clear_snapshot(*all, *srn);
    srn->snapshot_data.delete_v();

    for (size_t i=0; i<srn->train_labels.size(); i++) {
      srn->train_labels[i].erase();
      srn->train_labels[i].delete_v();
    }
    srn->train_labels.erase(); srn->train_labels.delete_v();
    srn->train_action.erase(); srn->train_action.delete_v();
    srn->learn_losses.erase(); srn->learn_losses.delete_v();

<<<<<<< HEAD
    delete srn->recombination_table;

    if (srn->task.finish != NULL)
      srn->task.finish(*all);
    if (srn->task.finish != NULL)
      srn->base_finish(all);
=======
    if (srn->task->finish != NULL)
      srn->task->finish(*all);
    if (srn->task->finish != NULL)
      srn->base.finish(all, srn->base.data);
>>>>>>> 8a12a18a
  }

  void ensure_param(float &v, float lo, float hi, float def, const char* string) {
    if ((v < lo) || (v > hi)) {
      cerr << string << endl;
      v = def;
    }
  }

  template<class T> void check_option(T& ret, vw&all, po::variables_map& vm, po::variables_map& vm_file, const char* opt_name, bool default_to_cmdline, bool(*equal)(T,T), const char* mismatch_error_string, const char* required_error_string) {
    if (vm_file.count(opt_name)) { // loaded from regressor file
      ret = vm_file[opt_name].as<T>();
      if (vm.count(opt_name) && !equal(ret, vm[opt_name].as<T>())) {
        if (default_to_cmdline)
          ret = vm[opt_name].as<T>();
        std::cerr << mismatch_error_string << ret << endl;
      }
    } else if (vm.count(opt_name)) {
      ret = vm[opt_name].as<T>();
      stringstream ss;
      ss << " " << opt_name << " " << ret;
      all.options_from_file.append(ss.str());
    } else if (strlen(required_error_string)>0) {
      std::cerr << required_error_string << endl;
      exit(-1);
    }
  }  

  bool string_equal(string a, string b) { return a.compare(b) == 0; }
  bool float_equal(float a, float b) { return fabs(a-b) < 1e-6; }
  bool uint32_equal(uint32_t a, uint32_t b) { return a==b; }

  void parse_flags(vw&all, std::vector<std::string>&opts, po::variables_map& vm, po::variables_map& vm_file)
  {
    searn* srn = (searn*)calloc(1,sizeof(searn));

    searn_initialize(all, *srn);

    po::options_description desc("Imperative Searn options");
    desc.add_options()
      ("searn_task", po::value<string>(), "the searn task")
      ("searn_passes_per_policy", po::value<size_t>(), "maximum number of datapasses per policy")
      ("searn_beta", po::value<float>(), "interpolation rate for policies")
      ("searn_allow_current_policy", "allow searn labeling to use the current policy")
      ("searn_total_nb_policies", po::value<size_t>(), "if we are going to train the policies through multiple separate calls to vw, we need to specify this parameter and tell vw how many policies are eventually going to be trained")
      ("searn_no_recomb", "turn off recombination capabilities")
      ("searn_no_snapshot", "turn off snapshotting capabilities  (=> searn_no_recomb)");

    po::options_description add_desc_file("Searn options only available in regressor file");
    add_desc_file.add_options()("searn_trained_nb_policies", po::value<size_t>(), "the number of trained policies in the regressor file");

    po::options_description desc_file;
    desc_file.add(desc).add(add_desc_file);

    po::parsed_options parsed = po::command_line_parser(opts).
      style(po::command_line_style::default_style ^ po::command_line_style::allow_guessing).
      options(desc).allow_unregistered().run();
    opts = po::collect_unrecognized(parsed.options, po::include_positional);
    po::store(parsed, vm);
    po::notify(vm);

    po::parsed_options parsed_file = po::command_line_parser(all.options_from_file_argc, all.options_from_file_argv).
      style(po::command_line_style::default_style ^ po::command_line_style::allow_guessing).
      options(desc_file).allow_unregistered().run();
    po::store(parsed_file, vm_file);
    po::notify(vm_file);
  
    std::string task_string;

    check_option<float >(srn->beta, all, vm, vm_file, "searn_beta", false, float_equal,
                         "warning: you specified a different value through --searn_beta than the one loaded from predictor. using loaded value of: ", "");
    check_option<string>(task_string, all, vm, vm_file, "searn_task", false, string_equal,
                         "warning: specified --searn_task different than the one loaded from regressor. using loaded value of: ",
                         "error: you must specify a task using --searn_task");
    check_option<uint32_t>(srn->A, all, vm, vm_file, "searnimp", false, uint32_equal,
                         "warning: you specified a different number of actions through --searnimp than the one loaded from predictor. using loaded value of: ", "");

    if (vm.count("searn_passes_per_policy"))       srn->passes_per_policy    = vm["searn_passes_per_policy"].as<size_t>();
    if (vm.count("searn_allow_current_policy"))    srn->allow_current_policy = true;
    if (vm.count("searn_no_snapshot"))             srn->do_snapshot          = false;
    if (vm.count("searn_no_recomb"))               srn->do_recombination     = false;

    if (srn->do_recombination && !srn->do_snapshot) {
      cerr << "warning: you turned off snapshotting but are still trying to recombine. turning recombination off." << endl;
      srn->do_recombination = false;
    }

    //if we loaded a regressor with -i option, --searn_trained_nb_policies contains the number of trained policies in the file
    // and --searn_total_nb_policies contains the total number of policies in the file
    if ( vm_file.count("searn_total_nb_policies") ) {
      srn->current_policy = (uint32_t)vm_file["searn_trained_nb_policies"].as<size_t>();
      srn->total_number_of_policies = (uint32_t)vm_file["searn_total_nb_policies"].as<size_t>();
      if (vm.count("searn_total_nb_policies") && (uint32_t)vm["searn_total_nb_policies"].as<size_t>() != srn->total_number_of_policies)
        std::cerr << "warning: --searn_total_nb_policies doesn't match the total number of policies stored in initial predictor. Using loaded value of: " << srn->total_number_of_policies << endl;
    } else if (vm.count("searn_total_nb_policies"))
      srn->total_number_of_policies = (uint32_t)vm["searn_total_nb_policies"].as<size_t>();

    ensure_param(srn->beta , 0.0, 1.0, 0.5, "warning: searn_beta must be in (0,1); resetting to 0.5");

    //compute total number of policies we will have at end of training
    // we add current_policy for cases where we start from an initial set of policies loaded through -i option
    uint32_t tmp_number_of_policies = srn->current_policy; 
    if( all.training )
	tmp_number_of_policies += (int)ceil(((float)all.numpasses) / ((float)srn->passes_per_policy));

    //the user might have specified the number of policies that will eventually be trained through multiple vw calls, 
    //so only set total_number_of_policies to computed value if it is larger
    if( tmp_number_of_policies > srn->total_number_of_policies ) {
      srn->total_number_of_policies = tmp_number_of_policies;
      if( srn->current_policy > 0 ) //we loaded a file but total number of policies didn't match what is needed for training
        std::cerr << "warning: you're attempting to train more classifiers than was allocated initially. Likely to cause bad performance." << endl;
    }

    //current policy currently points to a new policy we would train
    //if we are not training and loaded a bunch of policies for testing, we need to subtract 1 from current policy
    //so that we only use those loaded when testing (as run_prediction is called with allow_current to true)
    if( !all.training && srn->current_policy > 0 )
      srn->current_policy--;

    std::stringstream ss1, ss2;
    ss1 << srn->current_policy;           VW::cmd_string_replace_value(all.options_from_file,"--searn_trained_nb_policies", ss1.str()); 
    ss2 << srn->total_number_of_policies; VW::cmd_string_replace_value(all.options_from_file,"--searn_total_nb_policies",   ss2.str());

    all.base_learner_nb_w *= srn->total_number_of_policies;
    srn->increment = ((uint32_t)all.length() / all.base_learner_nb_w) * all.stride;

    if (task_string.compare("sequence") == 0) {
      searn_task* mytask = (searn_task*)calloc(1, sizeof(searn_task));
      mytask->initialize = SequenceTask_Easy::initialize;
      mytask->finish = SequenceTask_Easy::finish;
      mytask->structured_predict = SequenceTask_Easy::structured_predict_v1;

      srn->task = mytask;
    } else {
      cerr << "fail: unknown task for --searn_task: " << task_string << endl;
      exit(-1);
    }

    srn->task->initialize(all, srn->A);

    
    learner l = {srn, searn_drive, searn_learn, searn_finish, all.l.save_load};
    srn->base = all.l;
    all.l = l;
  }
}
/*
time ./vw --searn 45 --searn_task sequence -k -c -d ../test/train-sets/wsj_small.dat2.gz --passes 5 --searn_passes_per_policy 4

old searn: 11.524 11.450 11.448 || 3.333 4.035
new searn: 28.377 28.443 28.160 || 2.756 4.623
snapshots: 27.681 28.495 27.838 || 2.756 4.623
*/<|MERGE_RESOLUTION|>--- conflicted
+++ resolved
@@ -1461,7 +1461,7 @@
     srn.snapshot_data.erase();
   }
 
-  size_t hash_last_snapshot(searn_struct *srn) {
+  size_t hash_last_snapshot(searn *srn) {
     snapshot_item *si = srn->snapshot_data.end-1;
     size_t hash = 28931;
     size_t index = si->index;
@@ -1512,21 +1512,15 @@
       return a;
     }
     if (srn->state == INIT_TRAIN) {
-<<<<<<< HEAD
-      size_t pol = choose_policy(srn, srn->allow_current_policy, true);
-      v_array<CSOAA::wclass> valid_labels = get_all_labels(srn, num_ec, yallowed);
-      uint32_t a = single_action(all, ecs, num_ec, valid_labels, pol, ystar);
+      size_t pol = choose_policy(*srn, srn->allow_current_policy, true);
+      v_array<CSOAA::wclass> valid_labels = get_all_labels(*srn, num_ec, yallowed);
+      uint32_t a = single_action(all, *srn, ecs, num_ec, valid_labels, pol, ystar);
 
       if (srn->do_recombination && (srn->snapshot_data.size() > 0) && (srn->snapshot_data.last().pred_step == srn->t)) {
         size_t hash = hash_last_snapshot(srn);
         srn->recombination_table->put(hash,hash,a);
       }
 
-=======
-      uint32_t pol = choose_policy(*srn, srn->allow_current_policy, true);
-      v_array<CSOAA::wclass> valid_labels = get_all_labels(*srn, num_ec, yallowed);
-      uint32_t a = single_action(all, *srn, ecs, num_ec, valid_labels, pol, ystar);
->>>>>>> 8a12a18a
       srn->train_action.push_back(a);
       srn->train_labels.push_back(valid_labels);
       srn->t++;
@@ -1551,7 +1545,6 @@
         srn->t++;
         return srn->learn_a;
       } else {
-<<<<<<< HEAD
         uint32_t a = 0;
         bool recomb_succeeded = false;
         if (srn->do_recombination && (srn->snapshot_data.size() > 0) && (srn->snapshot_data.last().pred_step == srn->t)) {
@@ -1562,16 +1555,12 @@
           }
         }
         if (!recomb_succeeded) {
-          size_t pol = choose_policy(srn, srn->allow_current_policy, true);
-          v_array<CSOAA::wclass> valid_labels = get_all_labels(srn, num_ec, yallowed);
-          a = single_action(all, ecs, num_ec, valid_labels, pol, ystar);
+          size_t pol = choose_policy(*srn, srn->allow_current_policy, true);
+          v_array<CSOAA::wclass> valid_labels = get_all_labels(*srn, num_ec, yallowed);
+          a = single_action(all, *srn, ecs, num_ec, valid_labels, pol, ystar);
           valid_labels.erase(); valid_labels.delete_v();
         }
-=======
-        uint32_t pol = choose_policy(*srn, srn->allow_current_policy, true);
-        v_array<CSOAA::wclass> valid_labels = get_all_labels(*srn, num_ec, yallowed);
-        uint32_t a = single_action(all, *srn, ecs, num_ec, valid_labels, pol, ystar);
->>>>>>> 8a12a18a
+
         srn->t++;
         return a;
       }
@@ -1927,33 +1916,6 @@
 
   void searn_initialize(vw& all, searn& srn)
   {
-<<<<<<< HEAD
-    searn_struct *srn = (searn_struct*)all.searnstr;
-
-    srn->predict = searn_predict;
-    srn->declare_loss = searn_declare_loss;
-    srn->snapshot = searn_snapshot;
-
-    srn->beta = 0.5;
-    srn->allow_current_policy = false;
-    srn->rollout_all_actions = true;
-    srn->num_features = 0;
-    srn->current_policy = 1;
-    srn->state = 0;
-    srn->do_snapshot = true;
-    srn->do_recombination = true;
-
-    srn->recombination_table = new v_hashmap<size_t,uint32_t>(1023, 0, NULL);
-
-    srn->passes_per_policy = 1;     //this should be set to the same value as --passes for dagger
-
-    srn->read_example_this_loop = 0;
-    srn->read_example_last_id = 0;
-    srn->passes_since_new_policy = 0;
-    srn->read_example_last_pass = 0;
-    srn->total_examples_generated = 0;
-    srn->total_predictions_made = 0;
-=======
     srn.predict = searn_predict;
     srn.declare_loss = searn_declare_loss;
     srn.snapshot = searn_snapshot;
@@ -1965,6 +1927,9 @@
     srn.current_policy = 1;
     srn.state = 0;
     srn.do_snapshot = true;
+    srn.do_recombination = true;
+
+    srn.recombination_table = new v_hashmap<size_t,uint32_t>(1023, 0, NULL);
 
     srn.passes_per_policy = 1;     //this should be set to the same value as --passes for dagger
 
@@ -1974,7 +1939,6 @@
     srn.read_example_last_pass = 0;
     srn.total_examples_generated = 0;
     srn.total_predictions_made = 0;
->>>>>>> 8a12a18a
   }
 
   void searn_finish(void*in, void* d)
@@ -1998,19 +1962,12 @@
     srn->train_action.erase(); srn->train_action.delete_v();
     srn->learn_losses.erase(); srn->learn_losses.delete_v();
 
-<<<<<<< HEAD
     delete srn->recombination_table;
 
-    if (srn->task.finish != NULL)
-      srn->task.finish(*all);
-    if (srn->task.finish != NULL)
-      srn->base_finish(all);
-=======
     if (srn->task->finish != NULL)
       srn->task->finish(*all);
-    if (srn->task->finish != NULL)
-      srn->base.finish(all, srn->base.data);
->>>>>>> 8a12a18a
+    if (srn->base.finish != NULL)
+      srn->base.finish(all, d);
   }
 
   void ensure_param(float &v, float lo, float hi, float def, const char* string) {
