﻿<?xml version="1.0" encoding="utf-8"?>
<Project DefaultTargets="Build" ToolsVersion="12.0" xmlns="http://schemas.microsoft.com/developer/msbuild/2003">
  <ItemGroup Label="ProjectConfigurations">
    <ProjectConfiguration Include="Debug|Win32">
      <Configuration>Debug</Configuration>
      <Platform>Win32</Platform>
    </ProjectConfiguration>
    <ProjectConfiguration Include="Debug|x64">
      <Configuration>Debug</Configuration>
      <Platform>x64</Platform>
    </ProjectConfiguration>
    <ProjectConfiguration Include="Release|Win32">
      <Configuration>Release</Configuration>
      <Platform>Win32</Platform>
    </ProjectConfiguration>
    <ProjectConfiguration Include="Release|x64">
      <Configuration>Release</Configuration>
      <Platform>x64</Platform>
    </ProjectConfiguration>
  </ItemGroup>
  <PropertyGroup Label="Globals">
    <ProjectGuid>{1E205806-7F80-47DD-A38D-FC08083F3592}</ProjectGuid>
    <Keyword>Win32Proj</Keyword>
    <RootNamespace>vw_static</RootNamespace>
    <SolutionDir Condition="$(SolutionDir) == '' Or $(SolutionDir) == '*Undefined*'">.\</SolutionDir>
  </PropertyGroup>
  <Import Project="$(SolutionDir)\Build.props" />
  <Import Project="$(VCTargetsPath)\Microsoft.Cpp.Default.props" />
  <PropertyGroup Condition="'$(Configuration)|$(Platform)'=='Debug|Win32'" Label="Configuration">
    <ConfigurationType>StaticLibrary</ConfigurationType>
    <UseDebugLibraries>true</UseDebugLibraries>
    <CharacterSet>Unicode</CharacterSet>
    <PlatformToolset>v120</PlatformToolset>
  </PropertyGroup>
  <PropertyGroup Condition="'$(Configuration)|$(Platform)'=='Debug|x64'" Label="Configuration">
    <ConfigurationType>StaticLibrary</ConfigurationType>
    <UseDebugLibraries>true</UseDebugLibraries>
    <CharacterSet>Unicode</CharacterSet>
  </PropertyGroup>
  <PropertyGroup Condition="'$(Configuration)|$(Platform)'=='Debug|x64'" Label="Configuration">
    <ConfigurationType>StaticLibrary</ConfigurationType>
    <UseDebugLibraries>true</UseDebugLibraries>
    <CharacterSet>Unicode</CharacterSet>
    <PlatformToolset>v120</PlatformToolset>
  </PropertyGroup>
  <PropertyGroup Condition="'$(Configuration)|$(Platform)'=='Release|Win32'" Label="Configuration">
    <ConfigurationType>StaticLibrary</ConfigurationType>
    <UseDebugLibraries>false</UseDebugLibraries>
    <WholeProgramOptimization>true</WholeProgramOptimization>
    <CharacterSet>Unicode</CharacterSet>
    <PlatformToolset>v120</PlatformToolset>
  </PropertyGroup>
  <PropertyGroup Condition="'$(Configuration)|$(Platform)'=='Release|x64'" Label="Configuration">
    <ConfigurationType>DynamicLibrary</ConfigurationType>
    <UseDebugLibraries>false</UseDebugLibraries>
    <WholeProgramOptimization>true</WholeProgramOptimization>
    <CharacterSet>Unicode</CharacterSet>
  </PropertyGroup>
  <PropertyGroup Condition="'$(Configuration)|$(Platform)'=='Release|x64'" Label="Configuration">
    <ConfigurationType>StaticLibrary</ConfigurationType>
    <UseDebugLibraries>false</UseDebugLibraries>
    <WholeProgramOptimization>true</WholeProgramOptimization>
    <CharacterSet>Unicode</CharacterSet>
    <PlatformToolset>v120</PlatformToolset>
  </PropertyGroup>
  <Import Project="$(VCTargetsPath)\Microsoft.Cpp.props" />
  <ImportGroup Label="ExtensionSettings">
  </ImportGroup>
  <ImportGroup Label="PropertySheets" Condition="'$(Configuration)|$(Platform)'=='Debug|Win32'">
    <Import Project="$(UserRootDir)\Microsoft.Cpp.$(Platform).user.props" Condition="exists('$(UserRootDir)\Microsoft.Cpp.$(Platform).user.props')" Label="LocalAppDataPlatform" />
  </ImportGroup>
  <ImportGroup Condition="'$(Configuration)|$(Platform)'=='Debug|x64'" Label="PropertySheets">
    <Import Project="$(UserRootDir)\Microsoft.Cpp.$(Platform).user.props" Condition="exists('$(UserRootDir)\Microsoft.Cpp.$(Platform).user.props')" Label="LocalAppDataPlatform" />
  </ImportGroup>
  <ImportGroup Label="PropertySheets" Condition="'$(Configuration)|$(Platform)'=='Release|Win32'">
    <Import Project="$(UserRootDir)\Microsoft.Cpp.$(Platform).user.props" Condition="exists('$(UserRootDir)\Microsoft.Cpp.$(Platform).user.props')" Label="LocalAppDataPlatform" />
  </ImportGroup>
  <ImportGroup Condition="'$(Configuration)|$(Platform)'=='Release|x64'" Label="PropertySheets">
    <Import Project="$(UserRootDir)\Microsoft.Cpp.$(Platform).user.props" Condition="exists('$(UserRootDir)\Microsoft.Cpp.$(Platform).user.props')" Label="LocalAppDataPlatform" />
  </ImportGroup>
  <PropertyGroup Label="UserMacros" />
  <PropertyGroup Condition="'$(Configuration)|$(Platform)'=='Debug|Win32'">
    <LinkIncremental>true</LinkIncremental>
    <IncludePath>$(VC_IncludePath);$(WindowsSDK_IncludePath);$(BoostIncludeDir)</IncludePath>
  </PropertyGroup>
  <PropertyGroup Condition="'$(Configuration)|$(Platform)'=='Debug|x64'">
    <LinkIncremental>true</LinkIncremental>
  </PropertyGroup>
  <PropertyGroup Condition="'$(Configuration)|$(Platform)'=='Debug|x64'">
    <LinkIncremental>true</LinkIncremental>
    <IncludePath>$(BoostIncludeDir);$(IncludePath)</IncludePath>
    <CodeAnalysisRuleSet>NativeRecommendedRules.ruleset</CodeAnalysisRuleSet>
    <RunCodeAnalysis>false</RunCodeAnalysis>
  </PropertyGroup>
  <PropertyGroup Condition="'$(Configuration)|$(Platform)'=='Release|Win32'">
    <LinkIncremental>false</LinkIncremental>
  </PropertyGroup>
  <PropertyGroup Condition="'$(Configuration)|$(Platform)'=='Release|x64'">
    <LinkIncremental>false</LinkIncremental>
  </PropertyGroup>
  <PropertyGroup Condition="'$(Configuration)|$(Platform)'=='Release|x64'">
    <LinkIncremental>false</LinkIncremental>
  </PropertyGroup>
  <ItemDefinitionGroup Condition="'$(Configuration)|$(Platform)'=='Debug|Win32'">
    <ClCompile>
      <PrecompiledHeader>
      </PrecompiledHeader>
      <WarningLevel>Level3</WarningLevel>
      <Optimization>Disabled</Optimization>
      <PreprocessorDefinitions>WIN32;_DEBUG;_WINDOWS;_USRDLL;VWDLL_EXPORTS;%(PreprocessorDefinitions)</PreprocessorDefinitions>
    </ClCompile>
    <Link>
      <SubSystem>Windows</SubSystem>
      <GenerateDebugInformation>true</GenerateDebugInformation>
    </Link>
  </ItemDefinitionGroup>
  <ItemDefinitionGroup Condition="'$(Configuration)|$(Platform)'=='Debug|x64'">
    <ClCompile>
      <PrecompiledHeader>
      </PrecompiledHeader>
      <WarningLevel>Level3</WarningLevel>
      <Optimization>Disabled</Optimization>
      <PreprocessorDefinitions>WIN32;_DEBUG;_WINDOWS;_USRDLL;VWDLL_EXPORTS;%(PreprocessorDefinitions)</PreprocessorDefinitions>
    </ClCompile>
    <Link>
      <SubSystem>Windows</SubSystem>
      <GenerateDebugInformation>true</GenerateDebugInformation>
    </Link>
  </ItemDefinitionGroup>
  <ItemDefinitionGroup Condition="'$(Configuration)|$(Platform)'=='Debug|x64'">
    <ClCompile>
      <PrecompiledHeader>
      </PrecompiledHeader>
      <WarningLevel>Level3</WarningLevel>
      <Optimization>Disabled</Optimization>
      <PreprocessorDefinitions>WIN32;_DEBUG;_WINDOWS;_USRDLL;VWDLL_EXPORTS;%(PreprocessorDefinitions)</PreprocessorDefinitions>
    </ClCompile>
    <Link>
      <SubSystem>Windows</SubSystem>
      <GenerateDebugInformation>true</GenerateDebugInformation>
    </Link>
  </ItemDefinitionGroup>
  <ItemDefinitionGroup Condition="'$(Configuration)|$(Platform)'=='Release|Win32'">
    <ClCompile>
      <WarningLevel>Level3</WarningLevel>
      <PrecompiledHeader>
      </PrecompiledHeader>
      <Optimization>MaxSpeed</Optimization>
      <FunctionLevelLinking>true</FunctionLevelLinking>
      <IntrinsicFunctions>true</IntrinsicFunctions>
      <PreprocessorDefinitions>WIN32;NDEBUG;_WINDOWS;_USRDLL;VWDLL_EXPORTS;%(PreprocessorDefinitions)</PreprocessorDefinitions>
    </ClCompile>
    <Link>
      <SubSystem>Windows</SubSystem>
      <GenerateDebugInformation>true</GenerateDebugInformation>
      <EnableCOMDATFolding>true</EnableCOMDATFolding>
      <OptimizeReferences>true</OptimizeReferences>
    </Link>
  </ItemDefinitionGroup>
  <ItemDefinitionGroup Condition="'$(Configuration)|$(Platform)'=='Release|x64'">
    <ClCompile>
      <WarningLevel>Level3</WarningLevel>
      <PrecompiledHeader>
      </PrecompiledHeader>
      <Optimization>MaxSpeed</Optimization>
      <FunctionLevelLinking>true</FunctionLevelLinking>
      <IntrinsicFunctions>true</IntrinsicFunctions>
      <PreprocessorDefinitions>WIN32;NDEBUG;_WINDOWS;_USRDLL;VWDLL_EXPORTS;%(PreprocessorDefinitions)</PreprocessorDefinitions>
    </ClCompile>
    <Link>
      <SubSystem>Windows</SubSystem>
      <GenerateDebugInformation>true</GenerateDebugInformation>
      <EnableCOMDATFolding>true</EnableCOMDATFolding>
      <OptimizeReferences>true</OptimizeReferences>
    </Link>
  </ItemDefinitionGroup>
  <ItemDefinitionGroup Condition="'$(Configuration)|$(Platform)'=='Release|x64'">
    <ClCompile>
      <WarningLevel>Level3</WarningLevel>
      <PrecompiledHeader>
      </PrecompiledHeader>
      <Optimization>MaxSpeed</Optimization>
      <FunctionLevelLinking>true</FunctionLevelLinking>
      <IntrinsicFunctions>true</IntrinsicFunctions>
      <PreprocessorDefinitions>WIN32;NDEBUG;_WINDOWS;_USRDLL;VWDLL_EXPORTS;%(PreprocessorDefinitions)</PreprocessorDefinitions>
    </ClCompile>
    <Link>
      <SubSystem>Windows</SubSystem>
      <GenerateDebugInformation>true</GenerateDebugInformation>
      <EnableCOMDATFolding>true</EnableCOMDATFolding>
      <OptimizeReferences>true</OptimizeReferences>
    </Link>
  </ItemDefinitionGroup>
  <Target Name="DepCheck">
    <Error Text=" Cannot find zlib.lib in $(ZlibLibDir)" Condition="!Exists($(ZlibLibDir)\zlib.lib)" />
  </Target>
  <ItemDefinitionGroup>
    <ClCompile>
      <AdditionalIncludeDirectories>..\explore\static;$(BoostIncludeDir);$(ZlibIncludeDir);./win32;%(AdditionalIncludeDirectories);</AdditionalIncludeDirectories>
      <PreprocessorDefinitions>ZLIB_WINAPI;_WINSOCK_DEPRECATED_NO_WARNINGS;%(PreprocessorDefinitions)</PreprocessorDefinitions>
      <AdditionalOptions>/D "_CRT_SECURE_NO_WARNINGS" %(AdditionalOptions)</AdditionalOptions>
      <InlineFunctionExpansion Condition="'$(Configuration)'=='Release'">AnySuitable</InlineFunctionExpansion>
      <FavorSizeOrSpeed Condition="'$(Configuration)'=='Release'">Speed</FavorSizeOrSpeed>
      <OmitFramePointers Condition="'$(Configuration)'=='Release'">true</OmitFramePointers>
      <EnableFiberSafeOptimizations Condition="'$(Configuration)'=='Release'">false</EnableFiberSafeOptimizations>
      <DebugInformationFormat Condition="'$(Configuration)|$(Platform)'=='Debug|x64'">ProgramDatabase</DebugInformationFormat>
      <RuntimeLibrary Condition="'$(Configuration)|$(Platform)'=='Release|x64'">MultiThreadedDLL</RuntimeLibrary>
      <MultiProcessorCompilation Condition="'$(Configuration)|$(Platform)'=='Release|x64'">true</MultiProcessorCompilation>
      <EnablePREfast Condition="'$(Configuration)|$(Platform)'=='Debug|x64'">false</EnablePREfast>
    </ClCompile>
    <Link>
      <AdditionalLibraryDirectories>$(BoostLibDir);%(AdditionalLibraryDirectories)</AdditionalLibraryDirectories>
      <AdditionalDependencies>kernel32.lib;user32.lib;gdi32.lib;winspool.lib;comdlg32.lib;advapi32.lib;shell32.lib;ole32.lib;oleaut32.lib;uuid.lib;odbc32.lib;odbccp32.lib;ws2_32.lib;$(ZlibLibDir)\zlib.lib;%(AdditionalDependencies)</AdditionalDependencies>
    </Link>
    <PreBuildEvent>
      <Command>win32\make_config_h.exe</Command>
    </PreBuildEvent>
  </ItemDefinitionGroup>
  <PropertyGroup Condition="'$(Platform)'=='x64'">
    <OutDir>$(SolutionDir)dll\x64\$(Configuration)\</OutDir>
    <IntDir>$(SolutionDir)dll\x64\$(Configuration)\</IntDir>
  </PropertyGroup>
  <PropertyGroup Condition="'$(Platform)'=='Win32'">
    <OutDir>$(SolutionDir)$(PlatformShortName)\$(Configuration)\</OutDir>
    <IntDir>$(SolutionDir)$(PlatformShortName)\$(Configuration)\$(ProjectName)\</IntDir>
  </PropertyGroup>
  <PropertyGroup Condition="'$(Platform)'=='x64'">
    <OutDir>$(SolutionDir)$(PlatformName)\$(Configuration)\</OutDir>
    <IntDir>$(SolutionDir)$(PlatformShortName)\$(Configuration)\$(ProjectName)\</IntDir>
  </PropertyGroup>
  <ItemGroup>
    <ClCompile Include="allreduce_threads.cc">
      <FileType>CppHeader</FileType>
    </ClCompile>
<<<<<<< HEAD
    <ClCompile Include="vw_validate.cc" />
=======
>>>>>>> d1732026
    <ClInclude Include="autolink.h" />
    <ClInclude Include="accumulate.h" />
    <ClInclude Include="active.h" />
    <ClInclude Include="allreduce.h" />
    <ClInclude Include="bfgs.h" />
    <ClInclude Include="binary.h" />
    <ClInclude Include="cache.h" />
    <ClInclude Include="cb_adf.h" />
    <ClInclude Include="comp_io.h" />
    <ClInclude Include="constant.h" />
    <ClInclude Include="csoaa.h" />
    <ClInclude Include="ect.h" />
    <ClInclude Include="example.h" />
    <ClInclude Include="gd.h" />
    <ClInclude Include="interactions.h" />
    <ClInclude Include="ftrl.h" />
    <ClInclude Include="label_dictionary.h" />
    <ClInclude Include="memory.h" />
    <ClInclude Include="multiclass.h" />
    <ClInclude Include="cost_sensitive.h" />
    <ClInclude Include="cb_algs.h" />
    <ClInclude Include="mf.h" />
    <ClInclude Include="gd_mf.h" />
    <ClInclude Include="lrq.h" />
    <ClInclude Include="lrqfa.h" />
    <ClInclude Include="log_multi.h" />
    <ClInclude Include="global_data.h" />
    <ClInclude Include="hash.h" />
    <ClInclude Include="interact.h" />
    <ClInclude Include="io_buf.h" />
    <ClInclude Include="lda_core.h" />
    <ClInclude Include="learner.h" />
    <ClInclude Include="loss_functions.h" />
    <ClInclude Include="multilabel.h" />
    <ClInclude Include="multilabel_oaa.h" />
    <ClInclude Include="network.h" />
    <ClInclude Include="nn.h" />
    <ClInclude Include="noop.h" />
    <ClInclude Include="print.h" />
    <ClInclude Include="oaa.h" />
    <ClInclude Include="boosting.h" />
    <ClInclude Include="bs.h" />
    <ClInclude Include="parser.h" />
    <ClInclude Include="parse_args.h" />
    <ClInclude Include="parse_example.h" />
    <ClInclude Include="parse_primitives.h" />
    <ClInclude Include="parse_regressor.h" />
    <ClInclude Include="rand48.h" />
    <ClInclude Include="scorer.h" />
    <ClInclude Include="search.h" />
    <ClInclude Include="search_sequencetask.h" />
    <ClInclude Include="search_graph.h" />
    <ClInclude Include="search_meta.h" />
    <ClInclude Include="search_multiclasstask.h" />
    <ClInclude Include="search_hooktask.h" />
    <ClInclude Include="search_entityrelationtask.h" />
    <ClInclude Include="search_dep_parser.h" />
    <ClInclude Include="sender.h" />
    <ClInclude Include="simple_label.h" />
    <ClInclude Include="spanning_tree.h" />
    <ClInclude Include="stagewise_poly.h" />
    <ClInclude Include="svrg.h" />
    <ClInclude Include="targetver.h" />
    <ClInclude Include="topk.h" />
    <ClInclude Include="unique_sort.h" />
    <ClInclude Include="vw_validate.h" />
    <ClInclude Include="vw.h" />
    <ClInclude Include="vw_allreduce.h" />
    <ClInclude Include="vw_exception.h" />
    <ClInclude Include="vw_versions.h" />
    <ClInclude Include="v_array.h" />
    <ClInclude Include="v_hashmap.h" />
  </ItemGroup>
  <ItemGroup>
    <ClCompile Include="autolink.cc" />
    <ClCompile Include="accumulate.cc" />
    <ClCompile Include="active.cc" />
    <ClCompile Include="allreduce_sockets.cc" />
    <ClCompile Include="binary.cc" />
    <ClCompile Include="bfgs.cc" />
    <ClCompile Include="cache.cc" />
    <ClCompile Include="cb.cc" />
    <ClCompile Include="cbify.cc" />
    <ClCompile Include="cb_adf.cc" />
    <ClCompile Include="comp_io.cc" />
    <ClCompile Include="csoaa.cc" />
    <ClCompile Include="ect.cc" />
    <ClCompile Include="example.cc" />
    <ClCompile Include="gd.cc" />
    <ClCompile Include="interactions.cc" />
    <ClCompile Include="ftrl.cc" />
    <ClCompile Include="interact.cc" />
    <ClCompile Include="kernel_svm.cc" />
    <ClCompile Include="label_dictionary.cc" />
    <ClCompile Include="multiclass.cc" />
    <ClCompile Include="cost_sensitive.cc" />
    <ClCompile Include="cb_algs.cc" />
    <ClCompile Include="mf.cc" />
    <ClCompile Include="gd_mf.cc" />
    <ClCompile Include="lrq.cc" />
    <ClCompile Include="lrqfa.cc" />
    <ClCompile Include="log_multi.cc" />
    <ClCompile Include="best_constant.cc" />
    <ClCompile Include="global_data.cc" />
    <ClCompile Include="hash.cc" />
    <ClCompile Include="io_buf.cc" />
    <ClCompile Include="lda_core.cc" />
    <ClCompile Include="learner.cc" />
    <ClCompile Include="loss_functions.cc" />
    <ClCompile Include="multilabel.cc" />
    <ClCompile Include="multilabel_oaa.cc" />
    <ClCompile Include="network.cc" />
    <ClCompile Include="nn.cc" />
    <ClCompile Include="noop.cc" />
    <ClCompile Include="print.cc" />
    <ClCompile Include="oaa.cc" />
    <ClCompile Include="boosting.cc" />
    <ClCompile Include="bs.cc" />
    <ClCompile Include="parser.cc" />
    <ClCompile Include="parse_args.cc" />
    <ClCompile Include="parse_example.cc" />
    <ClCompile Include="parse_primitives.cc" />
    <ClCompile Include="parse_regressor.cc" />
    <ClCompile Include="rand48.cc" />
    <ClCompile Include="scorer.cc" />
    <ClCompile Include="search.cc" />
    <ClCompile Include="search_graph.cc" />
    <ClCompile Include="search_meta.cc" />
    <ClCompile Include="search_multiclasstask.cc" />
    <ClCompile Include="search_hooktask.cc" />
    <ClCompile Include="search_sequencetask.cc" />
    <ClCompile Include="search_entityrelationtask.cc" />
    <ClCompile Include="search_dep_parser.cc" />
    <ClCompile Include="sender.cc" />
    <ClCompile Include="simple_label.cc" />
    <ClCompile Include="spanning_tree.cc" />
    <ClCompile Include="stagewise_poly.cc" />
    <ClCompile Include="svrg.cc" />
    <ClCompile Include="topk.cc" />
    <ClCompile Include="unique_sort.cc" />
    <ClCompile Include="vw_exception.cc" />
  </ItemGroup>
  <Import Project="$(VCTargetsPath)\Microsoft.Cpp.targets" />
  <ImportGroup Label="ExtensionTargets">
    <Import Project="$(SolutionDir)\.nuget\NuGet.targets" Condition="Exists('$(SolutionDir)\.nuget\NuGet.targets')" />
  </ImportGroup>
  <Target Name="EnsureNuGetPackageBuildImports" BeforeTargets="PrepareForBuild">
    <PropertyGroup>
      <ErrorText>This project references NuGet package(s) that are missing on this computer. Enable NuGet Package Restore to download them.  For more information, see http://go.microsoft.com/fwlink/?LinkID=322105. The missing file is {0}.</ErrorText>
    </PropertyGroup>
    <Error Condition="!Exists('$(SolutionDir)\.nuget\NuGet.targets')" Text="$([System.String]::Format('$(ErrorText)', '$(SolutionDir)\.nuget\NuGet.targets'))" />
  </Target>
</Project><|MERGE_RESOLUTION|>--- conflicted
+++ resolved
@@ -232,10 +232,7 @@
     <ClCompile Include="allreduce_threads.cc">
       <FileType>CppHeader</FileType>
     </ClCompile>
-<<<<<<< HEAD
     <ClCompile Include="vw_validate.cc" />
-=======
->>>>>>> d1732026
     <ClInclude Include="autolink.h" />
     <ClInclude Include="accumulate.h" />
     <ClInclude Include="active.h" />
