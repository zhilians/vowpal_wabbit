/*
Copyright (c) by respective owners including Yahoo!, Microsoft, and
individual contributors. All rights reserved.  Released under a BSD (revised)
license as described in the file LICENSE.
 */
#include <float.h>
#include <math.h>
#include <errno.h>
#include <sstream>
#include <numeric>
#include <vector>

#include "reductions.h"
#include "vw.h"
#include "rand48.h"
#include "bs.h"
#include "vw_exception.h"

using namespace std;
using namespace LEARNER;

struct bs
{ uint32_t B; //number of bootstrap rounds
  size_t bs_type;
  float lb;
  float ub;
  vector<double> pred_vec;
  vw* all; // for raw prediction and loss
};

void bs_predict_mean(vw& all, example& ec, vector<double> &pred_vec)
{ ec.pred.scalar = (float)accumulate(pred_vec.begin(), pred_vec.end(), 0.0)/pred_vec.size();
  ec.loss = all.loss->getLoss(all.sd, ec.pred.scalar, ec.l.simple.label) * ec.weight;
}

void bs_predict_vote(example& ec, vector<double> &pred_vec)
{ //majority vote in linear time
  unsigned int counter = 0;
  int current_label = 1, init_label = 1;
  // float sum_labels = 0; // uncomment for: "avg on votes" and getLoss()
  bool majority_found = false;
  bool multivote_detected = false; // distinct(votes)>2: used to skip part of the algorithm
  int* pred_vec_int = new int[pred_vec.size()];

  for(unsigned int i=0; i<pred_vec.size(); i++)
  { pred_vec_int[i] = (int)floor(pred_vec[i]+0.5); // could be added: link(), min_label/max_label, cutoff between true/false for binary

    if(multivote_detected == false)   // distinct(votes)>2 detection bloc
    { if(i == 0)
      { init_label = pred_vec_int[i];
        current_label = pred_vec_int[i];
      }
      else if(init_label != current_label && pred_vec_int[i] != current_label
              && pred_vec_int[i] != init_label)
        multivote_detected = true; // more than 2 distinct votes detected
    }

    if (counter == 0)
    { counter = 1;
      current_label = pred_vec_int[i];
    }
    else
    { if(pred_vec_int[i] == current_label)
        counter++;
      else
      { counter--;
      }
    }
  }

  if(counter > 0 && multivote_detected)   // remove this condition for: "avg on votes" and getLoss()
  { counter = 0;
    for(unsigned int i=0; i<pred_vec.size(); i++)
      if(pred_vec_int[i] == current_label)
      { counter++;
        // sum_labels += pred_vec[i]; // uncomment for: "avg on votes" and getLoss()
      }
    if(counter*2 > pred_vec.size())
      majority_found = true;
  }

  if(multivote_detected && majority_found == false)   // then find most frequent element - if tie: smallest tie label
  { std::sort(pred_vec_int, pred_vec_int+pred_vec.size());
    int tmp_label = pred_vec_int[0];
    counter = 1;
    for(unsigned int i=1, temp_count=1; i<pred_vec.size(); i++)
    { if(tmp_label == pred_vec_int[i])
        temp_count++;
      else
      { if(temp_count > counter)
        { current_label = tmp_label;
          counter = temp_count;
        }
        tmp_label = pred_vec_int[i];
        temp_count = 1;
      }
    }
    /* uncomment for: "avg on votes" and getLoss()
    sum_labels = 0;
    for(unsigned int i=0; i<pred_vec.size(); i++)
      if(pred_vec_int[i] == current_label)
        sum_labels += pred_vec[i]; */
  }
  // TODO: unique_ptr would also handle exception case
  delete[] pred_vec_int;

  // ld.prediction = sum_labels/(float)counter; //replace line below for: "avg on votes" and getLoss()
  ec.pred.scalar = (float)current_label;

  // ec.loss = all.loss->getLoss(all.sd, ld.prediction, ld.label) * ec.weight; //replace line below for: "avg on votes" and getLoss()
  ec.loss = ((ec.pred.scalar == ec.l.simple.label) ? 0.f : 1.f) * ec.weight;
}

void print_result(int f, float res, v_array<char> tag, float lb, float ub)
{ if (f >= 0)
  { char temp[30];
    sprintf(temp, "%f", res);
    std::stringstream ss;
    ss << temp;
    print_tag(ss, tag);
    ss << ' ';
    sprintf(temp, "%f", lb);
    ss << temp;
    ss << ' ';
    sprintf(temp, "%f", ub);
    ss << temp;
    ss << '\n';
    ssize_t len = ss.str().size();
    ssize_t t = io_buf::write_file_or_socket(f, ss.str().c_str(), (unsigned int)len);
    if (t != len)
      cerr << "write error: " << strerror(errno) << endl;
  }
}

void output_example(vw& all, bs& d, example& ec)
{ label_data& ld = ec.l.simple;

  all.sd->update(ec.test_only, ec.loss, ec.weight, ec.num_features);
  if (ld.label != FLT_MAX && !ec.test_only)
    all.sd->weighted_labels += ld.label * ec.weight;

  if(all.final_prediction_sink.size() != 0)//get confidence interval only when printing out predictions
  { d.lb = FLT_MAX;
    d.ub = -FLT_MAX;
    for (unsigned i = 0; i < d.pred_vec.size(); i++)
    { if(d.pred_vec[i] > d.ub)
        d.ub = (float)d.pred_vec[i];
      if(d.pred_vec[i] < d.lb)
        d.lb = (float)d.pred_vec[i];
    }
  }

<<<<<<< HEAD
  for (auto sink : all.final_prediction_sink)
=======
  for (int sink : all.final_prediction_sink)
>>>>>>> c2d5bcf0
    print_result(sink, ec.pred.scalar, ec.tag, d.lb, d.ub);

  print_update(all, ec);
}

template <bool is_learn>
void predict_or_learn(bs& d, base_learner& base, example& ec)
{ vw& all = *d.all;
  bool shouldOutput = all.raw_prediction > 0;

  float weight_temp = ec.weight;

  stringstream outputStringStream;
  d.pred_vec.clear();

  for (size_t i = 1; i <= d.B; i++)
  { ec.weight = weight_temp * (float) BS::weight_gen();

    if (is_learn)
      base.learn(ec, i-1);
    else
      base.predict(ec, i-1);

    d.pred_vec.push_back(ec.pred.scalar);

    if (shouldOutput)
    { if (i > 1) outputStringStream << ' ';
      outputStringStream << i << ':' << ec.partial_prediction;
    }
  }

  ec.weight = weight_temp;

  switch(d.bs_type)
  { case BS_TYPE_MEAN:
      bs_predict_mean(all, ec, d.pred_vec);
      break;
    case BS_TYPE_VOTE:
      bs_predict_vote(ec, d.pred_vec);
      break;
    default:
      THROW("Unknown bs_type specified: " << d.bs_type);
  }

  if (shouldOutput)
    all.print_text(all.raw_prediction, outputStringStream.str(), ec.tag);
}

void finish_example(vw& all, bs& d, example& ec)
{ output_example(all, d, ec);
  VW::finish_example(all, &ec);
}

void finish(bs& d)
{ d.pred_vec.~vector(); }

base_learner* bs_setup(vw& all)
{ if (missing_option<size_t, true>(all, "bootstrap", "k-way bootstrap by online importance resampling"))
    return nullptr;
  new_options(all, "Bootstrap options")("bs_type", po::value<string>(),
                                        "prediction type {mean,vote}");
  add_options(all);

  bs& data = calloc_or_throw<bs>();
  data.ub = FLT_MAX;
  data.lb = -FLT_MAX;
  data.B = (uint32_t)all.vm["bootstrap"].as<size_t>();

  std::string type_string("mean");
  if (all.vm.count("bs_type"))
  { type_string = all.vm["bs_type"].as<std::string>();

    if (type_string.compare("mean") == 0)
    { data.bs_type = BS_TYPE_MEAN;
    }
    else if (type_string.compare("vote") == 0)
    { data.bs_type = BS_TYPE_VOTE;
    }
    else
    { std::cerr << "warning: bs_type must be in {'mean','vote'}; resetting to mean." << std::endl;
      data.bs_type = BS_TYPE_MEAN;
    }
  }
  else //by default use mean
    data.bs_type = BS_TYPE_MEAN;
  *all.file_options << " --bs_type " << type_string;

  data.pred_vec.reserve(data.B);
  data.all = &all;

  learner<bs>& l = init_learner(&data, setup_base(all), predict_or_learn<true>,
                                predict_or_learn<false>, data.B);
  l.set_finish_example(finish_example);
  l.set_finish(finish);

  return make_base(l);
}<|MERGE_RESOLUTION|>--- conflicted
+++ resolved
@@ -150,11 +150,7 @@
     }
   }
 
-<<<<<<< HEAD
-  for (auto sink : all.final_prediction_sink)
-=======
   for (int sink : all.final_prediction_sink)
->>>>>>> c2d5bcf0
     print_result(sink, ec.pred.scalar, ec.tag, d.lb, d.ub);
 
   print_update(all, ec);
