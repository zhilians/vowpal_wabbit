#pragma once
#include <string.h>

#ifndef _WIN32
#include <sys/mman.h>
#endif

// It appears that on OSX MAP_ANONYMOUS is mapped to MAP_ANON
// https://github.com/leftmike/foment/issues/4
#ifdef __APPLE__
#define MAP_ANONYMOUS MAP_ANON
#endif

typedef float weight;

class weight_parameters;

template <typename T> 
class weights_iterator_iterator
{
private:
	T* _cur;
public:
	weights_iterator_iterator(T* cur)
		: _cur(cur)
	{ }
	
	T& operator*() { return *_cur; }

	weights_iterator_iterator& operator++()
	{
		++_cur;
		return *this;
	}

	weights_iterator_iterator operator+(size_t index) { return weights_iterator_iterator(_cur + index); }

	weights_iterator_iterator& operator+=(size_t index)
	{
		_cur += index;
		return *this;
	}

	bool operator==(const weights_iterator_iterator& rhs) const { return _cur == rhs._cur; }
	bool operator!=(const weights_iterator_iterator& rhs) const { return _cur != rhs._cur; }

};

template <typename T>
class weights_iterator
{
private:
	T* _current;
	uint32_t _stride;

public:
	typedef std::forward_iterator_tag iterator_category;
	typedef T value_type;
	typedef ptrdiff_t difference_type;
	typedef  T* pointer;
	typedef  T& reference;

	typedef weights_iterator_iterator<T> w_iter;
	
	weights_iterator(T* current, uint32_t stride)
		: _current(current), _stride(stride)
	{ }

	T& operator*() { return *_current; }

	weights_iterator& operator++()
	{
		_current += _stride;
		return *this;
	}

	weights_iterator operator+(size_t index) { return weights_iterator(_current + (index*_stride), _stride); }

	weights_iterator& operator+=(size_t index)
	{  _current += (index*_stride);
	   return *this;
	}

	bool operator==(const weights_iterator& rhs) const { return _current == rhs._current; }
	bool operator!=(const weights_iterator& rhs) const { return _current != rhs._current; }

	//to iterate within a bucket
	w_iter begin() { return w_iter(_current); }
	w_iter end(size_t offset) { return w_iter(_current + offset); }
};

class weight_parameters 
{
private:
	weight* _begin;
	uint64_t _weight_mask;  // (stride*(1 << num_bits) -1)
	uint32_t _stride_shift;
	bool _seeded; // whether the instance is sharing model state with others

public:
	typedef weights_iterator<weight> iterator;
	typedef weights_iterator<const weight> const_iterator;

	weight_parameters(size_t length, uint32_t stride_shift=0)
		: _begin(calloc_mergable_or_throw<weight>(length << stride_shift)),
		_weight_mask((length << stride_shift) - 1),	
		_stride_shift(stride_shift),
		_seeded(false)
		{ }

 weight_parameters()
	 : _begin(nullptr), _weight_mask(0), _stride_shift(0), _seeded(false)
	  {}
	
	bool not_null() { return (_weight_mask > 0 && _begin != nullptr);}

	weight_parameters(const weight_parameters &other) { shallow_copy(other); }
	weight_parameters(weight_parameters &&) = delete;

	weight* first() { return _begin; } //TODO: Temporary fix for allreduce.
	
	//iterator with stride 
	iterator begin() { return iterator(_begin, (1<<_stride_shift)); }
	iterator end() { return iterator(_begin + _weight_mask + 1, (1 << _stride_shift)); }

	iterator change_begin() { return iterator(_begin, 1); }
	//const iterator
	const_iterator cbegin() { return const_iterator(_begin, (1 << _stride_shift)); }
	const_iterator cend() { return const_iterator(_begin + _weight_mask + 1, (1 << _stride_shift)); }

	inline weight& operator[](size_t i) const { return _begin[i & _weight_mask]; }
	void shallow_copy(const weight_parameters& input)
	{ _begin = input._begin;
	  _weight_mask = input._weight_mask;
	  _stride_shift = input._stride_shift;
	  _seeded = true;
	}

	template<void(*T)(iterator&)>
    inline void set_default()
	  {
	    for (iterator iter = begin(); iter != end(); ++iter)
	      T(iter);
	  }
	
<<<<<<< HEAD
	template<void(*T)(iterator&, size_t)> //for random initialization of weights (with stride) 
    inline void set_default()
=======
	template<void(*T)(iterator&, uint64_t)> //for random initialization of weights (with stride) 
	inline void set_default()
>>>>>>> 996382c0
	{  uint32_t stride = 1 << _stride_shift;
	   iterator iter = begin();
	   for (size_t i = 0; iter != end(); ++iter, i += stride)
			T(iter, i);
	}

<<<<<<< HEAD
	template<void(*T)(iterator&, size_t, uint32_t)> //for random initialization of the entire weight_vector 
    inline void set_default()
=======
	template<void(*T)(iterator&, uint64_t, uint32_t)> //for random initialization of the entire weight_vector 
	inline void set_default()
>>>>>>> 996382c0
	{ uint32_t stride = 1 << _stride_shift;
	iterator iter = begin();
	  for (size_t i = 0; iter != end(); ++iter, i += stride)
			T(iter, i, stride);
	}

	template <typename T>
    void set_default(T t)
	{ uint32_t stride = 1 << _stride_shift;
	  iterator iter = begin();
	   for (size_t i = 0; iter != end(); ++iter, i+= stride)
			t(iter, i); 
	}
	

	void set_zero(size_t offset)
	{
		for (iterator iter = begin(); iter != end(); ++iter)
			(&(*iter))[offset] = 0;
	}
	
	uint64_t mask()
	{ return _weight_mask;
	}

	uint64_t seeded()
	{  return _seeded;
	}

	uint32_t stride_shift()
	{ return _stride_shift;		
	}		
	
	void stride_shift(uint32_t stride_shift)		
	{ _stride_shift = stride_shift;		
	}
	
	#ifndef _WIN32
	void share(size_t length)
	{
	  float* shared_weights = (float*)mmap(0, (length << _stride_shift) * sizeof(float),
			                  PROT_READ | PROT_WRITE, MAP_SHARED | MAP_ANONYMOUS, -1, 0);
          size_t float_count = length << _stride_shift;
      	  weight* dest = shared_weights;
	  memcpy(dest, _begin, float_count*sizeof(float));
      	  free(_begin);
      	  _begin = dest;
	}
	#endif
	
	~weight_parameters()
	{  if (_begin != nullptr && !_seeded)  // don't free weight vector if it is shared with another instance
	   {  free(_begin);
	      _begin = nullptr;
	   }
	}
};

<|MERGE_RESOLUTION|>--- conflicted
+++ resolved
@@ -143,26 +143,16 @@
 	      T(iter);
 	  }
 	
-<<<<<<< HEAD
-	template<void(*T)(iterator&, size_t)> //for random initialization of weights (with stride) 
-    inline void set_default()
-=======
 	template<void(*T)(iterator&, uint64_t)> //for random initialization of weights (with stride) 
 	inline void set_default()
->>>>>>> 996382c0
 	{  uint32_t stride = 1 << _stride_shift;
 	   iterator iter = begin();
 	   for (size_t i = 0; iter != end(); ++iter, i += stride)
 			T(iter, i);
 	}
 
-<<<<<<< HEAD
-	template<void(*T)(iterator&, size_t, uint32_t)> //for random initialization of the entire weight_vector 
-    inline void set_default()
-=======
 	template<void(*T)(iterator&, uint64_t, uint32_t)> //for random initialization of the entire weight_vector 
 	inline void set_default()
->>>>>>> 996382c0
 	{ uint32_t stride = 1 << _stride_shift;
 	iterator iter = begin();
 	  for (size_t i = 0; iter != end(); ++iter, i += stride)
