--- conflicted
+++ resolved
@@ -124,11 +124,6 @@
   const uint64_t  weight_mask   = all.reg.weight_mask;
   weight* weight_vector = all.reg.weight_vector;
 
-<<<<<<< HEAD
-  // inner_data<R> id ={dat, offset, weight_mask, weight_vector};
-
-=======
->>>>>>> c2d5bcf0
   // statedata for generic non-recursive iteration
   v_array<feature_gen_data > state_data = v_init<feature_gen_data >();
 
@@ -139,11 +134,7 @@
   empty_ns_data.self_interaction = false;
 
   // loop throw the set of possible interactions
-<<<<<<< HEAD
-  for (auto& ns : all.interactions)
-=======
   for (v_string& ns : all.interactions)
->>>>>>> c2d5bcf0
   { // current list of namespaces to interact.
 
 #ifndef GEN_INTER_LOOP
@@ -169,21 +160,12 @@
                     if (audit) audit_func(dat, first.space_names[i].get());
                     // next index differs for permutations and simple combinations
                     feature_value ft_value = first.values[i];
-<<<<<<< HEAD
-                    auto range = second.values_indices_audit();
-                    auto begin = range.begin();
-                    if (same_namespace)
-                      begin += (PROCESS_SELF_INTERACTIONS(ft_value)) ? i : i + 1;
-
-                    auto end = range.end();
-=======
                     features::features_value_index_audit_range range = second.values_indices_audit();
                     features::iterator_all begin = range.begin();
                     if (same_namespace)
                       begin += (PROCESS_SELF_INTERACTIONS(ft_value)) ? i : i + 1;
 
                     features::iterator_all end = range.end();
->>>>>>> c2d5bcf0
                     inner_kernel<R, S, T, audit, audit_func>(dat, begin, end, offset, weight_mask, weight_vector, ft_value, halfhash);
 
 	            if (audit) audit_func(dat, nullptr);
@@ -221,21 +203,12 @@
                   feature_index halfhash = FNV_prime * (halfhash1 ^ (uint64_t)second.indicies[j]);
                   feature_value ft_value = INTERACTION_VALUE(first_ft_value, second.values[j]);
 
-<<<<<<< HEAD
-                  auto range = third.values_indices_audit();
-                  auto begin = range.begin();
-                  if (same_namespace2) //next index differs for permutations and simple combinations
-                    begin += (PROCESS_SELF_INTERACTIONS(ft_value)) ? j : j + 1;
-
-                  auto end = range.end();
-=======
                   features::features_value_index_audit_range range = third.values_indices_audit();
                   features::iterator_all begin = range.begin();
                   if (same_namespace2) //next index differs for permutations and simple combinations
                     begin += (PROCESS_SELF_INTERACTIONS(ft_value)) ? j : j + 1;
 
                   features::iterator_all end = range.end();
->>>>>>> c2d5bcf0
                   inner_kernel<R, S, T, audit, audit_func>(dat, begin, end, offset, weight_mask, weight_vector, ft_value, halfhash);
                 } // end for (snd)
                 if(audit) audit_func(dat, nullptr);
@@ -255,11 +228,7 @@
         // preparing state data
         feature_gen_data* fgd = state_data.begin();
         feature_gen_data* fgd2; // for further use
-<<<<<<< HEAD
-        for (auto n : ns)
-=======
         for (namespace_index n : ns)
->>>>>>> c2d5bcf0
 	  { features& ft = features_data[(int32_t)n];
 	    const size_t ft_cnt = ft.indicies.size();
 
@@ -371,17 +340,10 @@
 	          feature_value ft_value = fgd2->x;
             feature_index halfhash = fgd2->hash;
 
-<<<<<<< HEAD
-            auto range = fs.values_indices_audit();
-            auto begin = range.begin();
-            begin += start_i;
-            auto end = range.begin();
-=======
             features::features_value_index_audit_range range = fs.values_indices_audit();
             features::iterator_all begin = range.begin();
             begin += start_i;
             features::iterator_all end = range.begin();
->>>>>>> c2d5bcf0
             end += fgd2->loop_end + 1;
             inner_kernel<R, S, T, audit, audit_func>(dat, begin, end, offset, weight_mask, weight_vector, ft_value, halfhash);
 
