--- conflicted
+++ resolved
@@ -970,7 +970,6 @@
 
 learner* setup(vw& all, po::variables_map& vm)
 {
-<<<<<<< HEAD
   po::options_description opts("LBFGS options");
   opts.add_options()
     ("bfgs", "use bfgs optimization")
@@ -982,22 +981,10 @@
   if(!vm.count("bfgs") && !vm.count("conjugate_gradient"))
     return NULL;
   
-  bfgs* b = calloc_or_die<bfgs>();
-  b->all = &all;
-  b->m = vm["mem"].as<uint32_t>();
-  b->rel_threshold = vm["termination"].as<float>();
-  b->wolfe1_bound = 0.01;
-  b->first_hessian_on=true;
-  b->first_pass = true;
-  b->gradient_pass = true;
-  b->preconditioner_pass = true;
-  b->backstep_on = false;
-  b->final_pass=all.numpasses;  
-  b->no_win_counter = 0;
-  b->early_stop_thres = 3;
-=======
   bfgs& b = calloc_or_die<bfgs>();
   b.all = &all;
+  b.m = vm["mem"].as<uint32_t>();
+  b.rel_threshold = vm["termination"].as<float>();
   b.wolfe1_bound = 0.01;
   b.first_hessian_on=true;
   b.first_pass = true;
@@ -1007,7 +994,6 @@
   b.final_pass=all.numpasses;  
   b.no_win_counter = 0;
   b.early_stop_thres = 3;
->>>>>>> d3495ca3
 
   if(!all.holdout_set_off)
   {
@@ -1016,11 +1002,11 @@
       b.early_stop_thres = vm["early_terminate"].as< size_t>();     
   }
   
-  if (vm.count("hessian_on") || b->m==0) {
+  if (vm.count("hessian_on") || b.m==0) {
     all.hessian_on = true;
   }
   if (!all.quiet) {
-    if (b->m>0)
+    if (b.m>0)
       cerr << "enabling BFGS based optimization ";
     else
       cerr << "enabling conjugate gradient optimization via BFGS ";
