/*
Copyright (c) by respective owners including Yahoo!, Microsoft, and
individual contributors. All rights reserved.  Released under a BSD (revised)
license as described in the file LICENSE.
 */
/*
The algorithm here is generally based on Nocedal 1980, Liu and Nocedal 1989.
Implementation by Miro Dudik.
 */
#include <fstream>
#include <float.h>
#ifndef _WIN32
#include <netdb.h>
#endif
#include <string.h>
#include <stdio.h>
#include <assert.h>
#include <sys/timeb.h>
#include "accumulate.h"
#include "gd.h"
#include "vw_exception.h"

using namespace std;
using namespace LEARNER;

#define CG_EXTRA 1

#define MEM_GT 0
#define MEM_XT 1
#define MEM_YT 0
#define MEM_ST 1

#define W_XT 0
#define W_GT 1
#define W_DIR 2
#define W_COND 3

#define LEARN_OK 0
#define LEARN_CURV 1
#define LEARN_CONV 2

class curv_exception: public exception {} curv_ex;

/********************************************************************/
/* mem & w definition ***********************************************/
/********************************************************************/
// mem[2*i] = y_t
// mem[2*i+1] = s_t
//
// w[0] = weight
// w[1] = accumulated first derivative
// w[2] = step direction
// w[3] = preconditioner

const float max_precond_ratio = 10000.f;

struct bfgs
{ vw* all;//prediction, regressor
  int m;
  float rel_threshold; // termination threshold

  double wolfe1_bound;

  size_t final_pass;
  struct timeb t_start, t_end;
  double net_comm_time;

  struct timeb t_start_global, t_end_global;
  double net_time;

  v_array<float> predictions;
  size_t example_number;
  size_t current_pass;
  size_t no_win_counter;
  size_t early_stop_thres;

  // default transition behavior
  bool first_hessian_on;
  bool backstep_on;

  // set by initializer
  int mem_stride;
  bool output_regularizer;
  float* mem;
  double* rho;
  double* alpha;

  weight* regularizers;
  // the below needs to be included when resetting, in addition to preconditioner and derivative
  int lastj, origin;
  double loss_sum, previous_loss_sum;
  float step_size;
  double importance_weight_sum;
  double curvature;

  // first pass specification
  bool first_pass;
  bool gradient_pass;
  bool preconditioner_pass;
};

const char* curv_message = "Zero or negative curvature detected.\n"
                           "To increase curvature you can increase regularization or rescale features.\n"
                           "It is also possible that you have reached numerical accuracy\n"
                           "and further decrease in the objective cannot be reliably detected.\n";

void zero_derivative(vw& all) { all.weights.set_zero(W_GT); }

void zero_preconditioner(vw& all) { all.weights.set_zero(W_COND);}

void reset_state(vw& all, bfgs& b, bool zero)
{ b.lastj = b.origin = 0;
  b.loss_sum = b.previous_loss_sum = 0.;
  b.importance_weight_sum = 0.;
  b.curvature = 0.;
  b.first_pass = true;
  b.gradient_pass = true;
  b.preconditioner_pass = true;
  if (zero)
  { zero_derivative(all);
    zero_preconditioner(all);
  }
}

// w[0] = weight
// w[1] = accumulated first derivative
// w[2] = step direction
// w[3] = preconditioner

bool test_example(example& ec)
{ return ec.l.simple.label == FLT_MAX;
}

float bfgs_predict(vw& all, example& ec)
{ ec.partial_prediction = GD::inline_predict(all,ec);
  return GD::finalize_prediction(all.sd, ec.partial_prediction);
}

inline void add_grad(float& d, float f, float& fw){ (&fw)[W_GT] += d * f; }

float predict_and_gradient(vw& all, example &ec)
{ float fp = bfgs_predict(all, ec);
  label_data& ld = ec.l.simple;
  all.set_minmax(all.sd, ld.label);

  float loss_grad = all.loss->first_derivative(all.sd, fp,ld.label)*ec.weight;
  GD::foreach_feature<float,add_grad>(all, ec, loss_grad);

  return fp;
}

inline void add_precond(float& d, float f, float& fw) { (&fw)[W_COND] += d * f * f; }

void update_preconditioner(vw& all, example& ec)
{ float curvature = all.loss->second_derivative(all.sd, ec.pred.scalar, ec.l.simple.label) * ec.weight;
  GD::foreach_feature<float,add_precond>(all, ec, curvature);
}

inline void add_DIR(float& p, const float fx, float& fw) { p += (&fw)[W_DIR] * fx; }

float dot_with_direction(vw& all, example& ec)
{ float temp = ec.l.simple.initial;
  GD::foreach_feature<float,add_DIR>(all,ec,temp);
  return temp;
}

template<class T>
double regularizer_direction_magnitude(vw& all, bfgs& b, float regularizer, T& weights)
{
	double ret = 0.;
	if (b.regularizers == nullptr)
		for (typename T::iterator iter = weights.begin(); iter != weights.end(); ++iter)
			ret += regularizer* (&(*iter))[W_DIR] * (&(*iter))[W_DIR];

	else
	{
		for (typename T::iterator iter = weights.begin(); iter != weights.end(); ++iter)
		  ret += b.regularizers[2 * (iter.index() >> weights.stride_shift())] * (&(*iter))[W_DIR] * (&(*iter))[W_DIR];
	}
	return ret;
}

double regularizer_direction_magnitude(vw& all, bfgs& b, float regularizer)
{ //compute direction magnitude
  double ret = 0.;

  if (regularizer == 0.)
    return ret;

  if (all.weights.sparse)
	  return regularizer_direction_magnitude(all, b, regularizer, all.weights.sparse_weights);
  else
	  return regularizer_direction_magnitude(all, b, regularizer, all.weights.dense_weights);
}

template<class T>
float direction_magnitude(vw& all, T& weights)
{ //compute direction magnitude
	double ret = 0.;
	for (typename T::iterator iter = weights.begin(); iter != weights.end(); ++iter)
		ret += (&(*iter))[W_DIR] * (&(*iter))[W_DIR];

	return (float)ret;
}

float direction_magnitude(vw& all)
{ //compute direction magnitude
	if (all.weights.sparse)
		return direction_magnitude(all, all.weights.sparse_weights);
	else
		return direction_magnitude(all, all.weights.dense_weights);
}

template<class T>
void bfgs_iter_start(vw& all, bfgs& b, float* mem, int& lastj, double importance_weight_sum, int&origin, T& weights)
{
	double g1_Hg1 = 0.;
	double g1_g1 = 0.;

	origin = 0;
	for (typename T::iterator w = weights.begin(); w != weights.end(); ++w)
	{
	  float* mem1 = mem + (w.index() >> weights.stride_shift()) * b.mem_stride;
	  if (b.m>0)
	    mem1[(MEM_XT + origin) % b.mem_stride] = (&(*w))[W_XT];
	  mem1[(MEM_GT + origin) % b.mem_stride] = (&(*w))[W_GT];
	  g1_Hg1 += ((&(*w))[W_GT]) * ((&(*w))[W_GT]) * ((&(*w))[W_COND]);
	  g1_g1 += ((&(*w))[W_GT]) * ((&(*w))[W_GT]);
	  (&(*w))[W_DIR] = -(&(*w))[W_COND] * ((&(*w))[W_GT]);
	  ((&(*w))[W_GT]) = 0;
	}
	lastj = 0;
	if (!all.quiet)
		fprintf(stderr, "%-10.5f\t%-10.5f\t%-10s\t%-10s\t%-10s\t",
		g1_g1 / (importance_weight_sum*importance_weight_sum),
		g1_Hg1 / importance_weight_sum, "", "", "");
}

void bfgs_iter_start(vw& all, bfgs& b, float* mem, int& lastj, double importance_weight_sum, int&origin)
{  if (all.weights.sparse)
		bfgs_iter_start(all, b, mem, lastj, importance_weight_sum, origin, all.weights.sparse_weights);
   else
		bfgs_iter_start(all, b, mem, lastj, importance_weight_sum, origin, all.weights.dense_weights);
}

template<class T>
void bfgs_iter_middle(vw& all, bfgs& b, float* mem, double* rho, double* alpha, int& lastj, int &origin, T& weights)
{
	float* mem0 = mem;
	uint32_t length = 1 << all.num_bits;
	// implement conjugate gradient
	if (b.m == 0)
	{
		double g_Hy = 0.;
		double g_Hg = 0.;
		double y = 0.;

		
		for (typename T::iterator w = weights.begin(); w != weights.end(); ++w)
		{
		  mem = mem0 + (w.index() >> weights.stride_shift()) * b.mem_stride;
			y = (&(*w))[W_GT] - mem[(MEM_GT + origin) % b.mem_stride];
			g_Hy += ((&(*w))[W_GT]) * ((&(*w))[W_COND]) * y;
			g_Hg += mem[(MEM_GT + origin) % b.mem_stride] * ((&(*w))[W_COND]) * mem[(MEM_GT + origin) % b.mem_stride];
		}

		float beta = (float)(g_Hy / g_Hg);

		if (beta<0.f || nanpattern(beta))
			beta = 0.f;

		for (typename T::iterator w = weights.begin(); w != weights.end(); ++w)
		{
		  mem = mem0 + (w.index() >> weights.stride_shift()) * b.mem_stride;
			mem[(MEM_GT + origin) % b.mem_stride] = (&(*w))[W_GT];

			(&(*w))[W_DIR] *= beta;
			(&(*w))[W_DIR] -= ((&(*w))[W_COND])*((&(*w))[W_GT]);
			(&(*w))[W_GT] = 0;
		}
		if (!all.quiet)
			fprintf(stderr, "%f\t", beta);
		return;

		mem = mem0 + (length - 1)* b.mem_stride;
	}
	else
	{
		if (!all.quiet)
			fprintf(stderr, "%-10s\t", "");
	}

	// implement bfgs
	double y_s = 0.;
	double y_Hy = 0.;
	double s_q = 0.;
	
	for (typename T::iterator w = weights.begin(); w != weights.end(); ++w)
	{
	  float* mem1 = mem + (w.index() >> weights.stride_shift()) * b.mem_stride;
		mem1[(MEM_YT + origin) % b.mem_stride] = (&(*w))[W_GT] - mem1[(MEM_GT + origin) % b.mem_stride];
		mem1[(MEM_ST + origin) % b.mem_stride] = (&(*w))[W_XT] - mem1[(MEM_XT + origin) % b.mem_stride];
		(&(*w))[W_DIR] = (&(*w))[W_GT];
		y_s += mem1[(MEM_YT + origin) % b.mem_stride] * mem1[(MEM_ST + origin) % b.mem_stride];
		y_Hy += mem1[(MEM_YT + origin) % b.mem_stride] * mem1[(MEM_YT + origin) % b.mem_stride] * ((&(*w))[W_COND]);
		s_q += mem1[(MEM_ST + origin) % b.mem_stride] * ((&(*w))[W_GT]);
	}

	if (y_s <= 0. || y_Hy <= 0.)
		throw curv_ex;
	rho[0] = 1 / y_s;

	float gamma = (float)(y_s / y_Hy);

	for (int j = 0; j<lastj; j++)
	{
		alpha[j] = rho[j] * s_q;
		s_q = 0.;
		for (typename T::iterator w = weights.begin(); w != weights.end(); ++w)
		{
		  mem = mem0 + (w.index() >> weights.stride_shift()) * b.mem_stride;
			(&(*w))[W_DIR] -= (float)alpha[j] * mem[(2 * j + MEM_YT + origin) % b.mem_stride];
			s_q += mem[(2 * j + 2 + MEM_ST + origin) % b.mem_stride] * ((&(*w))[W_DIR]);
		}
	}

	alpha[lastj] = rho[lastj] * s_q;
	double y_r = 0.;

	for (typename T::iterator w = weights.begin(); w != weights.end(); ++w)
	{
	  mem = mem0 + (w.index() >> weights.stride_shift()) * b.mem_stride;
		(&(*w))[W_DIR] -= (float)alpha[lastj] * mem[(2 * lastj + MEM_YT + origin) % b.mem_stride];
		(&(*w))[W_DIR] *= gamma*((&(*w))[W_COND]);
		y_r += mem[(2 * lastj + MEM_YT + origin) % b.mem_stride] * ((&(*w))[W_DIR]);
	}

	double coef_j;

	for (int j = lastj; j>0; j--)
	{
		coef_j = alpha[j] - rho[j] * y_r;
		y_r = 0.;
		for (typename T::iterator w = weights.begin(); w != weights.end(); ++w) 
		{
		  mem = mem0 + (w.index() >> weights.stride_shift()) * b.mem_stride;
			(&(*w))[W_DIR] += (float)coef_j*mem[(2 * j + MEM_ST + origin) % b.mem_stride];
			y_r += mem[(2 * j - 2 + MEM_YT + origin) % b.mem_stride] * ((&(*w))[W_DIR]);
		}
	}


	coef_j = alpha[0] - rho[0] * y_r;
	for (typename T::iterator w = weights.begin(); w != weights.end(); ++w)
	{
	  mem = mem0 + (w.index() >> weights.stride_shift()) * b.mem_stride;
		(&(*w))[W_DIR] = -(&(*w))[W_DIR] - (float)coef_j*mem[(MEM_ST + origin) % b.mem_stride];
	}

	/*********************
	** shift
	********************/

	lastj = (lastj<b.m - 1) ? lastj + 1 : b.m - 1;
	origin = (origin + b.mem_stride - 2) % b.mem_stride;

	for (typename T::iterator w = weights.begin(); w != weights.end(); ++w)
	{
	  mem = mem0 + (w.index() >> weights.stride_shift()) * b.mem_stride;
		mem[(MEM_GT + origin) % b.mem_stride] = (&(*w))[W_GT];
		mem[(MEM_XT + origin) % b.mem_stride] = (&(*w))[W_XT];
		(&(*w))[W_GT] = 0;
	}
	for (int j = lastj; j>0; j--)
		rho[j] = rho[j - 1];
}

void bfgs_iter_middle(vw& all, bfgs& b, float* mem, double* rho, double* alpha, int& lastj, int &origin)
{
	if (all.weights.sparse)
		bfgs_iter_middle(all, b, mem, rho, alpha, lastj, origin, all.weights.sparse_weights);
	else
		bfgs_iter_middle(all, b, mem, rho, alpha, lastj, origin, all.weights.dense_weights);
}

template<class T>
double wolfe_eval(vw& all, bfgs& b, float* mem, double loss_sum, double previous_loss_sum, double step_size, double importance_weight_sum, int &origin, double& wolfe1, T& weights)
{
	double g0_d = 0.;
	double g1_d = 0.;
	double g1_Hg1 = 0.;
	double g1_g1 = 0.;

	
	for (typename T::iterator w = weights.begin(); w != weights.end(); ++w)
	{
	  float* mem1 = mem + (w.index() >> weights.stride_shift()) * b.mem_stride;
		g0_d += mem1[(MEM_GT + origin) % b.mem_stride] * ((&(*w))[W_DIR]);
		g1_d += (&(*w))[W_GT] * (&(*w))[W_DIR];
		g1_Hg1 += (&(*w))[W_GT] * (&(*w))[W_GT] * ((&(*w))[W_COND]);
		g1_g1 += (&(*w))[W_GT] * (&(*w))[W_GT];
	}

	wolfe1 = (loss_sum - previous_loss_sum) / (step_size*g0_d);
	double wolfe2 = g1_d / g0_d;
	// double new_step_cross = (loss_sum-previous_loss_sum-g1_d*step)/(g0_d-g1_d);

	if (!all.quiet)
		fprintf(stderr, "%-10.5f\t%-10.5f\t%s%-10f\t%-10f\t", g1_g1 / (importance_weight_sum*importance_weight_sum), g1_Hg1 / importance_weight_sum, " ", wolfe1, wolfe2);
	return 0.5*step_size;
}

double wolfe_eval(vw& all, bfgs& b, float* mem, double loss_sum, double previous_loss_sum, double step_size, double importance_weight_sum, int &origin, double& wolfe1)
{
	if (all.weights.sparse)
		return wolfe_eval(all, b, mem, loss_sum, previous_loss_sum, step_size, importance_weight_sum, origin, wolfe1, all.weights.sparse_weights);
	else
		return wolfe_eval(all, b, mem, loss_sum, previous_loss_sum, step_size, importance_weight_sum, origin, wolfe1, all.weights.dense_weights);
}

<<<<<<< HEAD
template<class T>
double add_regularization(vw& all, bfgs& b, float regularization, T& weights)
{//compute the derivative difference
	double ret = 0.;

	if (b.regularizers == nullptr)
	{
		for (typename T::iterator w = weights.begin(); w != weights.end(); ++w)
		{
			(&(*w))[W_GT] += regularization*(*w);
			ret += 0.5*regularization*(*w)*(*w);
		}
	}
	else
	{
		for (typename T::iterator w = weights.begin(); w != weights.end(); ++w)
		{
		  uint64_t i = w.index() >> weights.stride_shift();
			weight delta_weight = *w - b.regularizers[2 * i + 1];
			(&(*w))[W_GT] += b.regularizers[2 * i] * delta_weight;
			ret += 0.5*b.regularizers[2 * i] * delta_weight*delta_weight;
		}
	}

	return ret;
}

double add_regularization(vw& all, bfgs& b, float regularization)
{
	if (all.weights.sparse)
		return add_regularization(all, b, regularization, all.weights.sparse_weights);
	else
		return add_regularization(all, b, regularization, all.weights.dense_weights);
=======
double add_regularization(vw& all, bfgs& b, float regularization)
{ //compute the derivative difference
  double ret = 0.;
  weight_parameters& weights = all.weights;
  weight_parameters::iterator w = weights.begin();

  if (b.regularizers == nullptr)
  { for(; w != weights.end(); ++w)
    { (&(*w))[W_GT] += regularization*(*w);
      ret += 0.5*regularization*(*w)*(*w);
    }
  }
  else
  { uint32_t i = 0;
    for (; w != weights.end(); ++i, ++w)
    { weight delta_weight = *w - b.regularizers[2*i+1];
      (&(*w))[W_GT] += b.regularizers[2*i]*delta_weight;
      ret += 0.5*b.regularizers[2*i]*delta_weight*delta_weight;
    }
  }

  // if we're not regularizing the intercept term, then subtract it off from the result above
  if (all.no_bias) {
    w = weights.begin();
    size_t i=(size_t)constant_namespace;
    if (b.regularizers == nullptr) {
      (&(*(w+i)))[W_GT] -= regularization*(*w);
      ret -= 0.5*regularization*(*w)*(*w);
    }
    else {
      weight delta_weight = *w - b.regularizers[2*i+1];
      (&(*(w+i)))[W_GT] -= b.regularizers[2*i]*delta_weight;
      ret -= 0.5*b.regularizers[2*i]*delta_weight*delta_weight;
    }
  }

  return ret;
>>>>>>> d16e7764
}

template <class T>
void finalize_preconditioner(vw& all, bfgs& b, float regularization, T& weights)
{
	float max_hessian = 0.f;

	if (b.regularizers == nullptr)
		for (typename T::iterator w = weights.begin(); w != weights.end(); ++w)
		{
			(&(*w))[W_COND] += regularization;
			if ((&(*w))[W_COND] > max_hessian)
				max_hessian = (&(*w))[W_COND];
			if ((&(*w))[W_COND] > 0)
				(&(*w))[W_COND] = 1.f / (&(*w))[W_COND];
		}
	else
		for (typename T::iterator w = weights.begin(); w != weights.end(); ++w)
		{
		  (&(*w))[W_COND] += b.regularizers[2 * (w.index()>> weights.stride_shift())];
			if ((&(*w))[W_COND] > max_hessian)
				max_hessian = (&(*w))[W_COND];
			if ((&(*w))[W_COND] > 0)
				(&(*w))[W_COND] = 1.f / (&(*w))[W_COND];
		}

	float max_precond = (max_hessian == 0.f) ? 0.f : max_precond_ratio / max_hessian;

	for (typename T::iterator w = weights.begin(); w != weights.end(); ++w)
	{
		if (infpattern(*w) || *w >max_precond)
			(&(*w))[W_COND] = max_precond;
	}
}
void finalize_preconditioner(vw& all, bfgs& b, float regularization)
{
	if (all.weights.sparse)
		finalize_preconditioner(all, b, regularization, all.weights.sparse_weights);
	else
		finalize_preconditioner(all, b, regularization, all.weights.dense_weights);
}

template<class T>
void preconditioner_to_regularizer(vw& all, bfgs& b, float regularization, T& weights)
{
	uint32_t length = 1 << all.num_bits;
	
	if (b.regularizers == nullptr)
	{
		b.regularizers = calloc_or_throw<weight>(2 * length);

		if (b.regularizers == nullptr)
			THROW("Failed to allocate weight array: try decreasing -b <bits>");

		for (typename T::iterator w = weights.begin(); w != weights.end(); ++w)
		{
		  uint64_t i = w.index() >> weights.stride_shift();
			b.regularizers[2 * i] = regularization;
			if ((&(*w))[W_COND] > 0.f)
				b.regularizers[2 * i] += 1.f / (&(*w))[W_COND];
		}
	}
	else
		for (typename T::iterator w = weights.begin(); w != weights.end(); ++w)
		{
			if ((&(*w))[W_COND] > 0.f)
			  b.regularizers[2 * (w.index() >> weights.stride_shift())] += 1.f / (&(*w))[W_COND];
		}

	for (typename T::iterator w = weights.begin(); w != weights.end(); ++w)
	  b.regularizers[2 * (w.index()>> weights.stride_shift()) + 1] = *w;
}
void preconditioner_to_regularizer(vw& all, bfgs& b, float regularization)
{
	if (all.weights.sparse)
		preconditioner_to_regularizer(all, b, regularization, all.weights.sparse_weights);
	else
		preconditioner_to_regularizer(all, b, regularization, all.weights.dense_weights);
}

template<class T>
void regularizer_to_weight(vw& all, bfgs& b, T& weights)
{
	if (b.regularizers != nullptr)
	{
		for (typename T::iterator w = weights.begin(); w != weights.end(); ++w)
		{
		  uint64_t i = w.index() >> weights.stride_shift();
			(&(*w))[W_COND] = b.regularizers[2 * i];
			*w = b.regularizers[2 * i + 1];
		}
	}
}

void regularizer_to_weight(vw& all, bfgs& b)
{
	if (all.weights.sparse)
		regularizer_to_weight(all, b, all.weights.sparse_weights);
	else
		regularizer_to_weight(all, b, all.weights.dense_weights);
}

void zero_state(vw& all)
{
  all.weights.set_zero(W_GT);
  all.weights.set_zero(W_DIR);
  all.weights.set_zero(W_COND);
}

template<class T>
double derivative_in_direction(vw& all, bfgs& b, float* mem, int &origin, T& weights)
{
	double ret = 0.;
	for (typename T::iterator w = weights.begin(); w != weights.end();  ++w)
	{ 
	  float* mem1 = mem + (w.index() >> weights.stride_shift()) * b.mem_stride;
		ret += mem1[(MEM_GT + origin) % b.mem_stride] * (&(*w))[W_DIR];
	}
	return ret;
}

double derivative_in_direction(vw& all, bfgs& b, float* mem, int &origin)
{
	if (all.weights.sparse)
		return derivative_in_direction(all, b, mem, origin, all.weights.sparse_weights);
	else
		return derivative_in_direction(all, b, mem, origin, all.weights.dense_weights);

}

template<class T>
void update_weight(vw& all, float step_size, T& w)
{
	for (typename T::iterator iter = w.begin(); iter != w.end(); ++iter)
		(&(*iter))[W_XT] += step_size * (&(*iter))[W_DIR];
}

void update_weight(vw& all, float step_size)
{
	if (all.weights.sparse)
		update_weight(all, step_size, all.weights.sparse_weights);
	else
		update_weight(all, step_size, all.weights.dense_weights);
}


int process_pass(vw& all, bfgs& b)
{ int status = LEARN_OK;

    finalize_preconditioner(all, b, all.l2_lambda);
  /********************************************************************/
  /* A) FIRST PASS FINISHED: INITIALIZE FIRST LINE SEARCH *************/
  /********************************************************************/
    if (b.first_pass) 
    { if(all.all_reduce != nullptr)
      { accumulate(all, all.weights, W_COND); //Accumulate preconditioner
        float temp = (float)b.importance_weight_sum;
        b.importance_weight_sum = accumulate_scalar(all, temp);
      }
      //finalize_preconditioner(all, b, all.l2_lambda);
      if(all.all_reduce != nullptr) 
      {	float temp = (float)b.loss_sum;
	b.loss_sum = accumulate_scalar(all, temp);  //Accumulate loss_sums
	accumulate(all, all.weights, 1); //Accumulate gradients from all nodes
      }
    if (all.l2_lambda > 0.)
      b.loss_sum += add_regularization(all, b, all.l2_lambda);
    if (!all.quiet)
      fprintf(stderr, "%2lu %-10.5f\t", (long unsigned int)b.current_pass+1, b.loss_sum / b.importance_weight_sum);

    b.previous_loss_sum = b.loss_sum;
    b.loss_sum = 0.;
    b.example_number = 0;
    b.curvature = 0;
    bfgs_iter_start(all, b, b.mem, b.lastj, b.importance_weight_sum, b.origin);
    if (b.first_hessian_on)
    { b.gradient_pass = false;//now start computing curvature
    }
    else
    { b.step_size = 0.5;
      float d_mag = direction_magnitude(all);
      ftime(&b.t_end_global);
      b.net_time = (int) (1000.0 * (b.t_end_global.time - b.t_start_global.time) + (b.t_end_global.millitm - b.t_start_global.millitm));
       if (!all.quiet)
        fprintf(stderr, "%-10s\t%-10.5f\t%-10.5f\n", "", d_mag, b.step_size);
      b.predictions.erase();
      update_weight(all, b.step_size);
    }
  }
  else
    /********************************************************************/
    /* B) GRADIENT CALCULATED *******************************************/
    /********************************************************************/
    if (b.gradient_pass) // We just finished computing all gradients
    { if(all.all_reduce != nullptr)
      { float t = (float)b.loss_sum;
        b.loss_sum = accumulate_scalar(all, t);  //Accumulate loss_sums
        accumulate(all, all.weights, 1); //Accumulate gradients from all nodes
      }
      if (all.l2_lambda > 0.)
        b.loss_sum += add_regularization(all, b, all.l2_lambda);
      if (!all.quiet)
      { if(!all.holdout_set_off && b.current_pass >= 1)
        { if(all.sd->holdout_sum_loss_since_last_pass == 0. && all.sd->weighted_holdout_examples_since_last_pass == 0.)
          { fprintf(stderr, "%2lu ", (long unsigned int)b.current_pass+1);
            fprintf(stderr, "h unknown    ");
          }
          else
            fprintf(stderr, "%2lu h%-10.5f\t", (long unsigned int)b.current_pass+1, all.sd->holdout_sum_loss_since_last_pass / all.sd->weighted_holdout_examples_since_last_pass);
        }
        else
          fprintf(stderr, "%2lu %-10.5f\t", (long unsigned int)b.current_pass+1, b.loss_sum / b.importance_weight_sum);
      }
      double wolfe1;
      double new_step = wolfe_eval(all, b, b.mem, b.loss_sum, b.previous_loss_sum, b.step_size, b.importance_weight_sum, b.origin, wolfe1);

      /********************************************************************/
      /* B0) DERIVATIVE ZERO: MINIMUM FOUND *******************************/
      /********************************************************************/
      if (nanpattern((float)wolfe1))
      { fprintf(stderr, "\n");
        fprintf(stdout, "Derivative 0 detected.\n");
        b.step_size=0.0;
        status = LEARN_CONV;
      }
      /********************************************************************/
      /* B1) LINE SEARCH FAILED *******************************************/
      /********************************************************************/
      else if (b.backstep_on && (wolfe1<b.wolfe1_bound || b.loss_sum > b.previous_loss_sum))
      { // curvature violated, or we stepped too far last time: step back
        ftime(&b.t_end_global);
        b.net_time = (int) (1000.0 * (b.t_end_global.time - b.t_start_global.time) + (b.t_end_global.millitm - b.t_start_global.millitm));
        float ratio = (b.step_size==0.f) ? 0.f : (float)new_step/(float)b.step_size;
        if (!all.quiet)
          fprintf(stderr, "%-10s\t%-10s\t(revise x %.1f)\t%-10.5f\n",
                  "","",ratio,
                  new_step);
        b.predictions.erase();
        update_weight(all, (float)(-b.step_size+new_step));
        b.step_size = (float)new_step;
        zero_derivative(all);
        b.loss_sum = 0.;
      }

      /********************************************************************/
      /* B2) LINE SEARCH SUCCESSFUL OR DISABLED          ******************/
      /*     DETERMINE NEXT SEARCH DIRECTION             ******************/
      /********************************************************************/
      else
      { double rel_decrease = (b.previous_loss_sum-b.loss_sum)/b.previous_loss_sum;
        if (!nanpattern((float)rel_decrease) && b.backstep_on && fabs(rel_decrease)<b.rel_threshold)
        { fprintf(stdout, "\nTermination condition reached in pass %ld: decrease in loss less than %.3f%%.\n"
                  "If you want to optimize further, decrease termination threshold.\n", (long int)b.current_pass+1, b.rel_threshold*100.0);
          status = LEARN_CONV;
        }
        b.previous_loss_sum = b.loss_sum;
        b.loss_sum = 0.;
        b.example_number = 0;
        b.curvature = 0;
        b.step_size = 1.0;

        try
        { bfgs_iter_middle(all, b, b.mem, b.rho, b.alpha, b.lastj, b.origin);
        }
        catch (curv_exception e)
        { fprintf(stdout, "In bfgs_iter_middle: %s", curv_message);
          b.step_size=0.0;
          status = LEARN_CURV;
        }

        if (all.hessian_on)
        { b.gradient_pass = false;//now start computing curvature
        }
        else
        { float d_mag = direction_magnitude(all);
          ftime(&b.t_end_global);
          b.net_time = (int) (1000.0 * (b.t_end_global.time - b.t_start_global.time) + (b.t_end_global.millitm - b.t_start_global.millitm));
          if (!all.quiet)
            fprintf(stderr, "%-10s\t%-10.5f\t%-10.5f\n", "", d_mag, b.step_size);
          b.predictions.erase();
          update_weight(all, b.step_size);
        }
      }
    }

  /********************************************************************/
  /* C) NOT FIRST PASS, CURVATURE CALCULATED **************************/
  /********************************************************************/
    else // just finished all second gradients
    {    
 if(all.all_reduce != nullptr)
      { float t = (float)b.curvature;
        b.curvature = accumulate_scalar(all, t);  //Accumulate curvatures
      }
       if (all.l2_lambda > 0.)
        b.curvature += regularizer_direction_magnitude(all, b, all.l2_lambda);
      float dd = (float)derivative_in_direction(all, b, b.mem, b.origin);
      if (b.curvature == 0. && dd != 0.)
      { fprintf(stdout, "%s", curv_message);
        b.step_size=0.0;
        status = LEARN_CURV;
      }
      else if ( dd == 0.)
      { fprintf(stdout, "Derivative 0 detected.\n");
        b.step_size=0.0;
        status = LEARN_CONV;
      }
      else
        b.step_size = - dd/(float)b.curvature;

      float d_mag = direction_magnitude(all);

      b.predictions.erase();
      update_weight(all, b.step_size);
      ftime(&b.t_end_global);
      b.net_time = (int) (1000.0 * (b.t_end_global.time - b.t_start_global.time) + (b.t_end_global.millitm - b.t_start_global.millitm));

      if (!all.quiet)
        fprintf(stderr, "%-10.5f\t%-10.5f\t%-10.5f\n", b.curvature / b.importance_weight_sum, d_mag, b.step_size);
      b.gradient_pass = true;
    }//now start computing derivatives.
  b.current_pass++;
  b.first_pass = false;
  b.preconditioner_pass = false;

  if (b.output_regularizer)//need to accumulate and place the regularizer.
  { if(all.all_reduce != nullptr)
      accumulate(all, all.weights, W_COND); //Accumulate preconditioner
    //preconditioner_to_regularizer(all, b, all.l2_lambda);
  }
  ftime(&b.t_end_global);
  b.net_time = (int) (1000.0 * (b.t_end_global.time - b.t_start_global.time) + (b.t_end_global.millitm - b.t_start_global.millitm));

  if (all.save_per_pass)
    save_predictor(all, all.final_regressor_name, b.current_pass);
  return status;
}

void process_example(vw& all, bfgs& b, example& ec)
{ label_data& ld = ec.l.simple;
  if (b.first_pass)
    b.importance_weight_sum += ec.weight;

  /********************************************************************/
  /* I) GRADIENT CALCULATION ******************************************/
  /********************************************************************/
  if (b.gradient_pass)
  { ec.pred.scalar = predict_and_gradient(all, ec);//w[0] & w[1]
    ec.loss = all.loss->getLoss(all.sd, ec.pred.scalar, ld.label) * ec.weight;
    b.loss_sum += ec.loss;
    b.predictions.push_back(ec.pred.scalar);
  }
  /********************************************************************/
  /* II) CURVATURE CALCULATION ****************************************/
  /********************************************************************/
  else //computing curvature
  { float d_dot_x = dot_with_direction(all, ec);//w[2]
    if (b.example_number >= b.predictions.size())//Make things safe in case example source is strange.
      b.example_number = b.predictions.size()-1;
    ec.pred.scalar = b.predictions[b.example_number];
    ec.partial_prediction = b.predictions[b.example_number];
    ec.loss = all.loss->getLoss(all.sd, ec.pred.scalar, ld.label) * ec.weight;
    float sd = all.loss->second_derivative(all.sd, b.predictions[b.example_number++],ld.label);
    b.curvature += d_dot_x*d_dot_x*sd*ec.weight;
  }
  ec.updated_prediction = ec.pred.scalar;

  if (b.preconditioner_pass)
    update_preconditioner(all, ec);//w[3]
}

void end_pass(bfgs& b)
{ vw* all = b.all;

  if (b.current_pass <= b.final_pass)
  { if(b.current_pass < b.final_pass)
    { int status = process_pass(*all, b);

      //reaching the max number of passes regardless of convergence
      if(b.final_pass == b.current_pass)
      { cerr<<"Maximum number of passes reached. ";
        if(!b.output_regularizer)
          cerr<<"If you want to optimize further, increase the number of passes\n";
        if(b.output_regularizer)
        { cerr<<"\nRegular model file has been created. ";
          cerr<<"Output feature regularizer file is created only when the convergence is reached. Try increasing the number of passes for convergence\n";
          b.output_regularizer = false;
        }
      }

      //attain convergence before reaching max iterations
      if (status != LEARN_OK && b.final_pass > b.current_pass)
      { b.final_pass = b.current_pass;
      }
      else
      { // Not converged yet.
        // Reset preconditioner to zero so that it is correctly recomputed in the next pass
        zero_preconditioner(*all);
      }
      if(!all->holdout_set_off)
      { if(summarize_holdout_set(*all, b.no_win_counter))
          finalize_regressor(*all, all->final_regressor_name);
        if(b.early_stop_thres == b.no_win_counter)
        { set_done(*all);
          cerr<<"Early termination reached w.r.t. holdout set error";
        }
      } if (b.final_pass == b.current_pass)
      { finalize_regressor(*all, all->final_regressor_name);
        set_done(*all);
      }

    }
    else    //reaching convergence in the previous pass
      b.current_pass ++;
  }
}

// placeholder
void predict(bfgs& b, base_learner&, example& ec)
{ vw* all = b.all;
  ec.pred.scalar = bfgs_predict(*all,ec);
}

void learn(bfgs& b, base_learner& base, example& ec)
{ vw* all = b.all;
  assert(ec.in_use);

  if (b.current_pass <= b.final_pass)
  { if (test_example(ec))
      predict(b, base, ec);
    else
      process_example(*all, b, ec);
  }
}

void finish(bfgs& b)
{ b.predictions.delete_v();
  free(b.mem);
  free(b.rho);
  free(b.alpha);
}

void save_load_regularizer(vw& all, bfgs& b, io_buf& model_file, bool read, bool text)
{
  int c = 0;
  uint32_t length = 2*(1 << all.num_bits);
  uint32_t i = 0;
  size_t brw = 1;

  if(b.output_regularizer && !read)
    preconditioner_to_regularizer(*(b.all), b, b.all->l2_lambda);

  do
  { brw = 1;
    weight* v;
    if (read)
    { c++;
      brw = bin_read_fixed(model_file, (char*)&i, sizeof(i),"");
      if (brw > 0)
      { assert (i< length);
        v = &(b.regularizers[i]);
        if (brw > 0)
          brw += bin_read_fixed(model_file, (char*)v, sizeof(*v), "");
      }
    }
    else // write binary or text
    { v = &(b.regularizers[i]);
      if (*v != 0.)
      { c++;
        stringstream msg;
        msg << i;
        brw = bin_text_write_fixed(model_file,(char *)&i, sizeof (i),
                                   msg, text);

        msg << ":"<< *v << "\n";
        brw+= bin_text_write_fixed(model_file,(char *)v, sizeof (*v),
                                   msg, text);
      }
    }
    if (!read)
      i++;
  }
  while ((!read && i < length) || (read && brw >0));
  
  if (read)
    regularizer_to_weight(all, b);
}


void save_load(bfgs& b, io_buf& model_file, bool read, bool text)
{ vw* all = b.all;

  uint32_t length = 1 << all->num_bits;

  if (read)
  { initialize_regressor(*all);
    if (all->per_feature_regularizer_input != "")
    { b.regularizers = calloc_or_throw<weight>(2*length);
      if (b.regularizers == nullptr)
        THROW( "Failed to allocate regularizers array: try decreasing -b <bits>");
    }
    int m = b.m;

    b.mem_stride = (m==0) ? CG_EXTRA : 2*m;
    b.mem = calloc_or_throw<float>(all->length()*b.mem_stride);
    b.rho = calloc_or_throw<double>(m);
    b.alpha = calloc_or_throw<double>(m);

    uint32_t stride_shift = all->weights.stride_shift();

    if (!all->quiet)
    { fprintf(stderr, "m = %d\nAllocated %luM for weights and mem\n", m, (long unsigned int)all->length()*(sizeof(float)*(b.mem_stride)+(sizeof(weight) << stride_shift)) >> 20);
    }

    b.net_time = 0.0;
    ftime(&b.t_start_global);

    if (!all->quiet)
    { const char * header_fmt = "%2s %-10s\t%-10s\t%-10s\t %-10s\t%-10s\t%-10s\t%-10s\t%-10s\t%-10s\n";
      fprintf(stderr, header_fmt,
              "##", "avg. loss", "der. mag.", "d. m. cond.", "wolfe1", "wolfe2", "mix fraction", "curvature", "dir. magnitude", "step size");
      cerr.precision(5);
    }

    if (b.regularizers != nullptr)
      all->l2_lambda = 1; // To make sure we are adding the regularization
    b.output_regularizer =  (all->per_feature_regularizer_output != "" || all->per_feature_regularizer_text != "");
    reset_state(*all, b, false);
  }

  //bool reg_vector = b.output_regularizer || all->per_feature_regularizer_input.length() > 0;
  bool reg_vector = (b.output_regularizer && !read) || (all->per_feature_regularizer_input.length() > 0 && read);

  if (model_file.files.size() > 0)
    { stringstream msg;
      msg << ":"<< reg_vector <<"\n";
      bin_text_read_write_fixed(model_file,(char *)&reg_vector, sizeof (reg_vector),
                                "", read, msg, text);

    if (reg_vector)
      save_load_regularizer(*all, b, model_file, read, text);
    else
      GD::save_load_regressor(*all, model_file, read, text);
  }
}


void init_driver(bfgs& b)
{ b.backstep_on = true;
}

base_learner* bfgs_setup(vw& all)
{ if (missing_option(all, false, "bfgs", "use bfgs optimization") &&
      missing_option(all, false, "conjugate_gradient", "use conjugate gradient based optimization"))
    return nullptr;
  new_options(all, "LBFGS options")
  ("hessian_on", "use second derivative in line search")
  ("mem", po::value<uint32_t>()->default_value(15), "memory in bfgs")
  ("termination", po::value<float>()->default_value(0.001f),"Termination threshold");
  add_options(all);

  po::variables_map& vm = all.vm;
  bfgs& b = calloc_or_throw<bfgs>();
  b.all = &all;
  b.m = vm["mem"].as<uint32_t>();
  b.rel_threshold = vm["termination"].as<float>();
  b.wolfe1_bound = 0.01;
  b.first_hessian_on=true;
  b.first_pass = true;
  b.gradient_pass = true;
  b.preconditioner_pass = true;
  b.backstep_on = false;
  b.final_pass=all.numpasses;
  b.no_win_counter = 0;
  b.early_stop_thres = 3;

  if(!all.holdout_set_off)
  { all.sd->holdout_best_loss = FLT_MAX;
    if(vm.count("early_terminate"))
      b.early_stop_thres = vm["early_terminate"].as< size_t>();
  }

  if (vm.count("hessian_on") || b.m==0)
  { all.hessian_on = true;
  }

  if (!all.quiet)
  { if (b.m>0)
      cerr << "enabling BFGS based optimization ";
    else
      cerr << "enabling conjugate gradient optimization via BFGS ";
    if (all.hessian_on)
      cerr << "with curvature calculation" << endl;
    else
      cerr << "**without** curvature calculation" << endl;
  }

  if (all.numpasses < 2 && all.training)
  { free(&b);
    THROW("you must make at least 2 passes to use BFGS");
  }

  all.bfgs = true;
  all.weights.stride_shift(2);

  learner<bfgs>& l = init_learner(&b, learn, all.weights.stride());
  l.set_predict(predict);
  l.set_save_load(save_load);
  l.set_init_driver(init_driver);
  l.set_end_pass(end_pass);
  l.set_finish(finish);

  return make_base(l);
}<|MERGE_RESOLUTION|>--- conflicted
+++ resolved
@@ -418,32 +418,41 @@
 		return wolfe_eval(all, b, mem, loss_sum, previous_loss_sum, step_size, importance_weight_sum, origin, wolfe1, all.weights.dense_weights);
 }
 
-<<<<<<< HEAD
-template<class T>
-double add_regularization(vw& all, bfgs& b, float regularization, T& weights)
-{//compute the derivative difference
-	double ret = 0.;
-
-	if (b.regularizers == nullptr)
-	{
-		for (typename T::iterator w = weights.begin(); w != weights.end(); ++w)
-		{
-			(&(*w))[W_GT] += regularization*(*w);
-			ret += 0.5*regularization*(*w)*(*w);
-		}
-	}
-	else
-	{
-		for (typename T::iterator w = weights.begin(); w != weights.end(); ++w)
-		{
-		  uint64_t i = w.index() >> weights.stride_shift();
-			weight delta_weight = *w - b.regularizers[2 * i + 1];
-			(&(*w))[W_GT] += b.regularizers[2 * i] * delta_weight;
-			ret += 0.5*b.regularizers[2 * i] * delta_weight*delta_weight;
-		}
-	}
-
-	return ret;
+template <class T> double add_regularization(vw& all, bfgs& b, float regularization, T& weights)
+{ //compute the derivative difference
+  double ret = 0.;
+  
+  if (b.regularizers == nullptr)
+    for (typename T::iterator w = weights.begin(); w != weights.end(); ++w)
+      {
+	(&(*w))[W_GT] += regularization*(*w);
+	ret += 0.5*regularization*(*w)*(*w);
+      }
+  else
+    for (typename T::iterator w = weights.begin(); w != weights.end(); ++w)
+      {
+	uint64_t i = w.index() >> weights.stride_shift();
+	weight delta_weight = *w - b.regularizers[2 * i + 1];
+	(&(*w))[W_GT] += b.regularizers[2 * i] * delta_weight;
+	ret += 0.5*b.regularizers[2 * i] * delta_weight*delta_weight;
+      }
+
+  // if we're not regularizing the intercept term, then subtract it off from the result above
+  if (all.no_bias)
+    {
+      if (b.regularizers == nullptr) {
+	(&weights[constant])[W_GT] -= regularization * weights[constant];
+	ret -= 0.5*regularization*(weights[constant])*(weights[constant]);
+      }
+      else {
+	uint64_t i = constant >> weights.stride_shift();
+	weight delta_weight = weights[constant] - b.regularizers[2*i+1];
+	(&weights[constant])[W_GT] -= b.regularizers[2*i]*delta_weight;
+	ret -= 0.5*b.regularizers[2*i]*delta_weight*delta_weight;
+      }
+    }
+  
+  return ret;
 }
 
 double add_regularization(vw& all, bfgs& b, float regularization)
@@ -452,45 +461,6 @@
 		return add_regularization(all, b, regularization, all.weights.sparse_weights);
 	else
 		return add_regularization(all, b, regularization, all.weights.dense_weights);
-=======
-double add_regularization(vw& all, bfgs& b, float regularization)
-{ //compute the derivative difference
-  double ret = 0.;
-  weight_parameters& weights = all.weights;
-  weight_parameters::iterator w = weights.begin();
-
-  if (b.regularizers == nullptr)
-  { for(; w != weights.end(); ++w)
-    { (&(*w))[W_GT] += regularization*(*w);
-      ret += 0.5*regularization*(*w)*(*w);
-    }
-  }
-  else
-  { uint32_t i = 0;
-    for (; w != weights.end(); ++i, ++w)
-    { weight delta_weight = *w - b.regularizers[2*i+1];
-      (&(*w))[W_GT] += b.regularizers[2*i]*delta_weight;
-      ret += 0.5*b.regularizers[2*i]*delta_weight*delta_weight;
-    }
-  }
-
-  // if we're not regularizing the intercept term, then subtract it off from the result above
-  if (all.no_bias) {
-    w = weights.begin();
-    size_t i=(size_t)constant_namespace;
-    if (b.regularizers == nullptr) {
-      (&(*(w+i)))[W_GT] -= regularization*(*w);
-      ret -= 0.5*regularization*(*w)*(*w);
-    }
-    else {
-      weight delta_weight = *w - b.regularizers[2*i+1];
-      (&(*(w+i)))[W_GT] -= b.regularizers[2*i]*delta_weight;
-      ret -= 0.5*b.regularizers[2*i]*delta_weight*delta_weight;
-    }
-  }
-
-  return ret;
->>>>>>> d16e7764
 }
 
 template <class T>
