--- conflicted
+++ resolved
@@ -71,7 +71,6 @@
   }
 
   void parse_label(shared_data*, void* v, v_array<substring>& words)
-<<<<<<< HEAD
   {
     mc_label* ld = (mc_label*)v;
 
@@ -92,34 +91,10 @@
     }
   }
 
+  //nonreentrant
   size_t k=0;
   size_t increment=0;
   size_t total_increment=0;
-=======
-{
-  mc_label* ld = (mc_label*)v;
-
-  switch(words.index()) {
-  case 0:
-    break;
-  case 1:
-    ld->label = float_of_substring(words[0]);
-    break;
-  case 2:
-    ld->label = float_of_substring(words[0]);
-    ld->weight = float_of_substring(words[1]);
-    break;
-  default:
-    cerr << "malformed example!\n";
-    cerr << "words.index() = " << words.index() << endl;
-  }
-}
-
-  //nonreentrant
-size_t k=0;
-size_t increment=0;
-size_t total_increment=0;
->>>>>>> 2a180110
 
   void print_update(vw& all, example *ec)
   {
@@ -224,7 +199,6 @@
   }
 
   void finish(vw& all)
-<<<<<<< HEAD
   {
     base_finish(all);
   }
@@ -239,7 +213,7 @@
           {
             learn(*all, ec);
             output_example(*all, ec);
-            free_example(all->p, ec);
+            free_example(*all, ec);
           }
         else if (parser_done(all->p))
           {
@@ -261,43 +235,5 @@
     increment = (all.length()/k) * all.stride;
     total_increment = increment*(k-1);
   }
-=======
-{
-  base_finish(all);
-}
-
-void drive_oaa(void *in)
-{
-  vw* all = (vw*)in;
-  example* ec = NULL;
-  while ( true )
-    {
-      if ((ec = get_example(all->p)) != NULL)//semiblocking operation.
-	{
-	  learn(*all, ec);
-          output_example(*all, ec);
-	  free_example(*all, ec);
-	}
-      else if (parser_done(all->p))
-	{
-	  finish(*all);
-	  return;
-	}
-      else 
-	;
-    }
-}
-
-  void parse_flags(vw& all, size_t s, void (*base_l)(vw&, example*), void (*base_f)(vw&))
-{
-  *(all.lp) = mc_label_parser;
-  k = s;
-  all.driver = drive_oaa;
-  base_learner = base_l;
-  base_finish = base_f;
-  increment = (all.length()/k) * all.stride;
-  total_increment = increment*(k-1);
-}
->>>>>>> 2a180110
 
 }