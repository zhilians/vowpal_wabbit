--- conflicted
+++ resolved
@@ -32,7 +32,7 @@
 #endif
 
 class io_buf {
-public:
+ public:
   v_array<char> space; //space.begin = beginning of loaded values.  space.end = end of read or written values.
   v_array<int> files;
   size_t count; // maximum number of file descriptors.
@@ -40,7 +40,7 @@
   char* endloaded; //end of loaded values
   v_array<char> currentname;
   v_array<char> finalname;
-
+  
   static const int READ = 1;
   static const int WRITE = 2;
 
@@ -61,47 +61,47 @@
     switch(flag) {
     case READ:
       if (*name != '\0')
-      {
-#ifdef _WIN32
-        // _O_SEQUENTIAL hints to OS that we'll be reading sequentially, so cache aggressively.
-        _sopen_s(&ret, name, _O_RDONLY|_O_BINARY|_O_SEQUENTIAL, _SH_DENYWR, 0);
-#else
-        ret = open(name, O_RDONLY|O_LARGEFILE);
-#endif
-      }
+	{
+#ifdef _WIN32
+	  // _O_SEQUENTIAL hints to OS that we'll be reading sequentially, so cache aggressively.
+	  _sopen_s(&ret, name, _O_RDONLY|_O_BINARY|_O_SEQUENTIAL, _SH_DENYWR, 0);
+#else
+	  ret = open(name, O_RDONLY|O_LARGEFILE);
+#endif
+	}
       else if (!stdin_off)
 #ifdef _WIN32
-        ret = _fileno(stdin);
-#else
-        ret = fileno(stdin);
+	ret = _fileno(stdin);
+#else
+      ret = fileno(stdin);
+#endif
+      if(ret!=-1)
+	files.push_back(ret);
+      break;
+
+    case WRITE:
+#ifdef _WIN32
+		_sopen_s(&ret, name, _O_CREAT|_O_WRONLY|_O_BINARY|_O_TRUNC, _SH_DENYWR, _S_IREAD|_S_IWRITE);
+#else
+		ret = open(name, O_CREAT|O_WRONLY|O_LARGEFILE|O_TRUNC,0666);
 #endif
       if(ret!=-1)
         files.push_back(ret);
       break;
 
-    case WRITE:
-#ifdef _WIN32
-      _sopen_s(&ret, name, _O_CREAT|_O_WRONLY|_O_BINARY|_O_TRUNC, _SH_DENYWR, _S_IREAD|_S_IWRITE);
-#else
-      ret = open(name, O_CREAT|O_WRONLY|O_LARGEFILE|O_TRUNC,0666);
-#endif
-      if(ret!=-1)
-        files.push_back(ret);
-      break;
-
     default:
       std::cerr << "Unknown file operation. Something other than READ/WRITE specified" << std::endl;
       ret = -1;
     }
     if (ret == -1 && *name != '\0')
       THROWERRNO("can't open: " << name);
-
+    
     return ret;
   }
 
   virtual void reset_file(int f) {
 #ifdef _WIN32
-    _lseek(f, 0, SEEK_SET);
+	_lseek(f, 0, SEEK_SET);
 #else
     lseek(f, 0, SEEK_SET);
 #endif
@@ -130,17 +130,17 @@
 
   size_t fill(int f) {
     if (space.end_array - endloaded == 0)
-    {
-      size_t offset = endloaded - space.begin;
-      space.resize(2 * (space.end_array - space.begin));
-      endloaded = space.begin+offset;
-    }
+      {
+	size_t offset = endloaded - space.begin;
+	space.resize(2 * (space.end_array - space.begin));
+	endloaded = space.begin+offset;
+      }
     ssize_t num_read = read_file(f, endloaded, space.end_array - endloaded);
     if (num_read >= 0)
-    {
-      endloaded = endloaded+num_read;
-      return num_read;
-    }
+      {
+	endloaded = endloaded+num_read;
+	return num_read;
+      }
     else
       return 0;
   }
@@ -152,11 +152,11 @@
   static ssize_t write_file_or_socket(int f, const void* buf, size_t nbytes);
 
   virtual void flush() {
-    if (files.size() > 0) {
-      if (write_file(files[0], space.begin, space.size()) != (int)space.size())
-        std::cerr << "error, failed to write example\n";
-      space.end = space.begin;
-    }
+	if (files.size() > 0) {
+		if (write_file(files[0], space.begin, space.size()) != (int)space.size())
+			std::cerr << "error, failed to write example\n";
+		space.end = space.begin;
+	}
   }
 
   virtual bool close_file() {
@@ -187,15 +187,15 @@
 inline size_t bin_read_fixed(io_buf& i, char* data, size_t len, const char* read_message)
 {
   if (len > 0)
-  {
-    char* p;
-    size_t ret = buf_read(i,p,len);
-    if (*read_message == '\0')
-      memcpy(data,p,len);
+    {
+      char* p;
+      size_t ret = buf_read(i,p,len);
+      if (*read_message == '\0')
+	memcpy(data,p,len);
     else if (memcmp(data,p,len) != 0)
-      THROW(read_message);
-    return ret;
-  }
+	  THROW(read_message);
+      return ret;
+    }
   return 0;
 }
 
@@ -214,11 +214,11 @@
 inline size_t bin_write_fixed(io_buf& o, const char* data, uint32_t len)
 {
   if (len > 0)
-  {
-    char* p;
-    buf_write (o, p, len);
-    memcpy (p, data, len);
-  }
+    {
+      char* p;
+      buf_write (o, p, len);
+      memcpy (p, data, len);
+    }
   return len;
 }
 
@@ -229,20 +229,20 @@
   return (len + sizeof(len));
 }
 
-inline size_t bin_text_write(io_buf& io, char* data, uint32_t len,
-                             const char* text_data, uint32_t text_len, bool text)
+inline size_t bin_text_write(io_buf& io, char* data, uint32_t len, 
+		      const char* text_data, uint32_t text_len, bool text)
 {
   if (text)
     return bin_write_fixed (io, text_data, text_len);
   else if (len > 0)
-    return bin_write (io, data, len);
+      return bin_write (io, data, len);
   return 0;
 }
 
 //a unified function for read(in binary), write(in binary), and write(in text)
-inline size_t bin_text_read_write(io_buf& io, char* data, uint32_t len,
-                                  const char* read_message, bool read,
-                                  const char* text_data, uint32_t text_len, bool text)
+inline size_t bin_text_read_write(io_buf& io, char* data, uint32_t len, 
+			 const char* read_message, bool read, 
+			 const char* text_data, uint32_t text_len, bool text)
 {
   if (read)
     return bin_read(io, data, len, read_message);
@@ -250,7 +250,6 @@
     return bin_text_write(io,data,len, text_data, text_len, text);
 }
 
-<<<<<<< HEAD
 inline size_t bin_text_read_write_validate_eof(io_buf& io, char* data, uint32_t len,
     const char* read_message, bool read,
     const char* text_data, uint32_t text_len, bool text)
@@ -265,22 +264,18 @@
 
 inline size_t bin_text_write_fixed(io_buf& io, char* data, uint32_t len, 
 		      const char* text_data, uint32_t text_len, bool text)
-=======
-inline size_t bin_text_write_fixed(io_buf& io, char* data, uint32_t len,
-                                   const char* text_data, uint32_t text_len, bool text)
->>>>>>> f9c32087
 {
   if (text)
     return bin_write_fixed (io, text_data, text_len);
-  else
+  else 
     return bin_write_fixed (io, data, len);
   return 0;
 }
 
 //a unified function for read(in binary), write(in binary), and write(in text)
-inline size_t bin_text_read_write_fixed(io_buf& io, char* data, uint32_t len,
-                                        const char* read_message, bool read,
-                                        const char* text_data, uint32_t text_len, bool text)
+inline size_t bin_text_read_write_fixed(io_buf& io, char* data, uint32_t len, 
+			       const char* read_message, bool read, 
+			       const char* text_data, uint32_t text_len, bool text)
 {
   if (read)
     return bin_read_fixed(io, data, len, read_message);
