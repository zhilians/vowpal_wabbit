#include <string.h>
#include <float.h>
#include "reductions.h"
#include "rand48.h"
#include "vw_exception.h"
#include "parse_args.h" // for spoof_hex_encoded_namespaces

using namespace LEARNER;

struct LRQstate
{ vw* all; // feature creation, audit, hash_inv
  bool lrindices[256];
  size_t orig_size[256];
  std::set<std::string> lrpairs;
  bool dropout;
  uint64_t seed;
  uint64_t initial_seed;
};

bool valid_int (const char* s)
{ char* endptr;

  int v = strtoul (s, &endptr, 0);
  (void) v;

  return (*s != '\0' && *endptr == '\0');
}

inline bool
cheesyrbit (uint64_t& seed)
{ return merand48 (seed) > 0.5;
}

inline float
cheesyrand (uint64_t x)
{ uint64_t seed = x;

  return merand48 (seed);
}

inline bool
example_is_test (example& ec)
{ return ec.l.simple.label == FLT_MAX;
}

void
reset_seed (LRQstate& lrq)
{ if (lrq.all->bfgs)
    lrq.seed = lrq.initial_seed;
}

template <bool is_learn>
void predict_or_learn(LRQstate& lrq, base_learner& base, example& ec)
{ vw& all = *lrq.all;

  // Remember original features

  memset (lrq.orig_size, 0, sizeof (lrq.orig_size));
<<<<<<< HEAD
  for (auto i : ec.indices)
=======
  for (namespace_index i : ec.indices)
>>>>>>> c2d5bcf0
  { if (lrq.lrindices[i])
      lrq.orig_size[i] = ec.feature_space[i].size ();
  }

  size_t which = ec.example_counter;
  float first_prediction = 0;
  float first_loss = 0;
  unsigned int maxiter = (is_learn && ! example_is_test (ec)) ? 2 : 1;

  bool do_dropout = lrq.dropout && is_learn && ! example_is_test (ec);
  float scale = (! lrq.dropout || do_dropout) ? 1.f : 0.5f;

  for (unsigned int iter = 0; iter < maxiter; ++iter, ++which)
  { // Add left LRQ features, holding right LRQ features fixed
    //     and vice versa
    // TODO: what happens with --lrq ab2 --lrq ac2
    //       i.e. namespace occurs multiple times (?)

<<<<<<< HEAD
    for (auto& i : lrq.lrpairs)
=======
    for (string const& i : lrq.lrpairs)
>>>>>>> c2d5bcf0
    { unsigned char left = i[which%2];
      unsigned char right = i[(which+1)%2];
      unsigned int k = atoi (i.c_str () + 2);

      features& left_fs = ec.feature_space[left];
      for (unsigned int lfn = 0; lfn < lrq.orig_size[left]; ++lfn)
        {
          float lfx = left_fs.values[lfn];
          uint64_t lindex = left_fs.indicies[lfn] + ec.ft_offset;

          for (unsigned int n = 1; n <= k; ++n)
            { if (! do_dropout || cheesyrbit (lrq.seed))
                { uint64_t lwindex = (uint64_t)(lindex + (n << all.reg.stride_shift));

                  float* lw = &all.reg.weight_vector[lwindex & all.reg.weight_mask];

                  // perturb away from saddle point at (0, 0)
                  if (is_learn && ! example_is_test (ec) && *lw == 0)
                    *lw = cheesyrand (lwindex);

                  features& right_fs = ec.feature_space[right];
                  for (unsigned int rfn = 0;
                       rfn < lrq.orig_size[right];
                       ++rfn)
                    { // NB: ec.ft_offset added by base learner
                      float rfx = right_fs.values[rfn];
                      uint64_t rindex = right_fs.indicies[rfn];
                      uint64_t rwindex = (uint64_t)(rindex + (n << all.reg.stride_shift));

                      right_fs.push_back(scale **lw * lfx * rfx, rwindex);

                      if (all.audit || all.hash_inv)
                        { std::stringstream new_feature_buffer;
                          new_feature_buffer << right << '^'
                                             << right_fs.space_names[rfn].get()->second << '^'
                                             << n;

#ifdef _WIN32
                          char* new_space = _strdup("lrq");
                          char* new_feature =	_strdup(new_feature_buffer.str().c_str());
#else
                          char* new_space = strdup("lrq");
                          char* new_feature = strdup(new_feature_buffer.str().c_str());
#endif
                          right_fs.space_names.push_back(audit_strings_ptr(new audit_strings(new_space,new_feature)));
                        }
                    }
                }
            }
        }
    }

    if (is_learn)
      base.learn(ec);
    else
      base.predict(ec);

    // Restore example
    if (iter == 0)
      { first_prediction = ec.pred.scalar;
        first_loss = ec.loss;
      }
    else
      { ec.pred.scalar = first_prediction;
        ec.loss = first_loss;
      }

<<<<<<< HEAD
    for (auto& i : lrq.lrpairs)
=======
    for (string const& i : lrq.lrpairs)
>>>>>>> c2d5bcf0
      { unsigned char right = i[(which+1)%2];
        ec.feature_space[right].truncate_to(lrq.orig_size[right]);
      }
  }
}

void finish(LRQstate& lrq) { lrq.lrpairs.~set<string>(); }

base_learner* lrq_setup(vw& all)
{ //parse and set arguments
  if (missing_option<vector<string>>(all, "lrq", "use low rank quadratic features"))
    return nullptr;
  new_options(all, "Lrq options")
  ("lrqdropout", "use dropout training for low rank quadratic features");
  add_options(all);

  if(!all.vm.count("lrq"))
    return nullptr;

  LRQstate& lrq = calloc_or_throw<LRQstate>();
  size_t maxk = 0;
  lrq.all = &all;

  vector<string> arg = all.vm["lrq"].as<vector<string> > ();
  for (size_t i = 0; i < arg.size(); i++) arg[i] = spoof_hex_encoded_namespaces( arg[i] );

  new(&lrq.lrpairs) std::set<std::string> (arg.begin(), arg.end());

  lrq.initial_seed = lrq.seed = all.random_seed | 8675309;
  if (all.vm.count("lrqdropout"))
  { lrq.dropout = true;
    *all.file_options << " --lrqdropout ";
  }
  else
    lrq.dropout = false;

  for (auto& i : lrq.lrpairs)
    *all.file_options << " --lrq " << i;

  if (! all.quiet)
  { cerr << "creating low rank quadratic features for pairs: ";
    if (lrq.dropout)
      cerr << "(using dropout) ";
  }

<<<<<<< HEAD
  for (auto& i : lrq.lrpairs)
=======
  for (string const& i : lrq.lrpairs)
>>>>>>> c2d5bcf0
  { if(!all.quiet)
    { if (( i.length() < 3 ) || ! valid_int (i.c_str () + 2))
      { free(&lrq);
        THROW("error, low-rank quadratic features must involve two sets and a rank.");
      }

      cerr << i << " ";
    }
    // TODO: colon-syntax

    unsigned int k = atoi (i.c_str () + 2);

    lrq.lrindices[(int) i[0]] = 1;
    lrq.lrindices[(int) i[1]] = 1;

    maxk = max (maxk, k);
  }

  if(!all.quiet)
    cerr<<endl;

  all.wpp = all.wpp * (uint64_t)(1 + maxk);
  learner<LRQstate>& l = init_learner(&lrq, setup_base(all), predict_or_learn<true>,
                                      predict_or_learn<false>, 1 + maxk);
  l.set_end_pass(reset_seed);
  l.set_finish(finish);

  // TODO: leaks memory ?
  return make_base(l);
}<|MERGE_RESOLUTION|>--- conflicted
+++ resolved
@@ -56,11 +56,7 @@
   // Remember original features
 
   memset (lrq.orig_size, 0, sizeof (lrq.orig_size));
-<<<<<<< HEAD
-  for (auto i : ec.indices)
-=======
   for (namespace_index i : ec.indices)
->>>>>>> c2d5bcf0
   { if (lrq.lrindices[i])
       lrq.orig_size[i] = ec.feature_space[i].size ();
   }
@@ -79,11 +75,7 @@
     // TODO: what happens with --lrq ab2 --lrq ac2
     //       i.e. namespace occurs multiple times (?)
 
-<<<<<<< HEAD
-    for (auto& i : lrq.lrpairs)
-=======
     for (string const& i : lrq.lrpairs)
->>>>>>> c2d5bcf0
     { unsigned char left = i[which%2];
       unsigned char right = i[(which+1)%2];
       unsigned int k = atoi (i.c_str () + 2);
@@ -151,11 +143,7 @@
         ec.loss = first_loss;
       }
 
-<<<<<<< HEAD
-    for (auto& i : lrq.lrpairs)
-=======
     for (string const& i : lrq.lrpairs)
->>>>>>> c2d5bcf0
       { unsigned char right = i[(which+1)%2];
         ec.feature_space[right].truncate_to(lrq.orig_size[right]);
       }
@@ -201,11 +189,7 @@
       cerr << "(using dropout) ";
   }
 
-<<<<<<< HEAD
-  for (auto& i : lrq.lrpairs)
-=======
   for (string const& i : lrq.lrpairs)
->>>>>>> c2d5bcf0
   { if(!all.quiet)
     { if (( i.length() < 3 ) || ! valid_int (i.c_str () + 2))
       { free(&lrq);
