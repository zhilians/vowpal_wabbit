--- conflicted
+++ resolved
@@ -499,7 +499,6 @@
 
   learner* setup(vw& all, po::variables_map& vm)
   {
-<<<<<<< HEAD
     po::options_description opts("CB options");
     opts.add_options()
       ("cb", po::value<size_t>(), "Use contextual bandit learning with <k> costs")
@@ -509,10 +508,8 @@
     if (!vm.count("cb"))
       return NULL;
 
-    cb* c = (cb*)calloc_or_die(1, sizeof(cb));
-=======
     cb* c = calloc_or_die<cb>();
->>>>>>> cb0dc4cf
+
     c->all = &all;
     c->min_cost = 0.;
     c->max_cost = 1.;
