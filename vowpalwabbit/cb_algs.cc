/*
Copyright (c) by respective owners including Yahoo!, Microsoft, and
individual contributors. All rights reserved.  Released under a BSD (revised)
license as described in the file LICENSE.
 */
#include <float.h>

#include "vw.h"
#include "reductions.h"
#include "cb_algs.h"
#include "vw_exception.h"

using namespace LEARNER;

#define CB_TYPE_DR 0
#define CB_TYPE_DM 1
#define CB_TYPE_IPS 2

using namespace CB;

struct cb
{ size_t cb_type;
  uint32_t num_actions;
  COST_SENSITIVE::label cb_cs_ld;
  COST_SENSITIVE::label pred_scores;
  LEARNER::base_learner* scorer;
  float avg_loss_regressors;
  size_t nb_ex_regressors;
  float last_pred_reg;
  float last_correct_cost;

  cb_class* known_cost;
};

bool know_all_cost_example(CB::label& ld)
{ if (ld.costs.size() <= 1) //this means we specified an example where all actions are possible but only specified the cost for the observed action
    return false;

  //if we specified more than 1 action for this example, i.e. either we have a limited set of possible actions, or all actions are specified
  //than check if all actions have a specified cost
  for (auto& cl : ld.costs)
    if (cl.cost == FLT_MAX)
      return false;

  return true;
}

bool is_test_label(CB::label& ld)
{ if (ld.costs.size() == 0)
    return true;
  for (size_t i=0; i<ld.costs.size(); i++)
    if (FLT_MAX != ld.costs[i].cost && ld.costs[i].probability > 0.)
      return false;
  return true;
}

inline bool observed_cost(cb_class* cl)
{ //cost observed for this action if it has non zero probability and cost != FLT_MAX
  return (cl != nullptr && cl->cost != FLT_MAX && cl->probability > .0);
}

cb_class* get_observed_cost(CB::label& ld)
{ for (auto& cl : ld.costs)
    if( observed_cost(&cl) )
      return &cl;
  return nullptr;
}

void gen_cs_example_ips(cb& c, CB::label& ld, COST_SENSITIVE::label& cs_ld)
{ //this implements the inverse propensity score method, where cost are importance weighted by the probability of the chosen action
  //generate cost-sensitive example
  cs_ld.costs.erase();
  if( ld.costs.size() == 1)   //this is a typical example where we can perform all actions
  { //in this case generate cost-sensitive example with all actions
    for(uint32_t i = 1; i <= c.num_actions; i++)
    { COST_SENSITIVE::wclass wc;
      wc.wap_value = 0.;
      wc.x = 0.;
      wc.class_index = i;
      wc.partial_prediction = 0.;
      wc.wap_value = 0.;
      if( c.known_cost != nullptr && i == c.known_cost->action )
      { wc.x = c.known_cost->cost / c.known_cost->probability; //use importance weighted cost for observed action, 0 otherwise
        //ips can be thought as the doubly robust method with a fixed regressor that predicts 0 costs for everything
        //update the loss of this regressor
        c.nb_ex_regressors++;
        c.avg_loss_regressors += (1.0f/c.nb_ex_regressors)*( (c.known_cost->cost)*(c.known_cost->cost) - c.avg_loss_regressors );
        c.last_pred_reg = 0;
        c.last_correct_cost = c.known_cost->cost;
      }

      cs_ld.costs.push_back(wc );
    }
  }
  else   //this is an example where we can only perform a subset of the actions
  { //in this case generate cost-sensitive example with only allowed actions
    for (auto& cl : ld.costs)
    { COST_SENSITIVE::wclass wc;
      wc.wap_value = 0.;
      wc.x = 0.;
      wc.class_index = cl.action;
      wc.partial_prediction = 0.;
      wc.wap_value = 0.;
      if( c.known_cost != nullptr && cl.action == c.known_cost->action )
      { wc.x = c.known_cost->cost / c.known_cost->probability; //use importance weighted cost for observed action, 0 otherwise

        //ips can be thought as the doubly robust method with a fixed regressor that predicts 0 costs for everything
        //update the loss of this regressor
        c.nb_ex_regressors++;
        c.avg_loss_regressors += (1.0f/c.nb_ex_regressors)*( (c.known_cost->cost)*(c.known_cost->cost) - c.avg_loss_regressors );
        c.last_pred_reg = 0;
        c.last_correct_cost = c.known_cost->cost;
      }

      cs_ld.costs.push_back( wc );
    }
  }

}

template <bool is_learn>
void gen_cs_example_dm(cb& c, example& ec, COST_SENSITIVE::label& cs_ld)
{ //this implements the direct estimation method, where costs are directly specified by the learned regressor.
  CB::label ld = ec.l.cb;

  float min = FLT_MAX;
  uint32_t argmin = 1;
  //generate cost sensitive example
  cs_ld.costs.erase();
  c.pred_scores.costs.erase();

  if( ld.costs.size() == 1)   //this is a typical example where we can perform all actions
  { //in this case generate cost-sensitive example with all actions
    for(uint32_t i = 1; i <= c.num_actions; i++)
    { COST_SENSITIVE::wclass wc;
      wc.wap_value = 0.;

      //get cost prediction for this action
      wc.x = CB_ALGS::get_cost_pred<is_learn>(c.scorer, c.known_cost, ec, i, 0);
      if (wc.x < min)
      { min = wc.x;
        argmin = i;
      }

      wc.class_index = i;
      wc.partial_prediction = 0.;
      wc.wap_value = 0.;

      c.pred_scores.costs.push_back(wc);

      if( c.known_cost != nullptr && c.known_cost->action == i )
      { c.nb_ex_regressors++;
        c.avg_loss_regressors += (1.0f/c.nb_ex_regressors)*( (c.known_cost->cost - wc.x)*(c.known_cost->cost - wc.x) - c.avg_loss_regressors );
        c.last_pred_reg = wc.x;
        c.last_correct_cost = c.known_cost->cost;
      }

      cs_ld.costs.push_back( wc );
    }
  }
  else   //this is an example where we can only perform a subset of the actions
  { //in this case generate cost-sensitive example with only allowed actions
    for (auto& cl : ld.costs)
    { COST_SENSITIVE::wclass wc;
      wc.wap_value = 0.;

      //get cost prediction for this action
      wc.x = CB_ALGS::get_cost_pred<is_learn>(c.scorer, c.known_cost, ec, cl.action, 0);
      if (wc.x < min || (wc.x == min && cl.action < argmin))
      { min = wc.x;
        argmin = cl.action;
      }

      wc.class_index = cl.action;
      wc.partial_prediction = 0.;
      wc.wap_value = 0.;

      c.pred_scores.costs.push_back(wc);

      if( c.known_cost != nullptr && c.known_cost->action == cl.action )
      { c.nb_ex_regressors++;
        c.avg_loss_regressors += (1.0f/c.nb_ex_regressors)*( (c.known_cost->cost - wc.x)*(c.known_cost->cost - wc.x) - c.avg_loss_regressors );
        c.last_pred_reg = wc.x;
        c.last_correct_cost = c.known_cost->cost;
      }

      cs_ld.costs.push_back( wc );
    }
  }

  ec.pred.multiclass = argmin;
}

template <bool is_learn>
void gen_cs_label(cb& c, example& ec, COST_SENSITIVE::label& cs_ld, uint32_t label)
{ COST_SENSITIVE::wclass wc;
  wc.wap_value = 0.;

  //get cost prediction for this label
  wc.x = CB_ALGS::get_cost_pred<is_learn>(c.scorer, c.known_cost, ec, label, c.num_actions);
  wc.class_index = label;
  wc.partial_prediction = 0.;
  wc.wap_value = 0.;

  c.pred_scores.costs.push_back(wc);

  //add correction if we observed cost for this action and regressor is wrong
  if( c.known_cost != nullptr && c.known_cost->action == label )
  { c.nb_ex_regressors++;
    c.avg_loss_regressors += (1.0f/c.nb_ex_regressors)*( (c.known_cost->cost - wc.x)*(c.known_cost->cost - wc.x) - c.avg_loss_regressors );
    c.last_pred_reg = wc.x;
    c.last_correct_cost = c.known_cost->cost;
    wc.x += (c.known_cost->cost - wc.x) / c.known_cost->probability;
  }
  //cout<<"Prediction = "<<wc.x<<" ";
  cs_ld.costs.push_back( wc );

}

template <bool is_learn>
void gen_cs_example_dr(cb& c, example& ec, CB::label& ld, COST_SENSITIVE::label& cs_ld)
{ //this implements the doubly robust method
  cs_ld.costs.erase();
  c.pred_scores.costs.erase();
  if(ld.costs.size() == 0)//a test example
    for(uint32_t i = 1; i <= c.num_actions; i++)
    { //Explicit declaration for a weak compiler.
      COST_SENSITIVE::wclass c = {FLT_MAX, i, 0., 0.};
      cs_ld.costs.push_back(c);
    }
  else if( ld.costs.size() == 1) //this is a typical example where we can perform all actions
    //in this case generate cost-sensitive example with all actions
    for(uint32_t i = 1; i <= c.num_actions; i++)
      gen_cs_label<is_learn>(c, ec, cs_ld, i);
  else  //this is an example where we can only perform a subset of the actions
    //in this case generate cost-sensitive example with only allowed actions
    for (auto& cl : ld.costs)
      gen_cs_label<is_learn>(c, ec, cs_ld, cl.action);
  //cout<<endl;
}

template <bool is_learn>
void predict_or_learn(cb& c, base_learner& base, example& ec)
{ CB::label ld = ec.l.cb;

  c.known_cost = get_observed_cost(ld);
  if (c.known_cost != nullptr && (c.known_cost->action < 1 || c.known_cost->action > c.num_actions))
    cerr << "invalid action: " << c.known_cost->action << endl;
  //generate a cost-sensitive example to update classifiers
  switch(c.cb_type)
  { case CB_TYPE_IPS:
      gen_cs_example_ips(c,ld,c.cb_cs_ld);
      break;
    case CB_TYPE_DM:
      gen_cs_example_dm<is_learn>(c,ec,c.cb_cs_ld);
      break;
    case CB_TYPE_DR:
      gen_cs_example_dr<is_learn>(c,ec,ld,c.cb_cs_ld);
      break;
    default:
      THROW("Unknown cb_type specified for contextual bandit learning: " << c.cb_type);
  }

  if (c.cb_type != CB_TYPE_DM)
  { ec.l.cs = c.cb_cs_ld;

    if (is_learn)
      base.learn(ec);
    else
      base.predict(ec);

    for (size_t i=0; i<ld.costs.size(); i++)
      ld.costs[i].partial_prediction = c.cb_cs_ld.costs[i].partial_prediction;
    ec.l.cb = ld;
  }
}

void predict_eval(cb&, base_learner&, example&)
{ THROW("can not use a test label for evaluation");
}

void learn_eval(cb& c, base_learner&, example& ec)
{ CB_EVAL::label ld = ec.l.cb_eval;

  c.known_cost = get_observed_cost(ld.event);

  if (c.cb_type == CB_TYPE_DR)
    gen_cs_example_dr<true>(c, ec, ld.event, c.cb_cs_ld);
  else //c.cb_type == CB_TYPE_IPS
    gen_cs_example_ips(c, ld.event, c.cb_cs_ld);

  for (size_t i=0; i<ld.event.costs.size(); i++)
    ld.event.costs[i].partial_prediction = c.cb_cs_ld.costs[i].partial_prediction;

  ec.pred.multiclass = ec.l.cb_eval.action;
}

float get_unbiased_cost(CB::cb_class* known_cost, COST_SENSITIVE::label& scores, uint32_t action)
{ float loss = 0.;

  for (auto& cl : scores.costs)
    if (cl.class_index == action)
      loss = cl.x;

  if (known_cost->action == action)
    loss += (known_cost->cost - loss) / known_cost->probability;

  return loss;
}

void output_example(vw& all, cb& c, example& ec, CB::label& ld)
{ float loss = 0.;
  if(!is_test_label(ld))
    loss = get_unbiased_cost(c.known_cost, c.pred_scores, ec.pred.multiclass);

  all.sd->update(ec.test_only, loss, 1.f, ec.num_features);

<<<<<<< HEAD
  for (auto sink : all.final_prediction_sink)
=======
  for (int sink : all.final_prediction_sink)
>>>>>>> c2d5bcf0
    all.print(sink, (float)ec.pred.multiclass, 0, ec.tag);

  if (all.raw_prediction > 0)
  { stringstream outputStringStream;
    for (unsigned int i = 0; i < ld.costs.size(); i++)
    { cb_class cl = ld.costs[i];
      if (i > 0) outputStringStream << ' ';
      outputStringStream <<  cl.action <<':' << cl.partial_prediction;
    }
    all.print_text(all.raw_prediction, outputStringStream.str(), ec.tag);
  }

  print_update(all, is_test_label(ld), ec, nullptr, false);
}

void finish(cb& c)
{ c.cb_cs_ld.costs.delete_v(); c.pred_scores.costs.delete_v();}

void finish_example(vw& all, cb& c, example& ec)
{ output_example(all, c, ec, ec.l.cb);
  VW::finish_example(all, &ec);
}

void eval_finish_example(vw& all, cb& c, example& ec)
{ output_example(all, c, ec, ec.l.cb_eval.event);
  VW::finish_example(all, &ec);
}

base_learner* cb_algs_setup(vw& all)
{ if (missing_option<size_t, true>(all, "cb", "Use contextual bandit learning with <k> costs"))
    return nullptr;
  new_options(all, "CB options")
  ("cb_type", po::value<string>(), "contextual bandit method to use in {ips,dm,dr}")
  ("eval", "Evaluate a policy rather than optimizing.");
  add_options(all);

  cb& c = calloc_or_throw<cb>();
  c.num_actions = (uint32_t)all.vm["cb"].as<size_t>();

  bool eval = false;
  if (all.vm.count("eval"))
    eval = true;

  size_t problem_multiplier = 2;//default for DR
  if (all.vm.count("cb_type"))
  { std::string type_string;

    type_string = all.vm["cb_type"].as<std::string>();
    *all.file_options << " --cb_type " << type_string;

    if (type_string.compare("dr") == 0)
      c.cb_type = CB_TYPE_DR;
    else if (type_string.compare("dm") == 0)
    { if (eval)
      { free(&c);
        THROW( "direct method can not be used for evaluation --- it is biased.");
      }

      c.cb_type = CB_TYPE_DM;
      problem_multiplier = 1;
    }
    else if (type_string.compare("ips") == 0)
    { c.cb_type = CB_TYPE_IPS;
      problem_multiplier = 1;
    }
    else
    { std::cerr << "warning: cb_type must be in {'ips','dm','dr'}; resetting to dr." << std::endl;
      c.cb_type = CB_TYPE_DR;
    }
  }
  else
  { //by default use doubly robust
    c.cb_type = CB_TYPE_DR;
    *all.file_options << " --cb_type dr";
  }

  if (count(all.args.begin(), all.args.end(),"--csoaa") == 0)
  { all.args.push_back("--csoaa");
    stringstream ss;
    ss << all.vm["cb"].as<size_t>();
    all.args.push_back(ss.str());
  }

  base_learner* base = setup_base(all);
  if (eval)
    all.p->lp = CB_EVAL::cb_eval;
  else
    all.p->lp = CB::cb_label;

  learner<cb>* l;
  if (eval)
  { l = &init_learner(&c, base, learn_eval, predict_eval, problem_multiplier);
    l->set_finish_example(eval_finish_example);
  }
  else
  { l = &init_learner(&c, base, predict_or_learn<true>, predict_or_learn<false>,
                      problem_multiplier);
    l->set_finish_example(finish_example);
  }
  // preserve the increment of the base learner since we are
  // _adding_ to the number of problems rather than multiplying.
  l->increment = base->increment;
  c.scorer = all.scorer;

  l->set_finish(finish);
  return make_base(*l);
}<|MERGE_RESOLUTION|>--- conflicted
+++ resolved
@@ -315,11 +315,7 @@
 
   all.sd->update(ec.test_only, loss, 1.f, ec.num_features);
 
-<<<<<<< HEAD
-  for (auto sink : all.final_prediction_sink)
-=======
   for (int sink : all.final_prediction_sink)
->>>>>>> c2d5bcf0
     all.print(sink, (float)ec.pred.multiclass, 0, ec.tag);
 
   if (all.raw_prediction > 0)
