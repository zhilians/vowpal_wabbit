#include "reductions.h"
#include "cost_sensitive.h"
#include "label_dictionary.h"

namespace LabelDict
{
size_t hash_lab(size_t lab) { return 328051 + 94389193 * lab; }

  void del_example_namespace(example& ec, char ns, features& fs)
  {
    // print_update is called after this del_example_namespace,
    // so we need to keep the ec.num_features correct,
    // so shared features are included in the reported number of "current features"
    //ec.num_features -= numf;
    features& del_target = ec.feature_space[(size_t)ns];
    assert(del_target.size() >= fs.size());
    assert(ec.indices.size() > 0);
    if (ec.indices.last() == ns && ec.feature_space[(size_t)ns].size() == fs.size())
      ec.indices.pop();
    ec.total_sum_feat_sq -= fs.sum_feat_sq;
    del_target.truncate_to(del_target.size() - fs.size());
    del_target.sum_feat_sq -= fs.sum_feat_sq;
  }

void add_example_namespace(example& ec, char ns, features& fs)
{ bool has_ns = false;
  for (size_t i=0; i<ec.indices.size(); i++)
    if (ec.indices[i] == (size_t)ns)
      { has_ns = true;
        break;
      }

  if (!has_ns)
    ec.indices.push_back((size_t)ns);

  bool audit = fs.space_names.size() > 0;
  features& add_fs = ec.feature_space[(size_t)ns];
 for (size_t i = 0; i < fs.size(); ++i)
    {
      add_fs.push_back(fs.values[i], fs.indicies[i]);
      if (audit)
        add_fs.space_names.push_back(fs.space_names[i]);
    }
  ec.total_sum_feat_sq += fs.sum_feat_sq;

  ec.num_features += fs.size();
}

void add_example_namespaces_from_example(example& target, example& source)
<<<<<<< HEAD
{ for (auto idx : source.indices)
    { if (idx == constant_namespace) continue;
      add_example_namespace(target, (char)idx, source.feature_space[idx]);
    }
}

void del_example_namespaces_from_example(example& target, example& source)
{ //for (size_t*idx=source.indices.begin(); idx!=source.indices.end(); idx++) {
  unsigned char* idx = source.indices.end();
=======
{ for (namespace_index idx : source.indices)
  { if (idx == constant_namespace) continue;
    add_example_namespace(target, (char)idx, source.feature_space[idx]);
  }
}

void del_example_namespaces_from_example(example& target, example& source)
{ namespace_index* idx = source.indices.end();
>>>>>>> c2d5bcf0
  idx--;
  for (; idx>=source.indices.begin(); idx--)
    { if (*idx == constant_namespace) continue;
      del_example_namespace(target, (char)*idx, source.feature_space[*idx]);
    }
}

void add_example_namespace_from_memory(label_feature_map& lfm, example& ec, size_t lab)
{ size_t lab_hash = hash_lab(lab);
  features& res = lfm.get(lab, lab_hash);
  if (res.size() == 0) return;
  add_example_namespace(ec, 'l', res);
}

void del_example_namespace_from_memory(label_feature_map& lfm, example& ec, size_t lab)
{ size_t lab_hash = hash_lab(lab);
  features& res = lfm.get(lab, lab_hash);
  if (res.size() == 0) return;
  del_example_namespace(ec, 'l', res);
}

void set_label_features(label_feature_map& lfm, size_t lab, features& fs)
{ size_t lab_hash = hash_lab(lab);
  if (lfm.contains(lab, lab_hash)) return;
  lfm.put_after_get(lab, lab_hash, fs);
}

void free_label_features(label_feature_map& lfm)
{ void* label_iter = lfm.iterator();
  while (label_iter != nullptr)
  { features *res = lfm.iterator_get_value(label_iter);
    res->values.delete_v();
    res->indicies.delete_v();
    res->space_names.delete_v();

    label_iter = lfm.iterator_next(label_iter);
  }
  lfm.clear();
  lfm.delete_v();
}
}<|MERGE_RESOLUTION|>--- conflicted
+++ resolved
@@ -47,17 +47,6 @@
 }
 
 void add_example_namespaces_from_example(example& target, example& source)
-<<<<<<< HEAD
-{ for (auto idx : source.indices)
-    { if (idx == constant_namespace) continue;
-      add_example_namespace(target, (char)idx, source.feature_space[idx]);
-    }
-}
-
-void del_example_namespaces_from_example(example& target, example& source)
-{ //for (size_t*idx=source.indices.begin(); idx!=source.indices.end(); idx++) {
-  unsigned char* idx = source.indices.end();
-=======
 { for (namespace_index idx : source.indices)
   { if (idx == constant_namespace) continue;
     add_example_namespace(target, (char)idx, source.feature_space[idx]);
@@ -66,7 +55,6 @@
 
 void del_example_namespaces_from_example(example& target, example& source)
 { namespace_index* idx = source.indices.end();
->>>>>>> c2d5bcf0
   idx--;
   for (; idx>=source.indices.begin(); idx--)
     { if (*idx == constant_namespace) continue;
