/*
Copyright (c) by respective owners including Yahoo!, Microsoft, and
individual contributors. All rights reserved.  Released under a BSD (revised)
license as described in the file LICENSE.
 */
#include <float.h>
#include <string.h>
#include <math.h>
#include "vw.h"
#include "rand48.h"
#include "reductions.h"
#include "gd.h" // for GD::foreach_feature
#include "search_sequencetask.h"
#include "search_multiclasstask.h"
#include "search_dep_parser.h"
#include "search_entityrelationtask.h"
#include "search_hooktask.h"
#include "search_graph.h"
#include "search_meta.h"
#include "csoaa.h"
#include "active.h"
#include "label_dictionary.h"
#include "vw_exception.h"

using namespace LEARNER;
using namespace std;
namespace CS = COST_SENSITIVE;
namespace MC = MULTICLASS;

#define MIN(a,b) ((a) < (b) ? (a) : (b))
#define MAX(a,b) ((a) > (b) ? (a) : (b))

namespace Search
{
search_task* all_tasks[] =
{ &SequenceTask::task,
  &SequenceSpanTask::task,
  &SequenceTaskCostToGo::task,
  &ArgmaxTask::task,
  &SequenceTask_DemoLDF::task,
  &MulticlassTask::task,
  &DepParserTask::task,
  &EntityRelationTask::task,
  &HookTask::task,
  &GraphTask::task,
  nullptr
};   // must nullptr terminate!

search_metatask* all_metatasks[] =
{ &DebugMT::metatask,
  &SelectiveBranchingMT::metatask,
  nullptr
};   // must nullptr terminate!

const bool PRINT_UPDATE_EVERY_EXAMPLE =0;
const bool PRINT_UPDATE_EVERY_PASS =0;
const bool PRINT_CLOCK_TIME =0;

string   neighbor_feature_space("neighbor");
string   condition_feature_space("search_condition");

uint32_t AUTO_CONDITION_FEATURES = 1, AUTO_HAMMING_LOSS = 2, EXAMPLES_DONT_CHANGE = 4, IS_LDF = 8, NO_CACHING = 16, ACTION_COSTS = 32;
enum SearchState { INITIALIZE, INIT_TEST, INIT_TRAIN, LEARN, GET_TRUTH_STRING };
enum RollMethod { POLICY, ORACLE, MIX_PER_STATE, MIX_PER_ROLL, NO_ROLLOUT };

// a data structure to hold conditioning information
struct prediction
{ ptag    me;     // the id of the current prediction (the one being memoized)
  size_t  cnt;    // how many variables are we conditioning on?
  ptag*   tags;   // which variables are they?
  action* acts;   // and which actions were taken at each?
  uint32_t hash;  // a hash of the above
};

// parameters for auto-conditioning
struct auto_condition_settings
{ size_t max_bias_ngram_length;   // add a "bias" feature for each ngram up to and including this length. eg., if it's 1, then you get a single feature for each conditional
  size_t max_quad_ngram_length;   // add bias *times* input features for each ngram up to and including this length
  float  feature_value;           // how much weight should the conditional features get?
  bool   use_passthrough_repr;    // should we ask lower-level reductions for their internal state?
};

struct scored_action
{ action a;  // the action
  float  s;  // the predicted cost of this action
  //v_array<feature> repr;
  scored_action(action _a = (action)-1, float _s = 0) : a(_a), s(_s) {} // , repr(v_init<feature>()) {}
  //scored_action(action _a, float _s, v_array<feature>& _repr) : a(_a), s(_s), repr(_repr) {}
  //scored_action() { a = (action)-1; s = 0.; }
};
std::ostream& operator << (std::ostream& os, const scored_action& x) { os << x.a << ':' << x.s; return os; }

struct action_repr
{ action a;
  features *repr;
  action_repr(action _a, features* _repr) : a(_a)
  { if(_repr!=nullptr)
    { repr = new features();
      repr->deep_copy_from(*_repr);
    }
    else
      repr = nullptr;
  }
  action_repr(action _a) : a(_a), repr(nullptr) {}
};

struct action_cache
{ float min_cost;
  action k;
  bool is_opt;
  float cost;
  action_cache(float _min_cost, action _k, bool _is_opt, float _cost) : min_cost(_min_cost), k(_k), is_opt(_is_opt), cost(_cost) {}
};
std::ostream& operator << (std::ostream& os, const action_cache& x) { os << x.k << ':' << x.cost; if (x.is_opt) os << '*'; return os; }

struct search_private
{ vw* all;

  uint64_t offset;
  bool auto_condition_features;  // do you want us to automatically add conditioning features?
  bool auto_hamming_loss;        // if you're just optimizing hamming loss, we can do it for you!
  bool examples_dont_change;     // set to true if you don't do any internal example munging
  bool is_ldf;                   // user declared ldf
  bool use_action_costs;         // task promises to define per-action rollout-by-ref costs

  v_array<int32_t> neighbor_features; // ugly encoding of neighbor feature requirements
  auto_condition_settings acset; // settings for auto-conditioning
  size_t history_length;         // value of --search_history_length, used by some tasks, default 1

  size_t A;                      // total number of actions, [1..A]; 0 means ldf
  size_t num_learners;           // total number of learners;
  bool cb_learner;               // do contextual bandit learning on action (was "! rollout_all_actions" which was confusing)
  SearchState state;             // current state of learning
  size_t learn_learner_id;       // we allow user to use different learners for different states
  int mix_per_roll_policy;       // for MIX_PER_ROLL, we need to choose a policy to use; this is where it's stored (-2 means "not selected yet")
  bool no_caching;               // turn off caching
  size_t rollout_num_steps;      // how many calls of "loss" before we stop really predicting on rollouts and switch to oracle (0 means "infinite")
  bool linear_ordering;          // insist that examples are generated in linear order (rather that the default hoopla permutation)
  bool (*label_is_test)(polylabel&); // tell me if the label data from an example is test

  size_t t;                      // current search step
  size_t T;                      // length of root trajectory
  v_array<example> learn_ec_copy;// copy of example(s) at learn_t
  example* learn_ec_ref;         // reference to example at learn_t, when there's no example munging
  size_t learn_ec_ref_cnt;       // how many are there (for LDF mode only; otherwise 1)
  v_array<ptag> learn_condition_on;      // a copy of the tags used for conditioning at the training position
  v_array<action_repr>learn_condition_on_act;// the actions taken
  v_array<char>   learn_condition_on_names;// the names of the actions
  v_array<action> learn_allowed_actions; // which actions were allowed at training time?
  v_array<action_repr> ptag_to_action;// tag to action mapping for conditioning
  vector<action> test_action_sequence; // if test-mode was run, what was the corresponding action sequence; it's a vector cuz we might expose it to the library
  action learn_oracle_action;    // store an oracle action for debugging purposes
  features last_action_repr;

  polylabel* allowed_actions_cache;

  size_t loss_declared_cnt;      // how many times did run declare any loss (implicitly or explicitly)?
  v_array<scored_action> train_trajectory; // the training trajectory
  size_t learn_t;                // what time step are we learning on?
  size_t learn_a_idx;            // what action index are we trying?
  bool done_with_all_actions;    // set to true when there are no more learn_a_idx to go

  float test_loss;               // loss incurred when run INIT_TEST
  float learn_loss;              // loss incurred when run LEARN
  float train_loss;              // loss incurred when run INIT_TRAIN

  bool last_example_was_newline; // used so we know when a block of examples has passed
  bool hit_new_pass;             // have we hit a new pass?
  bool force_oracle;             // insist on using the oracle to make predictions
  float perturb_oracle;          // with this probability, choose a random action instead of oracle action

  // if we're printing to stderr we need to remember if we've printed the header yet
  // (i.e., we do this if we're driving)
  bool printed_output_header;

  // various strings for different search states
  bool should_produce_string;
  stringstream *pred_string;
  stringstream *truth_string;
  stringstream *bad_string_stream;

  // parameters controlling interpolation
  float  beta;                   // interpolation rate
  float  alpha;                  // parameter used to adapt beta for dagger (see above comment), should be in (0,1)

  RollMethod rollout_method;
  RollMethod rollin_method;
  float subsample_timesteps;     // train at every time step or just a (random) subset?
  bool xv;           // train three separate policies -- two for providing examples to the other and a third training on the union (which will be used at test time -- TODO)

  bool   allow_current_policy;   // should the current policy be used for training? true for dagger
  bool   adaptive_beta;          // used to implement dagger-like algorithms. if true, beta = 1-(1-alpha)^n after n updates, and policy is mixed with oracle as \pi' = (1-beta)\pi^* + beta \pi
  size_t passes_per_policy;      // if we're not in dagger-mode, then we need to know how many passes to train a policy

  uint32_t current_policy;       // what policy are we training right now?

  // various statistics for reporting
  size_t num_features;
  uint32_t total_number_of_policies;
  size_t read_example_last_id;
  size_t passes_since_new_policy;
  size_t read_example_last_pass;
  size_t total_examples_generated;
  size_t total_predictions_made;
  size_t total_cache_hits;

  vector<example*> ec_seq;  // the collected examples
  v_hashmap<unsigned char*, scored_action> cache_hash_map;

  // for foreach_feature temporary storage for conditioning
  uint64_t dat_new_feature_idx;
  example* dat_new_feature_ec;
  stringstream dat_new_feature_audit_ss;
  size_t dat_new_feature_namespace;
  string* dat_new_feature_feature_space;
  float dat_new_feature_value;

  // to reduce memory allocation
  string rawOutputString;
  stringstream* rawOutputStringStream;
  CS::label ldf_test_label;
  v_array<action_repr> condition_on_actions;
  v_array<size_t> timesteps;
  polylabel learn_losses;
  polylabel gte_label;
  v_array< pair<float,size_t> > active_uncertainty;

  LEARNER::base_learner* base_learner;
  clock_t start_clock_time;

  example* empty_example;
  CS::label empty_cs_label;

  search_task* task;    // your task!
  search_metatask* metatask;  // your (optional) metatask
  BaseTask* metaoverride;
  size_t meta_t;  // the metatask has it's own notion of time. meta_t+t, during a single run, is the way to think about the "real" decision step but this really only matters for caching purposes
  v_array< v_array<action_cache>* > memo_foreach_action; // when foreach_action is on, we need to cache TRAIN trajectory actions for LEARN
};

string   audit_feature_space("conditional");
uint64_t conditional_constant = 8290743;

void clear_memo_foreach_action(search_private& priv)
{ for (size_t i=0; i<priv.memo_foreach_action.size(); i++)
    if (priv.memo_foreach_action[i])
    { priv.memo_foreach_action[i]->delete_v();
      delete priv.memo_foreach_action[i];
    }
  priv.memo_foreach_action.erase();
}

inline bool need_memo_foreach_action(search_private& priv)
{ return
    (priv.state == INIT_TRAIN) &&
    (priv.metatask) &&
    (priv.metaoverride); // &&
  //        (priv.metaoverride->_foreach_action || priv.metaoverride->_post_prediction);
}

int random_policy(search_private& priv, bool allow_current, bool allow_optimal, bool advance_prng=true)
{ if (priv.beta >= 1)
  { if (allow_current) return (int)priv.current_policy;
    if (priv.current_policy > 0) return (((int)priv.current_policy)-1);
    if (allow_optimal) return -1;
    std::cerr << "internal error (bug): no valid policies to choose from!  defaulting to current" << std::endl;
    return (int)priv.current_policy;
  }

  int num_valid_policies = (int)priv.current_policy + allow_optimal + allow_current;
  int pid = -1;

  if (num_valid_policies == 0)
  { std::cerr << "internal error (bug): no valid policies to choose from!  defaulting to current" << std::endl;
    return (int)priv.current_policy;
  }
  else if (num_valid_policies == 1)
    pid = 0;
  else if (num_valid_policies == 2)
    pid = (advance_prng ? frand48() : frand48_noadvance()) >= priv.beta;
  else
  { // SPEEDUP this up in the case that beta is small!
    float r = (advance_prng ? frand48() : frand48_noadvance());
    pid = 0;

    if (r > priv.beta)
    { r -= priv.beta;
      while ((r > 0) && (pid < num_valid_policies-1))
      { pid ++;
        r -= priv.beta * powf(1.f - priv.beta, (float)pid);
      }
    }
  }
  // figure out which policy pid refers to
  if (allow_optimal && (pid == num_valid_policies-1))
    return -1; // this is the optimal policy

  pid = (int)priv.current_policy - pid;
  if (!allow_current)
    pid--;

  return pid;
}

// for two-fold cross validation, we double the number of learners
// and send examples to one or the other depending on the xor of
// (is_training) and (example_id % 2)
int select_learner(search_private& priv, int policy, size_t learner_id, bool is_training, bool is_local)
{ if (policy<0) return policy;  // optimal policy
  else
  { if (priv.xv)
    { learner_id *= 3;
      if (! is_local)
        learner_id += 1 + (size_t)( is_training ^ (priv.all->sd->example_number % 2 == 1) );
    }
    int p = (int) (policy*priv.num_learners+learner_id);
    return p;
  }
}


bool should_print_update(vw& all, bool hit_new_pass=false)
{ //uncomment to print out final loss after all examples processed
  //commented for now so that outputs matches make test

  if (PRINT_UPDATE_EVERY_EXAMPLE) return true;
  if (PRINT_UPDATE_EVERY_PASS && hit_new_pass) return true;
  return (all.sd->weighted_examples >= all.sd->dump_interval) && !all.quiet && !all.bfgs;
}


bool might_print_update(vw& all)
{ // basically do should_print_update but check me and the next
  // example because of off-by-ones

  if (PRINT_UPDATE_EVERY_EXAMPLE) return true;
  if (PRINT_UPDATE_EVERY_PASS) return true;  // SPEEDUP: make this better
  return (all.sd->weighted_examples + 1. >= all.sd->dump_interval) && !all.quiet && !all.bfgs;
}

bool must_run_test(vw&all, vector<example*>ec, bool is_test_ex)
{ return
    (all.final_prediction_sink.size() > 0) ||   // if we have to produce output, we need to run this
    might_print_update(all) ||                  // if we have to print and update to stderr
    (all.raw_prediction > 0) ||                 // we need raw predictions
    ((!all.vw_is_main) && (is_test_ex)) ||      // library needs predictions
    // or:
    //   it's not quiet AND
    //     current_pass == 0
    //     OR holdout is off
    //     OR it's a test example
    ( (! all.quiet || ! all.vw_is_main) &&  // had to disable this because of library mode!
      (! is_test_ex) &&
      ( all.holdout_set_off ||                    // no holdout
        ec[0]->test_only ||
        (all.current_pass == 0)                   // we need error rates for progressive cost
      ) )
    ;
}

void clear_seq(vw&all, search_private& priv)
{ if (priv.ec_seq.size() > 0)
    for (size_t i=0; i < priv.ec_seq.size(); i++)
      VW::finish_example(all, priv.ec_seq[i]);
  priv.ec_seq.clear();
}

float safediv(float a,float b) { if (b == 0.f) return 0.f; else return (a/b); }

void to_short_string(string in, size_t max_len, char*out)
{ for (size_t i=0; i<max_len; i++)
    out[i] = ((i >= in.length()) || (in[i] == '\n') || (in[i] == '\t')) ? ' ' : in[i];

  if (in.length() > max_len)
  { out[max_len-2] = '.';
    out[max_len-1] = '.';
  }
  out[max_len] = 0;
}

void number_to_natural(size_t big, char* c)
{ if      (big > 9999999999) sprintf(c, "%dg", (int)(big / 1000000000));
  else if (big >    9999999) sprintf(c, "%dm", (int)(big /    1000000));
  else if (big >       9999) sprintf(c, "%dk", (int)(big /       1000));
  else                       sprintf(c, "%d",  (int)(big));
}

void print_update(search_private& priv)
{ vw& all = *priv.all;
  if (!priv.printed_output_header && !all.quiet)
  { const char * header_fmt = "%-10s %-10s %8s%24s %22s %5s %5s  %7s  %7s  %7s  %-8s\n";
    fprintf(stderr, header_fmt, "average", "since", "instance", "current true",  "current predicted", "cur",  "cur", "predic", "cache", "examples", "");
    fprintf(stderr, header_fmt, "loss",    "last",  "counter",  "output prefix",  "output prefix",    "pass", "pol", "made",    "hits",  "gener", "beta");
    std::cerr.precision(5);
    priv.printed_output_header = true;
  }

  if (!should_print_update(all, priv.hit_new_pass))
    return;

  char true_label[21];
  char pred_label[21];
  to_short_string(priv.truth_string->str(), 20, true_label);
  to_short_string(priv.pred_string->str() , 20, pred_label);

  float avg_loss = 0.;
  float avg_loss_since = 0.;
  bool use_heldout_loss = (!all.holdout_set_off && all.current_pass >= 1) && (all.sd->weighted_holdout_examples > 0);
  if (use_heldout_loss)
  { avg_loss       = safediv((float)all.sd->holdout_sum_loss, (float)all.sd->weighted_holdout_examples);
    avg_loss_since = safediv((float)all.sd->holdout_sum_loss_since_last_dump, (float)all.sd->weighted_holdout_examples_since_last_dump);

    all.sd->weighted_holdout_examples_since_last_dump = 0;
    all.sd->holdout_sum_loss_since_last_dump = 0.0;
  }
  else
  { avg_loss       = safediv((float)all.sd->sum_loss, (float)all.sd->weighted_examples);
    avg_loss_since = safediv((float)all.sd->sum_loss_since_last_dump, (float) (all.sd->weighted_examples - all.sd->old_weighted_examples));
  }

  char inst_cntr[9];  number_to_natural((size_t)all.sd->example_number, inst_cntr);
  char total_pred[8]; number_to_natural(priv.total_predictions_made, total_pred);
  char total_cach[8]; number_to_natural(priv.total_cache_hits, total_cach);
  char total_exge[8]; number_to_natural(priv.total_examples_generated, total_exge);

  fprintf(stderr, "%-10.6f %-10.6f %8s  [%s] [%s] %5d %5d  %7s  %7s  %7s  %-8f",
          avg_loss,
          avg_loss_since,
          inst_cntr,
          true_label,
          pred_label,
          (int)priv.read_example_last_pass,
          (int)priv.current_policy,
          total_pred,
          total_cach,
          total_exge,
          priv.beta);

  if (PRINT_CLOCK_TIME)
  { size_t num_sec = (size_t)(((float)(clock() - priv.start_clock_time)) / CLOCKS_PER_SEC);
    cerr <<" "<< num_sec << "sec";
  }

  if (use_heldout_loss)
    fprintf(stderr, " h");

  fprintf(stderr, "\n");
  fflush(stderr);
  all.sd->update_dump_interval(all.progress_add, all.progress_arg);
}

void add_new_feature(search_private& priv, float val, uint64_t idx)
<<<<<<< HEAD
{
	uint64_t mask;
	size_t ss;
	if (priv.all->sparse)
	{ mask = priv.all->sparse_weights.mask();
	  ss = priv.all->sparse_weights.stride_shift();
	}
	else
	{
		mask = priv.all->weights.mask();
		ss = priv.all->weights.stride_shift();
	}
=======
{ uint64_t mask = priv.all->weights.mask();
  size_t ss = priv.all->weights.stride_shift();
>>>>>>> da660640
  uint64_t idx2 = ((idx & mask) >> ss) & mask;
  features& fs = priv.dat_new_feature_ec->feature_space[priv.dat_new_feature_namespace];
  fs.push_back(val * priv.dat_new_feature_value, ((priv.dat_new_feature_idx + idx2) << ss) );
  cdbg << "adding: " << fs.indicies.last() << ':' << fs.values.last() << endl;
  if (priv.all->audit)
  { stringstream temp;
    temp << "fid=" << ((idx & mask) >> ss) << "_" << priv.dat_new_feature_audit_ss.str();
    fs.space_names.push_back(audit_strings_ptr(new audit_strings(*priv.dat_new_feature_feature_space, temp.str())));
  }
}

void del_features_in_top_namespace(search_private& priv, example& ec, size_t ns)
{ if ((ec.indices.size() == 0) || (ec.indices.last() != ns))
  { if (ec.indices.size() == 0)
    { THROW("internal error (bug): expecting top namespace to be '" << ns << "' but it was empty"); }
    else
    { THROW("internal error (bug): expecting top namespace to be '" << ns << "' but it was " << (size_t)ec.indices.last()); }
  }
  features& fs = ec.feature_space[ns];
  ec.indices.decr();
  ec.num_features -= fs.size();
  ec.total_sum_feat_sq -= fs.sum_feat_sq;
  fs.erase();
}

template<class T>
void add_neighbor_features(search_private& priv, T& weights)
{ 
  if (priv.neighbor_features.size() == 0) return;

  for (size_t n=0; n<priv.ec_seq.size(); n++)    // iterate over every example in the sequence
  { example& me = *priv.ec_seq[n];
    for (size_t n_id=0; n_id < priv.neighbor_features.size(); n_id++)
    { int32_t offset = priv.neighbor_features[n_id] >> 24;
      size_t  ns     = priv.neighbor_features[n_id] & 0xFF;

      priv.dat_new_feature_ec = &me;
      priv.dat_new_feature_value = 1.;
      priv.dat_new_feature_idx = priv.neighbor_features[n_id] * 13748127;
      priv.dat_new_feature_namespace = neighbor_namespace;
      if (priv.all->audit)
      { priv.dat_new_feature_feature_space = &neighbor_feature_space;
        priv.dat_new_feature_audit_ss.str("");
        priv.dat_new_feature_audit_ss << '@' << ((offset > 0) ? '+' : '-') << (char)(abs(offset) + '0');
        if (ns != ' ') priv.dat_new_feature_audit_ss << (char)ns;
      }

      //cerr << "n=" << n << " offset=" << offset << endl;
      if ((offset < 0) && (n < (uint64_t)(-offset))) // add <s> feature
<<<<<<< HEAD
		  add_new_feature(priv, 1., 925871901 << weights.stride_shift());
      else if (n + offset >= priv.ec_seq.size()) // add </s> feature
		  add_new_feature(priv, 1., 3824917 << weights.stride_shift());
=======
        add_new_feature(priv, 1., 925871901 << priv.all->weights.stride_shift());
      else if (n + offset >= priv.ec_seq.size()) // add </s> feature
        add_new_feature(priv, 1., 3824917 << priv.all->weights.stride_shift());
>>>>>>> da660640
      else   // this is actually a neighbor
      { example& other = *priv.ec_seq[n + offset];
        GD::foreach_feature<search_private,add_new_feature, T>(weights, other.feature_space[ns], priv, me.ft_offset);
      }
    }

    features& fs = me.feature_space[neighbor_namespace];
    size_t sz = fs.size();
    if ((sz > 0) && (fs.sum_feat_sq > 0.))
    { me.indices.push_back(neighbor_namespace);
      me.total_sum_feat_sq += fs.sum_feat_sq;
      me.num_features += sz;
    }
    else
      fs.erase();
  }
}

void add_neighbor_features(search_private& priv)
{
	vw& all = *priv.all;
	if (all.sparse)
		add_neighbor_features<sparse_weight_parameters>(priv, all.sparse_weights);
	else
		add_neighbor_features<weight_parameters>(priv, all.weights);
}
void del_neighbor_features(search_private& priv)
{ if (priv.neighbor_features.size() == 0) return;
  for (size_t n=0; n<priv.ec_seq.size(); n++)
    del_features_in_top_namespace(priv, *priv.ec_seq[n], neighbor_namespace);
}

void reset_search_structure(search_private& priv)
{ // NOTE: make sure do NOT reset priv.learn_a_idx
  priv.t = 0;
  priv.meta_t = 0;
  priv.loss_declared_cnt = 0;
  priv.done_with_all_actions = false;
  priv.test_loss = 0.;
  priv.learn_loss = 0.;
  priv.train_loss = 0.;
  priv.num_features = 0;
  priv.should_produce_string = false;
  priv.mix_per_roll_policy = -2;
  if (priv.adaptive_beta)
  { float x = - log1pf(- priv.alpha) * (float)priv.total_examples_generated;
    static const float log_of_2 = (float)0.6931471805599453;
    priv.beta = (x <= log_of_2) ? -expm1f(-x) : (1-expf(-x)); // numerical stability
    //float priv_beta = 1.f - powf(1.f - priv.alpha, (float)priv.total_examples_generated);
    //assert( fabs(priv_beta - priv.beta) < 1e-2 );
    if (priv.beta > 1) priv.beta = 1;
  }
  for (Search::action_repr& ar : priv.ptag_to_action)
  { if(ar.repr !=nullptr)
    { ar.repr->delete_v();
      delete ar.repr;
    }
  }
  priv.ptag_to_action.erase();

  if (! priv.cb_learner)   // was: if rollout_all_actions
  { uint32_t seed = (uint32_t)(priv.read_example_last_id * 147483 + 4831921) * 2147483647;
    msrand48(seed);
  }
}

void search_declare_loss(search_private& priv, float loss)
{ priv.loss_declared_cnt++;
  switch (priv.state)
  { case INIT_TEST:  priv.test_loss  += loss; break;
    case INIT_TRAIN: priv.train_loss += loss; break;
    case LEARN:
      if ((priv.rollout_num_steps == 0) || (priv.loss_declared_cnt <= priv.rollout_num_steps))
      { priv.learn_loss += loss;
        cdbg << "priv.learn_loss += " << loss << " (now = " << priv.learn_loss << ")" << endl;
      }
      break;
    default: break; // get rid of the warning about missing cases (danger!)
  }
}


template<class T> void cdbg_print_array(string str, v_array<T>& A) { cdbg << str << " = ["; for (size_t i=0; i<A.size(); i++) cdbg << " " << A[i]; cdbg << " ]" << endl; }
template<class T> void cerr_print_array(string str, v_array<T>& A) { std::cerr << str << " = ["; for (size_t i=0; i<A.size(); i++) std::cerr << " " << A[i]; std::cerr << " ]" << endl; }


size_t random(size_t max) { return (size_t)(frand48() * (float)max); }
template<class T> bool array_contains(T target, const T*A, size_t n)
{ if (A == nullptr) return false;
  for (size_t i=0; i<n; i++)
    if (A[i] == target) return true;
  return false;
}

// priv.learn_condition_on_act or priv.condition_on_actions
void add_example_conditioning(search_private& priv, example& ec, size_t condition_on_cnt, const char* condition_on_names, action_repr* condition_on_actions)
{ if (condition_on_cnt == 0) return;

  uint64_t extra_offset=0;
  if (priv.is_ldf)
    if (ec.l.cs.costs.size() > 0)
      extra_offset = 3849017 * ec.l.cs.costs[0].class_index;

  size_t I = condition_on_cnt;
  size_t N = max(priv.acset.max_bias_ngram_length, priv.acset.max_quad_ngram_length);
  for (size_t i=0; i<I; i++)   // position in conditioning
  { uint64_t fid = 71933 + 8491087 * extra_offset;
    if (priv.all->audit)
    { priv.dat_new_feature_audit_ss.str("");
      priv.dat_new_feature_audit_ss.clear();
      priv.dat_new_feature_feature_space = &condition_feature_space;
    }

    for (size_t n=0; n<N; n++)   // length of ngram
    { if (i + n >= I) break; // no more ngrams
      // we're going to add features for the ngram condition_on_actions[i .. i+N]
      char name = condition_on_names[i+n];
      fid = fid * 328901 + 71933 * ((condition_on_actions[i+n].a + 349101) * (name + 38490137));

      priv.dat_new_feature_ec  = &ec;
      priv.dat_new_feature_idx = fid * quadratic_constant;
      priv.dat_new_feature_namespace = conditioning_namespace;
      priv.dat_new_feature_value = priv.acset.feature_value;

      if (priv.all->audit)
      { if (n > 0) priv.dat_new_feature_audit_ss << ',';
        if ((33 <= name) && (name <= 126)) priv.dat_new_feature_audit_ss << name;
        else priv.dat_new_feature_audit_ss << '#' << (int)name;
        priv.dat_new_feature_audit_ss << '=' << condition_on_actions[i+n].a;
      }

      // add the single bias feature
      if (n < priv.acset.max_bias_ngram_length)
	{
		  if (priv.all->sparse)
			add_new_feature(priv, 1., 4398201 << priv.all->sparse_weights.stride_shift());
		  else
			add_new_feature(priv, 1., 4398201 << priv.all->weights.stride_shift());
	}
      // add the quadratic features
      if (n < priv.acset.max_quad_ngram_length)
        GD::foreach_feature<search_private,uint64_t,add_new_feature>(*priv.all, ec, priv);
    }
  }

  if (priv.acset.use_passthrough_repr)
  { cdbg << "BEGIN adding passthrough features" << endl;
    for (size_t i=0; i<I; i++)
    { if (condition_on_actions[i].repr == nullptr) continue;
      features& fs = *(condition_on_actions[i].repr);
      char name = condition_on_names[i];
      for (size_t k=0; k<fs.size(); k++)
        if ((fs.values[k] > 1e-10) || (fs.values[k] < -1e-10))
        { uint64_t fid = 84913 + 48371803 * (extra_offset + 8392817 * name) + 840137 * (4891 + fs.indicies[k]);
          if (priv.all->audit)
          { priv.dat_new_feature_audit_ss.str("");
            priv.dat_new_feature_audit_ss.clear();
            priv.dat_new_feature_audit_ss << "passthrough_repr_" << i << '_' << k;
          }

          priv.dat_new_feature_ec  = &ec;
          priv.dat_new_feature_idx = fid;
          priv.dat_new_feature_namespace = conditioning_namespace;
          priv.dat_new_feature_value = fs.values[k];
<<<<<<< HEAD
		  if (priv.all->sparse)
			  add_new_feature(priv, 1., 4398201 << priv.all->sparse_weights.stride_shift());
		  else
			  add_new_feature(priv, 1., 4398201 << priv.all->weights.stride_shift());
=======
          add_new_feature(priv, 1., 4398201 << priv.all->weights.stride_shift());
>>>>>>> da660640
        }
    }
    cdbg << "END adding passthrough features" << endl;
  }

  features& con_fs = ec.feature_space[conditioning_namespace];
  if ((con_fs.size() > 0) && (con_fs.sum_feat_sq > 0.))
  { ec.indices.push_back(conditioning_namespace);
    ec.total_sum_feat_sq += con_fs.sum_feat_sq;
    ec.num_features += con_fs.size();
  }
  else
    con_fs.erase();
}

void del_example_conditioning(search_private& priv, example& ec)
{ if ((ec.indices.size() > 0) && (ec.indices.last() == conditioning_namespace))
    del_features_in_top_namespace(priv, ec, conditioning_namespace);
}

inline size_t cs_get_costs_size(bool isCB, polylabel& ld)
{ return isCB ? ld.cb.costs.size()
         : ld.cs.costs.size();
}

inline uint32_t cs_get_cost_index(bool isCB, polylabel& ld, size_t k)
{ return isCB ? ld.cb.costs[k].action
         : ld.cs.costs[k].class_index;
}

inline float cs_get_cost_partial_prediction(bool isCB, polylabel& ld, size_t k)
{ return isCB ? ld.cb.costs[k].partial_prediction
         : ld.cs.costs[k].partial_prediction;
}

inline void cs_set_cost_loss(bool isCB, polylabel& ld, size_t k, float val)
{ if (isCB) ld.cb.costs[k].cost = val;
  else      ld.cs.costs[k].x    = val;
}

inline void cs_costs_erase(bool isCB, polylabel& ld)
{ if (isCB) ld.cb.costs.erase();
  else      ld.cs.costs.erase();
}

inline void cs_costs_resize(bool isCB, polylabel& ld, size_t new_size)
{ if (isCB) ld.cb.costs.resize(new_size);
  else      ld.cs.costs.resize(new_size);
}

inline void cs_cost_push_back(bool isCB, polylabel& ld, uint32_t index, float value)
{ if (isCB) { CB::cb_class cost = { value, index, 0., 0. }; ld.cb.costs.push_back(cost); }
  else      { CS::wclass   cost = { value, index, 0., 0. }; ld.cs.costs.push_back(cost); }
}

polylabel& allowed_actions_to_ld(search_private& priv, size_t ec_cnt, const action* allowed_actions, size_t allowed_actions_cnt, const float* allowed_actions_cost)
{ bool isCB = priv.cb_learner;
  polylabel& ld = *priv.allowed_actions_cache;
  uint32_t num_costs = (uint32_t)cs_get_costs_size(isCB, ld);

  if (priv.is_ldf)    // LDF version easier
  { if (num_costs > ec_cnt)
      cs_costs_resize(isCB, ld, ec_cnt);
    else if (num_costs < ec_cnt)
      for (action k = num_costs; k < ec_cnt; k++)
        cs_cost_push_back(isCB, ld, k, FLT_MAX);

  }
  else if (priv.use_action_costs)
  { // TODO: Weight
    if (allowed_actions == nullptr)
    { if (cs_get_costs_size(isCB, ld) != priv.A)
      { cs_costs_erase(isCB, ld);
        for (action k=0; k<priv.A; k++)
          cs_cost_push_back(isCB, ld, k+1, 0.);
      }
      for (action k=0; k<priv.A; k++)
        cs_set_cost_loss(isCB, ld, k, allowed_actions_cost[k]);
    }
    else     // manually specified actions
    { cs_costs_erase(isCB, ld);
      for (action k=0; k<allowed_actions_cnt; k++)
        cs_cost_push_back(isCB, ld, allowed_actions[k], allowed_actions_cost[k]);
    }
  }
  else     // non-LDF version, no action costs
  { if ((allowed_actions == nullptr) || (allowed_actions_cnt == 0))   // any action is allowed
    { if (num_costs != priv.A)    // if there are already A-many actions, they must be the right ones, unless the user did something stupid like putting duplicate allowed_actions...
      { cs_costs_erase(isCB, ld);
        for (action k = 0; k < priv.A; k++)
          cs_cost_push_back(isCB, ld, k+1, FLT_MAX);  //+1 because MC is 1-based
      }
    }
    else     // we need to peek at allowed_actions
    { cs_costs_erase(isCB, ld);
      for (size_t i = 0; i < allowed_actions_cnt; i++)
        cs_cost_push_back(isCB, ld, allowed_actions[i], FLT_MAX);
    }
  }

  return ld;
}

void allowed_actions_to_label(search_private& priv, size_t ec_cnt, const action* allowed_actions, size_t allowed_actions_cnt, const float* allowed_actions_cost, const action* oracle_actions, size_t oracle_actions_cnt, polylabel& lab)
{ bool isCB = priv.cb_learner;
  if (priv.is_ldf)   // LDF version easier
  { cs_costs_erase(isCB, lab);
    for (action k=0; k<ec_cnt; k++)
      cs_cost_push_back(isCB, lab, k, array_contains<action>(k, oracle_actions, oracle_actions_cnt) ? 0.f : 1.f );
    //cerr << "lab = ["; for (size_t i=0; i<lab.cs.costs.size(); i++) cdbg << ' ' << lab.cs.costs[i].class_index << ':' << lab.cs.costs[i].x; cdbg << " ]" << endl;
  }
  else if (priv.use_action_costs)
  { // TODO: Weight
    if (allowed_actions == nullptr)
    { if (cs_get_costs_size(isCB, lab) != priv.A)
      { cs_costs_erase(isCB, lab);
        for (action k=0; k<priv.A; k++)
          cs_cost_push_back(isCB, lab, k+1, 0.);
      }
      for (action k=0; k<priv.A; k++)
        cs_set_cost_loss(isCB, lab, k, allowed_actions_cost[k]);
    }
    else     // manually specified actions
    { cs_costs_erase(isCB, lab);
      for (action k=0; k<allowed_actions_cnt; k++)
        cs_cost_push_back(isCB, lab, allowed_actions[k], allowed_actions_cost[k]);
    }
  }
  else     // non-LDF, no action costs
  { if ((allowed_actions == nullptr) || (allowed_actions_cnt == 0))   // any action is allowed
    { bool set_to_one = false;
      if (cs_get_costs_size(isCB, lab) != priv.A)
      { cs_costs_erase(isCB, lab);
        for (action k=0; k<priv.A; k++)
          cs_cost_push_back(isCB, lab, k+1, 1.);
        set_to_one = true;
      }
      //cerr << "lab = ["; for (size_t i=0; i<lab.cs.costs.size(); i++) cdbg << ' ' << lab.cs.costs[i].class_index << ':' << lab.cs.costs[i].x; cdbg << " ]" << endl;
      if (oracle_actions_cnt <= 1)   // common case to speed up
      { if (! set_to_one)
          for (action k=0; k<priv.A; k++)
            cs_set_cost_loss(isCB, lab, k, 1.);
        if (oracle_actions_cnt == 1)
          cs_set_cost_loss(isCB, lab, oracle_actions[0]-1, 0.);
      }
      else
      { for (action k=0; k<priv.A; k++)
          cs_set_cost_loss(isCB, lab, k, array_contains<action>(k+1, oracle_actions, oracle_actions_cnt) ? 0.f : 1.f);
      }
    }
    else     // only some actions are allowed
    { cs_costs_erase(isCB, lab);
      float w = 1.; // array_contains<action>(3, oracle_actions, oracle_actions_cnt) ? 5.f : 1.f;
      for (size_t i=0; i<allowed_actions_cnt; i++)
      { action k = allowed_actions[i];
        cs_cost_push_back(isCB, lab, k, (array_contains<action>(k, oracle_actions, oracle_actions_cnt)) ? 0.f : w); // 1.f );
      }
    }
  }
}

template<class T>
void ensure_size(v_array<T>& A, size_t sz)
{ if ((size_t)(A.end_array - A.begin()) < sz)
    A.resize(sz*2+1);
  A.end() = A.begin() + sz;
}

template<class T> void push_at(v_array<T>& v, T item, size_t pos)
{ if (v.size() > pos)
    v.begin()[pos] = item;
  else
  { if (v.end_array > v.begin() + pos)
    { // there's enough memory, just not enough filler
      memset(v.end(), 0, sizeof(T) * (pos - v.size()));
      v.begin()[pos] = item;
      v.end() = v.begin() + pos + 1;
    }
    else
    { // there's not enough memory
      v.resize(2 * pos + 3);
      v.begin()[pos] = item;
      v.end() = v.begin() + pos + 1;
    }
  }
}

action choose_oracle_action(search_private& priv, size_t ec_cnt, const action* oracle_actions, size_t oracle_actions_cnt, const action* allowed_actions, size_t allowed_actions_cnt, const float* allowed_actions_cost)
{ action a = (action)-1;
  if (priv.use_action_costs)
  { size_t K = (allowed_actions == nullptr) ? priv.A : allowed_actions_cnt;
    cdbg << "costs = ["; for (size_t k=0; k<K; k++) cdbg << ' ' << allowed_actions_cost[k]; cdbg << " ]" << endl;
    float min_cost = FLT_MAX;
    for (size_t k=0; k<K; k++)
      min_cost = min(min_cost, allowed_actions_cost[k]);
    cdbg << "min_cost = " << min_cost;
    if (min_cost < FLT_MAX)
    { size_t count = 0;
      for (size_t k=0; k<K; k++)
        if (allowed_actions_cost[k] <= min_cost)
        { cdbg << ", hit @ " << k;
          count++;
          if ((count == 1) || (frand48() < 1./(float)count))
          { a = (allowed_actions == nullptr) ? (uint32_t)(k+1) : allowed_actions[k];
            cdbg << "***";
          }
        }
    }
    cdbg << endl;
  }

  if (a == (action)-1)
  { if ((priv.perturb_oracle > 0.) && (priv.state == INIT_TRAIN) && (frand48() < priv.perturb_oracle))
      oracle_actions_cnt = 0;
    a = ( oracle_actions_cnt > 0) ?  oracle_actions[random(oracle_actions_cnt )] :
        (allowed_actions_cnt > 0) ? allowed_actions[random(allowed_actions_cnt)] :
        priv.is_ldf ? (action)random(ec_cnt) :
        (action)(1 + random(priv.A));
  }
  cdbg << "choose_oracle_action from oracle_actions = ["; for (size_t i=0; i<oracle_actions_cnt; i++) cdbg << " " << oracle_actions[i]; cdbg << " ], ret=" << a << endl;
  if (need_memo_foreach_action(priv) && (priv.state == INIT_TRAIN))
  { v_array<action_cache>* this_cache = new v_array<action_cache>();
    *this_cache = v_init<action_cache>();
    // TODO we don't really need to construct this polylabel
    polylabel l = allowed_actions_to_ld(priv, 1, allowed_actions, allowed_actions_cnt, allowed_actions_cost);
    size_t K = cs_get_costs_size(priv.cb_learner, l);
    for (size_t k = 0; k < K; k++)
    { action cl = cs_get_cost_index(priv.cb_learner, l, k);
      float cost = array_contains(cl, oracle_actions, oracle_actions_cnt) ? 0.f : 1.f;
      this_cache->push_back( action_cache(0., cl, cl==a, cost) );
    }
    assert( priv.memo_foreach_action.size() == priv.meta_t + priv.t - 1 );
    priv.memo_foreach_action.push_back(this_cache);
    cdbg << "memo_foreach_action[" << priv.meta_t + priv.t -1 << "] = " << this_cache << " from oracle" << endl;
  }
  return a;
}

action single_prediction_notLDF(search_private& priv, example& ec, int policy, const action* allowed_actions, size_t allowed_actions_cnt, const float* allowed_actions_cost, float& a_cost, action override_action)    // if override_action != -1, then we return it as the action and a_cost is set to the appropriate cost for that action
{ vw& all = *priv.all;
  polylabel old_label = ec.l;
  bool need_partial_predictions = need_memo_foreach_action(priv) || (priv.metaoverride && priv.metaoverride->_foreach_action) || (override_action != (action)-1);
  if ((allowed_actions_cnt > 0) || need_partial_predictions)
    ec.l = allowed_actions_to_ld(priv, 1, allowed_actions, allowed_actions_cnt, allowed_actions_cost);
  else
    ec.l.cs = priv.empty_cs_label;

  cdbg << "allowed_actions_cnt=" << allowed_actions_cnt << ", ec.l = ["; for (size_t i=0; i<ec.l.cs.costs.size(); i++) cdbg << ' ' << ec.l.cs.costs[i].class_index << ':' << ec.l.cs.costs[i].x; cdbg << " ]" << endl;

  priv.base_learner->predict(ec, policy);
  uint32_t act = ec.pred.multiclass;
  cdbg << "a=" << act << " from"; if (allowed_actions) { for (size_t ii=0; ii<allowed_actions_cnt; ii++) cdbg << ' ' << allowed_actions[ii]; } cdbg << endl;
  a_cost = ec.partial_prediction;
  cdbg << "a_cost = " << a_cost << endl;

  if (override_action != (action)-1)
    act = override_action;

  if (need_partial_predictions)
  { size_t K = cs_get_costs_size(priv.cb_learner, ec.l);
    float min_cost = FLT_MAX;
    for (size_t k = 0; k < K; k++)
    { float cost = cs_get_cost_partial_prediction(priv.cb_learner, ec.l, k);
      if (cost < min_cost) min_cost = cost;
    }
    v_array<action_cache>* this_cache = nullptr;
    if (need_memo_foreach_action(priv) && (override_action == (action)-1))
    { this_cache = new v_array<action_cache>();
      *this_cache = v_init<action_cache>();
    }
    for (size_t k = 0; k < K; k++)
    { action cl = cs_get_cost_index(priv.cb_learner, ec.l, k);
      float cost = cs_get_cost_partial_prediction(priv.cb_learner, ec.l, k);
      if (priv.metaoverride && priv.metaoverride->_foreach_action)
        priv.metaoverride->_foreach_action(*priv.metaoverride->sch, priv.t-1, min_cost, cl, cl==act, cost);
      if (override_action == cl)
        a_cost = cost;
      if (this_cache)
        this_cache->push_back( action_cache(min_cost, cl, cl==act, cost) );
    }
    if (this_cache)
    { assert( priv.memo_foreach_action.size() == priv.meta_t + priv.t - 1 );
      priv.memo_foreach_action.push_back(this_cache);
      cdbg << "memo_foreach_action[" << priv.meta_t + priv.t -1 << "] = " << this_cache << endl;
    }
  }

  if ((priv.state == INIT_TRAIN) && (priv.subsample_timesteps <= -1))   // active learning
  { size_t K = cs_get_costs_size(priv.cb_learner, ec.l);
    float min_cost = FLT_MAX, min_cost2 = FLT_MAX;
    for (size_t k = 0; k < K; k++)
    { float cost = cs_get_cost_partial_prediction(priv.cb_learner, ec.l, k);
      if (cost < min_cost) { min_cost2 = min_cost; min_cost = cost; }
      else if (cost < min_cost2) { min_cost2 = cost; }
    }
    if (min_cost2 < FLT_MAX)
      priv.active_uncertainty.push_back( make_pair(min_cost2 - min_cost, priv.t+priv.meta_t) );
  }

  // generate raw predictions if necessary
  if ((priv.state == INIT_TEST) && (all.raw_prediction > 0))
  { priv.rawOutputStringStream->str("");
    for (size_t k = 0; k < cs_get_costs_size(priv.cb_learner, ec.l); k++)
    { if (k > 0) (*priv.rawOutputStringStream) << ' ';
      (*priv.rawOutputStringStream) << cs_get_cost_index(priv.cb_learner, ec.l, k) << ':' << cs_get_cost_partial_prediction(priv.cb_learner, ec.l, k);
    }
    all.print_text(all.raw_prediction, priv.rawOutputStringStream->str(), ec.tag);
  }

  ec.l = old_label;

  priv.total_predictions_made++;
  priv.num_features += ec.num_features;

  return act;
}

action single_prediction_LDF(search_private& priv, example* ecs, size_t ec_cnt, int policy, float& a_cost, action override_action)    // if override_action != -1, then we return it as the action and a_cost is set to the appropriate cost for that action
{ bool need_partial_predictions = need_memo_foreach_action(priv) || (priv.metaoverride && priv.metaoverride->_foreach_action) || (override_action != (action)-1);

  CS::cs_label.default_label(&priv.ldf_test_label);
  CS::wclass wc = { 0., 1, 0., 0. };
  priv.ldf_test_label.costs.push_back(wc);

  // keep track of best (aka chosen) action
  float  best_prediction = 0.;
  action best_action = 0;

  size_t start_K = (priv.is_ldf && COST_SENSITIVE::ec_is_example_header(ecs[0])) ? 1 : 0;

  v_array<action_cache>* this_cache = nullptr;
  if (need_partial_predictions)
  { this_cache = new v_array<action_cache>();
    *this_cache = v_init<action_cache>();
  }

  for (action a= (uint32_t)start_K; a<ec_cnt; a++)
  { cdbg << "== single_prediction_LDF a=" << a << "==" << endl;
    if (start_K > 0)
      LabelDict::add_example_namespaces_from_example(ecs[a], ecs[0]);

    polylabel old_label = ecs[a].l;
    ecs[a].l.cs = priv.ldf_test_label;
    uint64_t old_offset = ecs[a].ft_offset;
    ecs[a].ft_offset = priv.offset;
    priv.base_learner->predict(ecs[a], policy);
    ecs[a].ft_offset = old_offset;

    priv.empty_example->in_use = true;
    priv.empty_example->ft_offset = priv.offset;
    priv.base_learner->predict(*priv.empty_example);

    cdbg << "partial_prediction[" << a << "] = " << ecs[a].partial_prediction << endl;

    if (override_action != (action)-1)
    { if (a == override_action)
        a_cost = ecs[a].partial_prediction;
    }
    else if ((a == start_K) || (ecs[a].partial_prediction < best_prediction))
    { best_prediction = ecs[a].partial_prediction;
      best_action     = a;
      a_cost          = best_prediction;
    }
    if (this_cache)
      this_cache->push_back( action_cache(0., a, false, ecs[a].partial_prediction) );

    priv.num_features += ecs[a].num_features;
    ecs[a].l = old_label;
    if (start_K > 0)
      LabelDict::del_example_namespaces_from_example(ecs[a], ecs[0]);
  }
  if (override_action != (action)-1)
    best_action = override_action;
  else
    a_cost = best_prediction;

  if (this_cache)
  { for (size_t i=0; i<this_cache->size(); i++)
    { action_cache& ac = this_cache->get(i);
      ac.min_cost = a_cost;
      ac.is_opt = (ac.k == best_action);
      if (priv.metaoverride && priv.metaoverride->_foreach_action)
        priv.metaoverride->_foreach_action(*priv.metaoverride->sch, priv.t-1, ac.min_cost, ac.k, ac.is_opt, ac.cost);
    }
    if (need_memo_foreach_action(priv) && (override_action == (action)-1))
      priv.memo_foreach_action.push_back(this_cache);
    else
    { this_cache->delete_v();
      delete this_cache;
    }
  }

  // TODO: generate raw predictions if necessary

  priv.total_predictions_made++;
  return best_action;
}

int choose_policy(search_private& priv, bool advance_prng=true)
{ RollMethod method = (priv.state == INIT_TEST ) ? POLICY :
                      (priv.state == LEARN     ) ? priv.rollout_method :
                      (priv.state == INIT_TRAIN) ? priv.rollin_method :
                      NO_ROLLOUT;   // this should never happen
  switch (method)
  { case POLICY:
      return random_policy(priv, priv.allow_current_policy || (priv.state == INIT_TEST), false, advance_prng);

    case ORACLE:
      return -1;

    case MIX_PER_STATE:
      return random_policy(priv, priv.allow_current_policy, true, advance_prng);

    case MIX_PER_ROLL:
      if (priv.mix_per_roll_policy == -2) // then we have to choose one!
        priv.mix_per_roll_policy = random_policy(priv, priv.allow_current_policy, true, advance_prng);
      return priv.mix_per_roll_policy;

    case NO_ROLLOUT:
    default:
      THROW("internal error (bug): trying to rollin or rollout with NO_ROLLOUT");
  }
}

bool cached_item_equivalent(unsigned char*& A, unsigned char*& B)
{ size_t sz_A = *A;
  size_t sz_B = *B;
  if (sz_A != sz_B) return false;
  return memcmp(A, B, sz_A) == 0;
}

void free_key(unsigned char* mem, scored_action) { free(mem); } // sa.repr.delete_v(); }
void clear_cache_hash_map(search_private& priv)
{ priv.cache_hash_map.iter(free_key);
  priv.cache_hash_map.clear();
}

// returns true if found and do_store is false. if do_store is true, always returns true.
bool cached_action_store_or_find(search_private& priv, ptag mytag, const ptag* condition_on, const char* condition_on_names, action_repr* condition_on_actions, size_t condition_on_cnt, int policy, size_t learner_id, action &a, bool do_store, float& a_cost)
{ if (priv.no_caching) return do_store;
  if (mytag == 0) return do_store; // don't attempt to cache when tag is zero

  size_t sz  = sizeof(size_t) + sizeof(ptag) + sizeof(int) + sizeof(size_t) + sizeof(size_t) + condition_on_cnt * (sizeof(ptag) + sizeof(action) + sizeof(char));
  if (sz % 4 != 0)
    sz += 4 - (sz % 4); // make sure sz aligns to 4 so that uniform_hash does the right thing

  unsigned char* item = calloc_or_throw<unsigned char>(sz);
  unsigned char* here = item;
  *here = (unsigned char)sz; here += sizeof(size_t);
  *here = mytag;             here += sizeof(ptag);
  *here = policy;            here += sizeof(int);
  *here = (unsigned char)learner_id;        here += sizeof(size_t);
  *here = (unsigned char)condition_on_cnt;  here += sizeof(size_t);
  for (size_t i=0; i<condition_on_cnt; i++)
  { *here = condition_on[i];             here += sizeof(ptag);
    *here = condition_on_actions[i].a;   here += sizeof(action);
    *here = condition_on_names[i];       here += sizeof(char);  // SPEEDUP: should we align this at 4?
  }
  uint64_t hash = uniform_hash(item, sz, 3419);

  if (do_store)
  { priv.cache_hash_map.put(item, hash, scored_action(a, a_cost));
    return true;
  }
  else     // its a find
  { scored_action sa = priv.cache_hash_map.get(item, hash);
    a = sa.a;
    a_cost = sa.s;
    free(item);
    return a != (action)-1;
  }
}

void generate_training_example(search_private& priv, polylabel& losses, float weight, bool add_conditioning=true, float min_loss=FLT_MAX)    // min_loss = FLT_MAX means "please compute it for me as the actual min"; any other value means to use this
{ // should we really subtract out min-loss?
  //float min_loss = FLT_MAX;
  if (priv.cb_learner)
  { if (min_loss == FLT_MAX)
      for (size_t i=0; i<losses.cb.costs.size(); i++) min_loss = MIN(min_loss, losses.cb.costs[i].cost);
    for (size_t i=0; i<losses.cb.costs.size(); i++) losses.cb.costs[i].cost = losses.cb.costs[i].cost - min_loss;
  }
  else
  { if (min_loss == FLT_MAX)
      for (size_t i=0; i<losses.cs.costs.size(); i++) min_loss = MIN(min_loss, losses.cs.costs[i].x);
    for (size_t i=0; i<losses.cs.costs.size(); i++) losses.cs.costs[i].x = (losses.cs.costs[i].x - min_loss) * weight;
  }
  //cdbg << "losses = ["; for (size_t i=0; i<losses.cs.costs.size(); i++) cdbg << ' ' << losses.cs.costs[i].class_index << ':' << losses.cs.costs[i].x; cdbg << " ], min_loss=" << min_loss << endl;

  if (!priv.is_ldf)     // not LDF
  { // since we're not LDF, it should be the case that ec_ref_cnt == 1
    // and learn_ec_ref[0] is a pointer to a single example
    assert(priv.learn_ec_ref_cnt == 1);
    assert(priv.learn_ec_ref != nullptr);

    example& ec = priv.learn_ec_ref[0];
    polylabel old_label = ec.l;
    ec.l = losses; // labels;
    if (add_conditioning) add_example_conditioning(priv, ec, priv.learn_condition_on.size(), priv.learn_condition_on_names.begin(), priv.learn_condition_on_act.begin());
    for (size_t is_local=0; is_local<= (size_t)priv.xv; is_local++)
    { int learner = select_learner(priv, priv.current_policy, priv.learn_learner_id, true, is_local > 0);
      ec.in_use = true;
      priv.base_learner->learn(ec, learner);
    }
    if (add_conditioning) del_example_conditioning(priv, ec);
    ec.l = old_label;
    priv.total_examples_generated++;
  }
  else                  // is  LDF
  { assert(cs_get_costs_size(priv.cb_learner, losses) == priv.learn_ec_ref_cnt);
    size_t start_K = (priv.is_ldf && COST_SENSITIVE::ec_is_example_header(priv.learn_ec_ref[0])) ? 1 : 0;

    // TODO: weight
    if (add_conditioning)
      for (action a= (uint32_t)start_K; a<priv.learn_ec_ref_cnt; a++)
      { example& ec = priv.learn_ec_ref[a];
        add_example_conditioning(priv, ec, priv.learn_condition_on.size(), priv.learn_condition_on_names.begin(), priv.learn_condition_on_act.begin());
      }

    for (size_t is_local=0; is_local<= (size_t)priv.xv; is_local++)
    { int learner = select_learner(priv, priv.current_policy, priv.learn_learner_id, true, is_local > 0);

      for (action a= (uint32_t)start_K; a<priv.learn_ec_ref_cnt; a++)
      { example& ec = priv.learn_ec_ref[a];

        CS::label& lab = ec.l.cs;
        if (lab.costs.size() == 0)
        { CS::wclass wc = { 0., a - (uint32_t)start_K, 0., 0. };
          lab.costs.push_back(wc);
        }
        lab.costs[0].x = losses.cs.costs[a-start_K].x;
        //cerr << "cost[" << a << "] = " << losses[a] << " - " << min_loss << " = " << lab.costs[0].x << endl;
        ec.in_use = true;
        uint64_t old_offset = ec.ft_offset;
        ec.ft_offset = priv.offset;
        priv.base_learner->learn(ec, learner);
        ec.ft_offset = old_offset;

        cdbg << "generate_training_example called learn on action a=" << a << ", costs.size=" << lab.costs.size() << " ec=" << &ec << endl;
        priv.total_examples_generated++;
      }
      priv.empty_example->ft_offset = priv.offset;
      priv.base_learner->learn(*priv.empty_example, learner);
      cdbg << "generate_training_example called learn on empty_example" << endl;
    }

    if (add_conditioning)
      for (action a= (uint32_t)start_K; a<priv.learn_ec_ref_cnt; a++)
      { example& ec = priv.learn_ec_ref[a];
        del_example_conditioning(priv, ec);
      }
  }
}

bool search_predictNeedsExample(search_private& priv)
{ // this is basically copied from the logic of search_predict()
  switch (priv.state)
  { case INITIALIZE: return false;
    case GET_TRUTH_STRING: return false;
    case INIT_TEST:
      return true;
    case INIT_TRAIN:
      // TODO: do we need to do something here for metatasks?
      //if (priv.beam && (priv.t < priv.beam_actions.size()))
      //  return false;
      if (priv.rollout_method == NO_ROLLOUT) return true;
      break;
    case LEARN:
      if (priv.t+priv.meta_t < priv.learn_t) return false;  // TODO: in meta search mode with foreach feature we'll need it even here
      if (priv.t+priv.meta_t == priv.learn_t) return true;  // SPEEDUP: we really only need it on the last learn_a, but this is hard to know...
      // t > priv.learn_t
      if ((priv.rollout_num_steps > 0) && (priv.loss_declared_cnt >= priv.rollout_num_steps)) return false; // skipping
      break;
  }

  int pol = choose_policy(priv, false); // choose a policy but don't advance prng
  return (pol != -1);
}

void foreach_action_from_cache(search_private& priv, size_t t, action override_a=(action)-1)
{ cdbg << "foreach_action_from_cache: t=" << t << ", memo_foreach_action.size()=" << priv.memo_foreach_action.size() << ", override_a=" << override_a << endl;
  assert(t < priv.memo_foreach_action.size());
  v_array<action_cache>* cached = priv.memo_foreach_action[t];
  if (!cached) return; // the only way this can happen is if the metatask overrode this action
  cdbg << "memo_foreach_action size = " << cached->size() << endl;
  for (size_t id=0; id<cached->size(); id++)
  { action_cache& ac = cached->get(id);
    priv.metaoverride->_foreach_action(*priv.metaoverride->sch,
                                       t-priv.meta_t,
                                       ac.min_cost,
                                       ac.k,
                                       (override_a == (action)-1) ? ac.is_opt : (ac.k == override_a),
                                       ac.cost);
  }
}

// note: ec_cnt should be 1 if we are not LDF
action search_predict(search_private& priv, example* ecs, size_t ec_cnt, ptag mytag, const action* oracle_actions, size_t oracle_actions_cnt, const ptag* condition_on, const char* condition_on_names, const action* allowed_actions, size_t allowed_actions_cnt, const float* allowed_actions_cost, size_t learner_id, float& a_cost, float weight)
{ size_t condition_on_cnt = condition_on_names ? strlen(condition_on_names) : 0;
  size_t t = priv.t + priv.meta_t;
  priv.t++;

  // make sure parameters come in pairs correctly
  assert((oracle_actions  == nullptr) == (oracle_actions_cnt  == 0));
  assert((condition_on    == nullptr) == (condition_on_names  == nullptr));
  assert(((allowed_actions == nullptr) && (allowed_actions_cost == nullptr)) == (allowed_actions_cnt == 0));
  assert(priv.use_action_costs == (allowed_actions_cost != nullptr));
  if (allowed_actions_cost != nullptr) assert(oracle_actions == nullptr);

  // if we're just after the string, choose an oracle action
  if ((priv.state == GET_TRUTH_STRING) || priv.force_oracle)
  { action a = choose_oracle_action(priv, ec_cnt, oracle_actions, oracle_actions_cnt, allowed_actions, allowed_actions_cnt, allowed_actions_cost);
    //if (priv.metaoverride && priv.metaoverride->_post_prediction)
    //  priv.metaoverride->_post_prediction(*priv.metaoverride->sch, t-priv.meta_t, a, 0.);
    a_cost = 0.;
    return a;
  }

  // if we're in LEARN mode and before learn_t, return the train action
  if ((priv.state == LEARN) && (t < priv.learn_t))
  { assert(t < priv.train_trajectory.size());
    action a = priv.train_trajectory[t].a;
    a_cost   = priv.train_trajectory[t].s;
    cdbg << "LEARN " << t << " < priv.learn_t ==> a=" << a << ", a_cost=" << a_cost << endl;
    if (priv.metaoverride && priv.metaoverride->_foreach_action)
      foreach_action_from_cache(priv, t);
    if (priv.metaoverride && priv.metaoverride->_post_prediction)
      priv.metaoverride->_post_prediction(*priv.metaoverride->sch, t-priv.meta_t, a, a_cost);
    return a;
  }

  // for LDF, # of valid actions is ec_cnt; otherwise it's either allowed_actions_cnt or A
  size_t valid_action_cnt = priv.is_ldf ? ec_cnt :
                            (allowed_actions_cnt > 0) ? allowed_actions_cnt : priv.A;

  // if we're in LEARN mode and _at_ learn_t, then:
  //   - choose the next action
  //   - decide if we're done
  //   - if we are, then copy/mark the example ref
  if ((priv.state == LEARN) && (t == priv.learn_t))
  { action a = (action)priv.learn_a_idx;
    priv.loss_declared_cnt = 0;

    cdbg << "LEARN " << t << " = priv.learn_t ==> a=" << a << endl;

    priv.learn_a_idx++;

    // check to see if we're done with available actions
    if (priv.learn_a_idx >= valid_action_cnt)
    { priv.done_with_all_actions = true;
      priv.learn_learner_id = learner_id;

      // set reference or copy example(s)
      if (oracle_actions_cnt > 0) priv.learn_oracle_action = oracle_actions[0];
      priv.learn_ec_ref_cnt = ec_cnt;
      if (priv.examples_dont_change)
        priv.learn_ec_ref = ecs;
      else
      { size_t label_size = priv.is_ldf ? sizeof(CS::label) : sizeof(MC::label_t);
        void (*label_copy_fn)(void*,void*) = priv.is_ldf ? CS::cs_label.copy_label : nullptr;

        ensure_size(priv.learn_ec_copy, ec_cnt);
        for (size_t i=0; i<ec_cnt; i++)
          VW::copy_example_data(priv.all->audit, priv.learn_ec_copy.begin()+i, ecs+i, label_size, label_copy_fn);

        priv.learn_ec_ref = priv.learn_ec_copy.begin();
      }

      // copy conditioning stuff and allowed actions
      if (priv.auto_condition_features)
      { ensure_size(priv.learn_condition_on,     condition_on_cnt);
        ensure_size(priv.learn_condition_on_act, condition_on_cnt);

        priv.learn_condition_on.end() = priv.learn_condition_on.begin() + condition_on_cnt;   // allow .size() to be used in lieu of _cnt

        memcpy(priv.learn_condition_on.begin(), condition_on, condition_on_cnt * sizeof(ptag));

        for (size_t i=0; i<condition_on_cnt; i++)
          push_at(priv.learn_condition_on_act
                  , action_repr(((1 <= condition_on[i]) && (condition_on[i] < priv.ptag_to_action.size())) ? priv.ptag_to_action[condition_on[i]] : 0)
                  , i);

        if (condition_on_names == nullptr)
        { ensure_size(priv.learn_condition_on_names, 1);
          priv.learn_condition_on_names[0] = 0;
        }
        else
        { ensure_size(priv.learn_condition_on_names, strlen(condition_on_names)+1);
          strcpy(priv.learn_condition_on_names.begin(), condition_on_names);
        }
      }

      if (allowed_actions && (allowed_actions_cnt > 0))
      { ensure_size(priv.learn_allowed_actions, allowed_actions_cnt);
        memcpy(priv.learn_allowed_actions.begin(), allowed_actions, allowed_actions_cnt*sizeof(action));
        cdbg_print_array("in LEARN, learn_allowed_actions", priv.learn_allowed_actions);
      }
    }

    assert((allowed_actions_cnt == 0) || (a < allowed_actions_cnt));

    a_cost = 0.;
    action a_name = (allowed_actions && (allowed_actions_cnt > 0)) ? allowed_actions[a] : priv.is_ldf ? a : (a+1);
    if (priv.metaoverride && priv.metaoverride->_foreach_action)
    { foreach_action_from_cache(priv,t,a_name);
      if (priv.memo_foreach_action[t])
      { cdbg << "@ memo_foreach_action: t=" << t << ", a=" << a << ", cost=" << priv.memo_foreach_action[t]->get(a).cost << endl;
        a_cost = priv.memo_foreach_action[t]->get(a).cost;
      }
    }

    a = a_name;

    if (priv.metaoverride && priv.metaoverride->_post_prediction)
      priv.metaoverride->_post_prediction(*priv.metaoverride->sch, t-priv.meta_t, a, a_cost);
    return a;
  }

  if ((priv.state == LEARN) && (t > priv.learn_t) && (priv.rollout_num_steps > 0) && (priv.loss_declared_cnt >= priv.rollout_num_steps))
  { cdbg << "... skipping" << endl;
    action a = priv.is_ldf ? 0 : ((allowed_actions && (allowed_actions_cnt > 0)) ? allowed_actions[0] : 1);
    if (priv.metaoverride && priv.metaoverride->_post_prediction)
      priv.metaoverride->_post_prediction(*priv.metaoverride->sch, t-priv.meta_t, a, 0.);
    if (priv.metaoverride && priv.metaoverride->_foreach_action)
      foreach_action_from_cache(priv, t);
    a_cost = 0.;
    return a;
  }


  if ((priv.state == INIT_TRAIN) ||
      (priv.state == INIT_TEST) ||
      ((priv.state == LEARN) && (t > priv.learn_t)))
  { // we actually need to run the policy

    int policy = choose_policy(priv);
    action a = 0;

    cdbg << "executing policy " << policy << endl;

    bool gte_here = (priv.state == INIT_TRAIN) && (priv.rollout_method == NO_ROLLOUT) && ((oracle_actions_cnt > 0) || (priv.use_action_costs));
    a_cost = 0.;
    bool skip = false;

    if (priv.metaoverride && priv.metaoverride->_maybe_override_prediction && (priv.state != LEARN))   // if LEARN and t>learn_t,then we cannot allow overrides!
    { skip = priv.metaoverride->_maybe_override_prediction(*priv.metaoverride->sch, t-priv.meta_t, a, a_cost);
      cdbg << "maybe_override_prediction --> " << skip << ", a=" << a << ", a_cost=" << a_cost << endl;
      if (skip && need_memo_foreach_action(priv))
        priv.memo_foreach_action.push_back(nullptr);
    }

    if ((!skip) && (policy == -1))
      a = choose_oracle_action(priv, ec_cnt, oracle_actions, oracle_actions_cnt, allowed_actions, allowed_actions_cnt, allowed_actions_cost);   // TODO: we probably want to actually get costs for oracle actions???

    bool need_fea = (policy == -1) && priv.metaoverride && priv.metaoverride->_foreach_action;

    if ((policy >= 0) || gte_here || need_fea)   // the last case is we need to do foreach action
    { int learner = select_learner(priv, policy, learner_id, false, priv.state != INIT_TEST);

      ensure_size(priv.condition_on_actions, condition_on_cnt);
      for (size_t i=0; i<condition_on_cnt; i++)
        priv.condition_on_actions[i] = ((1 <= condition_on[i]) && (condition_on[i] < priv.ptag_to_action.size())) ? priv.ptag_to_action[condition_on[i]] : 0;

      bool not_test = priv.all->training && !ecs[0].test_only;

      if ((!skip) && (!need_fea) && not_test && cached_action_store_or_find(priv, mytag, condition_on, condition_on_names, priv.condition_on_actions.begin(), condition_on_cnt, policy, learner_id, a, false, a_cost))
        // if this succeeded, 'a' has the right action
        priv.total_cache_hits++;
      else   // we need to predict, and then cache, and maybe run foreach_action
      { size_t start_K = (priv.is_ldf && COST_SENSITIVE::ec_is_example_header(ecs[0])) ? 1 : 0;
        priv.last_action_repr.erase();
        if (priv.auto_condition_features)
          for (size_t n=start_K; n<ec_cnt; n++)
            add_example_conditioning(priv, ecs[n], condition_on_cnt, condition_on_names, priv.condition_on_actions.begin());

        if (((!skip) && (policy >= 0)) || need_fea)    // only make a prediction if we're going to use the output
        { if (priv.auto_condition_features && priv.acset.use_passthrough_repr)
          { if (priv.is_ldf)  { std::cerr << "search cannot use state representations in ldf mode" << endl; throw exception(); }
            if (ecs[0].passthrough) { std::cerr << "search cannot passthrough" << endl; throw exception(); }
            ecs[0].passthrough = &priv.last_action_repr;
          }
          a = priv.is_ldf ? single_prediction_LDF(priv, ecs, ec_cnt, learner, a_cost, need_fea ? a : (action)-1)
              : single_prediction_notLDF(priv, *ecs, learner, allowed_actions, allowed_actions_cnt, allowed_actions_cost, a_cost, need_fea ? a : (action)-1);

          cdbg << "passthrough = ["; for (size_t kk=0; kk<priv.last_action_repr.size(); kk++) cdbg << ' ' << priv.last_action_repr.indicies[kk] << ':' << priv.last_action_repr.values[kk]; cdbg << " ]" << endl;

          ecs[0].passthrough = nullptr;
        }

        if (need_fea)
        { // TODO this

        }

        if (gte_here)
        { cdbg << "INIT_TRAIN, NO_ROLLOUT, at least one oracle_actions, a=" << a << endl;
          // we can generate a training example _NOW_ because we're not doing rollouts
          //allowed_actions_to_losses(priv, ec_cnt, allowed_actions, allowed_actions_cnt, oracle_actions, oracle_actions_cnt, losses);
          allowed_actions_to_label(priv, ec_cnt, allowed_actions, allowed_actions_cnt, allowed_actions_cost, oracle_actions, oracle_actions_cnt, priv.gte_label);
          cdbg << "priv.gte_label = ["; for (size_t i=0; i<priv.gte_label.cs.costs.size(); i++) cdbg << ' ' << priv.gte_label.cs.costs[i].class_index << ':' << priv.gte_label.cs.costs[i].x; cdbg << " ]" << endl;

          priv.learn_ec_ref = ecs;
          priv.learn_ec_ref_cnt = ec_cnt;
          if (allowed_actions)
          { ensure_size(priv.learn_allowed_actions, allowed_actions_cnt); // TODO: do we really need this?
            memcpy(priv.learn_allowed_actions.begin(), allowed_actions, allowed_actions_cnt * sizeof(action));
          }
          size_t old_learner_id = priv.learn_learner_id;
          priv.learn_learner_id = learner_id;
          generate_training_example(priv, priv.gte_label, 1., false);  // this is false because the conditioning has already been added!
          priv.learn_learner_id = old_learner_id;
        }

        if (priv.auto_condition_features)
          for (size_t n=start_K; n<ec_cnt; n++)
            del_example_conditioning(priv, ecs[n]);

        if (not_test && (!skip))
          cached_action_store_or_find(priv, mytag, condition_on, condition_on_names, priv.condition_on_actions.begin(), condition_on_cnt, policy, learner_id, a, true, a_cost);
      }
    }

    if (priv.state == INIT_TRAIN)
      priv.train_trajectory.push_back( scored_action(a, a_cost) ); // note the action for future reference

    if (priv.metaoverride && priv.metaoverride->_post_prediction)
      priv.metaoverride->_post_prediction(*priv.metaoverride->sch, t-priv.meta_t, a, a_cost);

    return a;
  }

  THROW("error: predict called in unknown state");
}

inline bool cmp_size_t(const size_t a, const size_t b) { return a < b; }
inline bool cmp_size_t_pair(const pair<size_t,size_t>& a, const pair<size_t,size_t>& b) { return ((a.first == b.first) && (a.second < b.second)) || (a.first < b.first); }

inline size_t absdiff(size_t a, size_t b) { return (a < b) ? (b-a) : (a-b); }

void hoopla_permute(size_t* B, size_t* end)
{ // from Curtis IPL 2004, "Darts and hoopla board design"
  // first sort
  size_t N = end - B;
  std::sort(B, end, cmp_size_t);
  // make some temporary space
  size_t* A = calloc_or_throw<size_t>((N+1)*2);
  A[N  ] = B[0];    // arbitrarily choose the maximum in the middle
  A[N+1] = B[N-1];  // so the maximum goes next to it
  size_t lo  = N, hi = N+1;  // which parts of A have we filled in? [lo,hi]
  size_t i   = 0, j  = N-1;  // which parts of B have we already covered? [0,i] and [j,N-1]
  while (i+1 < j)
  { // there are four options depending on where things get placed
    size_t d1 = absdiff(A[lo], B[i+1]);  // put B[i+1] at the bottom
    size_t d2 = absdiff(A[lo], B[j-1]);  // put B[j-1] at the bottom
    size_t d3 = absdiff(A[hi], B[i+1]);  // put B[i+1] at the top
    size_t d4 = absdiff(A[hi], B[j-1]);  // put B[j-1] at the top
    size_t mx = max(max(d1,d2),max(d3,d4));
    if      (d1 >= mx) A[--lo] = B[++i];
    else if (d2 >= mx) A[--lo] = B[--j];
    else if (d3 >= mx) A[++hi] = B[++i];
    else               A[++hi] = B[--j];
  }
  // copy it back to B
  memcpy(B, A+lo, N*sizeof(size_t));
  // clean up
  free(A);
}


void get_training_timesteps(search_private& priv, v_array<size_t>& timesteps)
{ timesteps.erase();

  // if there's active learning, we need to
  if (priv.subsample_timesteps <= -1)
  { for (size_t i=0; i<priv.active_uncertainty.size(); i++)
      if (frand48() > priv.active_uncertainty[i].first)
        timesteps.push_back(priv.active_uncertainty[i].second - 1);
    /*
    float k = (float)priv.total_examples_generated;
    priv.ec_seq[t]->revert_weight = priv.all->loss->getRevertingWeight(priv.all->sd, priv.ec_seq[t].pred.scalar, priv.all->eta / powf(k, priv.all->power_t));
    float importance = query_decision(active_str, *priv.ec_seq[t], k);
    if (importance > 0.)
    timesteps.push_back(pair<size_t,size_t>(0,t));
    */
  }
  // if there's no subsampling to do, just return [0,T)
  else if (priv.subsample_timesteps <= 0)
    for (size_t t=0; t<priv.T; t++)
      timesteps.push_back(t);

  // if subsample in (0,1) then pick steps with that probability, but ensuring there's at least one!
  else if (priv.subsample_timesteps < 1)
  { for (size_t t=0; t<priv.T; t++)
      if (frand48() <= priv.subsample_timesteps)
        timesteps.push_back(t);

    if (timesteps.size() == 0) // ensure at least one
      timesteps.push_back((size_t)(frand48() * priv.T));
  }

  // finally, if subsample >= 1, then pick (int) that many uniformly at random without replacement; could use an LFSR but why? :P
  else
  { while ((timesteps.size() < (size_t)priv.subsample_timesteps) &&
           (timesteps.size() < priv.T))
    { size_t t = (size_t)(frand48() * (float)priv.T);
      if (! v_array_contains(timesteps, t))
        timesteps.push_back(t);
    }
    std::sort(timesteps.begin(), timesteps.end(), cmp_size_t);
  }

  if (! priv.linear_ordering)
    hoopla_permute(timesteps.begin(), timesteps.end());
}

struct final_item
{ v_array<scored_action> * prefix;
  string str;
  float total_cost;
  final_item(v_array<scored_action>*p,string s,float ic) : prefix(p), str(s), total_cost(ic) {}
};


void free_final_item(final_item* p)
{ p->prefix->delete_v();
  delete p->prefix;
  delete p;
}

void BaseTask::Run()
{ search_private& priv = *sch->priv;
  // make sure output is correct
  bool old_should_produce_string = priv.should_produce_string;
  if (! _final_run && ! _with_output_string) priv.should_produce_string = false;
  // if this isn't a final run, it shouldn't count for loss
  float old_test_loss = priv.test_loss;
  //float old_learn_loss = priv.learn_loss;
  priv.learn_loss *= 0.5;
  float old_train_loss = priv.train_loss;

  if (priv.should_produce_string)
    priv.pred_string->str("");

  priv.t = 0;
  priv.metaoverride = this;
  priv.task->run(*sch, ec);
  priv.metaoverride = nullptr;
  priv.meta_t += priv.t;

  // restore
  if (_with_output_string && old_should_produce_string)
    _with_output_string(*sch, *priv.pred_string);

  priv.should_produce_string = old_should_produce_string;
  if (! _final_run)
  { priv.test_loss = old_test_loss;
    //priv.learn_loss = old_learn_loss;
    priv.train_loss = old_train_loss;
  }
}

void run_task(search& sch, vector<example*>& ec)
{ search_private& priv = *sch.priv;
  if (priv.metatask && (priv.state != GET_TRUTH_STRING))
    priv.metatask->run(sch, ec);
  else
    priv.task->run(sch, ec);
}

template <bool is_learn>
void train_single_example(search& sch, bool is_test_ex, bool is_holdout_ex)
{ search_private& priv = *sch.priv;
  vw&all = *priv.all;
  bool ran_test = false;  // we must keep track so that even if we skip test, we still update # of examples seen

  //if (! priv.no_caching)
  clear_cache_hash_map(priv);

  cdbg << "is_test_ex=" << is_test_ex << " vw_is_main=" << all.vw_is_main << endl;
  cdbg << "must_run_test = " << must_run_test(all, priv.ec_seq, is_test_ex) << endl;
  // do an initial test pass to compute output (and loss)
  if (must_run_test(all, priv.ec_seq, is_test_ex))
  { cdbg << "======================================== INIT TEST (" << priv.current_policy << "," << priv.read_example_last_pass << ") ========================================" << endl;

    ran_test = true;

    // do the prediction
    reset_search_structure(priv);
    priv.state = INIT_TEST;
    priv.should_produce_string = might_print_update(all) || (all.final_prediction_sink.size() > 0) || (all.raw_prediction > 0);
    priv.pred_string->str("");
    priv.test_action_sequence.clear();
    run_task(sch, priv.ec_seq);

    // accumulate loss
    if (! is_test_ex)
      all.sd->update(priv.ec_seq[0]->test_only, priv.test_loss, 1.f, priv.num_features);

    // generate output
    for (int sink : all.final_prediction_sink)
      all.print_text((int)sink, priv.pred_string->str(), priv.ec_seq[0]->tag);

    if (all.raw_prediction > 0)
      all.print_text(all.raw_prediction, "", priv.ec_seq[0]->tag);
  }

  // if we're not training, then we're done!
  if ((!is_learn) || is_test_ex || is_holdout_ex || priv.ec_seq[0]->test_only || (!priv.all->training))
    return;

  // SPEEDUP: if the oracle was never called, we can skip this!

  // do a pass over the data allowing oracle
  cdbg << "======================================== INIT TRAIN (" << priv.current_policy << "," << priv.read_example_last_pass << ") ========================================" << endl;
  //cerr << "training" << endl;

  clear_cache_hash_map(priv);
  reset_search_structure(priv);
  clear_memo_foreach_action(priv);
  priv.state = INIT_TRAIN;
  priv.active_uncertainty.erase();
  priv.train_trajectory.erase();  // this is where we'll store the training sequence
  run_task(sch, priv.ec_seq);

  if (!ran_test)    // was  && !priv.ec_seq[0]->test_only) { but we know it's not test_only
  { all.sd->weighted_examples += 1.f;
    all.sd->total_features += priv.num_features;
    all.sd->sum_loss += priv.test_loss;
    all.sd->sum_loss_since_last_dump += priv.test_loss;
    all.sd->example_number++;
  }

  // if there's nothing to train on, we're done!
  if ((priv.loss_declared_cnt == 0) || (priv.t+priv.meta_t == 0) || (priv.rollout_method == NO_ROLLOUT))  // TODO: make sure NO_ROLLOUT works with beam!
  { return;
  }

  // otherwise, we have some learn'in to do!
  cdbg << "======================================== LEARN (" << priv.current_policy << "," << priv.read_example_last_pass << ") ========================================" << endl;
  priv.T = priv.metatask ? priv.meta_t : priv.t;
  get_training_timesteps(priv, priv.timesteps);
  cdbg << "train_trajectory.size() = " << priv.train_trajectory.size() << ":\t";
  cdbg_print_array<scored_action>("", priv.train_trajectory);
  //cdbg << "memo_foreach_action = " << priv.memo_foreach_action << endl;
  for (size_t i=0; i<priv.memo_foreach_action.size(); i++)
  { cdbg << "memo_foreach_action[" << i << "] = ";
    if (priv.memo_foreach_action[i]) cdbg << *priv.memo_foreach_action[i];
    else cdbg << "null";
    cdbg << endl;
  }

  if (priv.cb_learner) priv.learn_losses.cb.costs.erase();
  else                 priv.learn_losses.cs.costs.erase();

  for (size_t tid=0; tid<priv.timesteps.size(); tid++)
  { cdbg << "timestep = " << priv.timesteps[tid] << " [" << tid << "/" << priv.timesteps.size() << "]" << endl;

    if (priv.metatask && !priv.memo_foreach_action[tid])
    { cdbg << "skipping because it looks like this was overridden by metatask" << endl;
      continue;
    }

    priv.learn_a_idx = 0;
    priv.done_with_all_actions = false;
    // for each action, roll out to get a loss
    while (! priv.done_with_all_actions)
    { reset_search_structure(priv);

      priv.state = LEARN;
      priv.learn_t = priv.timesteps[tid];
      cdbg << "-------------------------------------------------------------------------------------" << endl;
      cdbg << "learn_t = " << priv.learn_t << ", learn_a_idx = " << priv.learn_a_idx << endl;
      run_task(sch, priv.ec_seq);
      //cerr_print_array("in GENER, learn_allowed_actions", priv.learn_allowed_actions);
      float this_loss = priv.learn_loss;
      cs_cost_push_back(priv.cb_learner, priv.learn_losses, priv.is_ldf ? (uint32_t)(priv.learn_a_idx - 1) : (uint32_t)priv.learn_a_idx, this_loss);
      //                          (priv.learn_allowed_actions.size() > 0) ? priv.learn_allowed_actions[priv.learn_a_idx-1] : priv.is_ldf ? (priv.learn_a_idx-1) : (priv.learn_a_idx),
      //                           priv.learn_loss);
    }
    // now we can make a training example
    if (priv.learn_allowed_actions.size() > 0)
    { for (size_t i=0; i<priv.learn_allowed_actions.size(); i++)
      { priv.learn_losses.cs.costs[i].class_index = priv.learn_allowed_actions[i];
      }
    }
    //float min_loss = 0.;
    //if (priv.metatask)
    //  for (size_t aid=0; aid<priv.memo_foreach_action[tid]->size(); aid++)
    //    min_loss = MIN(min_loss, priv.memo_foreach_action[tid]->get(aid).cost);
    generate_training_example(priv, priv.learn_losses, 1., true); // , min_loss);  // TODO: weight
    if (! priv.examples_dont_change)
      for (size_t n=0; n<priv.learn_ec_copy.size(); n++)
      { if (sch.priv->is_ldf) CS::cs_label.delete_label(&priv.learn_ec_copy[n].l.cs);
        else                  MC::mc_label.delete_label(&priv.learn_ec_copy[n].l.multi);
      }
    if (priv.cb_learner) priv.learn_losses.cb.costs.erase();
    else                 priv.learn_losses.cs.costs.erase();
  }
}


template <bool is_learn>
void do_actual_learning(vw&all, search& sch)
{ search_private& priv = *sch.priv;

  if (priv.ec_seq.size() == 0)
    return;  // nothing to do :)

  bool is_test_ex = false;
  bool is_holdout_ex = false;
  for (size_t i=0; i<priv.ec_seq.size(); i++)
  { is_test_ex |= priv.label_is_test(priv.ec_seq[i]->l);
    is_holdout_ex |= priv.ec_seq[i]->test_only;
    if (is_test_ex && is_holdout_ex) break;
  }

  if (priv.task->run_setup) priv.task->run_setup(sch, priv.ec_seq);

  // if we're going to have to print to the screen, generate the "truth" string
  cdbg << "======================================== GET TRUTH STRING (" << priv.current_policy << "," << priv.read_example_last_pass << ") ========================================" << endl;
  if (might_print_update(all))
  { if (is_test_ex)
      priv.truth_string->str("**test**");
    else
    { reset_search_structure(*sch.priv);
      priv.state = GET_TRUTH_STRING;
      priv.should_produce_string = true;
      priv.truth_string->str("");
      run_task(sch, priv.ec_seq);
    }
  }

  add_neighbor_features(priv);
  train_single_example<is_learn>(sch, is_test_ex, is_holdout_ex);
  del_neighbor_features(priv);

  if (priv.task->run_takedown) priv.task->run_takedown(sch, priv.ec_seq);
}

template <bool is_learn>
void search_predict_or_learn(search& sch, base_learner& base, example& ec)
{ search_private& priv = *sch.priv;
  priv.offset = ec.ft_offset;
  vw* all = priv.all;
  priv.base_learner = &base;
  bool is_real_example = true;

  if (priv.auto_condition_features)
  { // turn off auto-condition if it's irrelevant
    if ((priv.history_length == 0) || (priv.acset.feature_value == 0.f))
    { std::cerr << "warning: turning off AUTO_CONDITION_FEATURES because settings make it useless" << endl;
      priv.auto_condition_features = false;
    }
  }

  if (example_is_newline(ec) || priv.ec_seq.size() >= all->p->ring_size - 2)
  { if (priv.ec_seq.size() >= all->p->ring_size - 2) // -2 to give some wiggle room
      std::cerr << "warning: length of sequence at " << ec.example_counter << " exceeds ring size; breaking apart" << std::endl;

    do_actual_learning<is_learn>(*all, sch);

    priv.hit_new_pass = false;
    priv.last_example_was_newline = true;
    is_real_example = false;
  }
  else
  { if (priv.last_example_was_newline)
      priv.ec_seq.clear();
    priv.ec_seq.push_back(&ec);
    priv.last_example_was_newline = false;
  }

  if (is_real_example)
    priv.read_example_last_id = ec.example_counter;
}

void end_pass(search& sch)
{ search_private& priv = *sch.priv;
  vw* all = priv.all;
  priv.hit_new_pass = true;
  priv.read_example_last_pass++;
  priv.passes_since_new_policy++;

  if (priv.passes_since_new_policy >= priv.passes_per_policy)
  { priv.passes_since_new_policy = 0;
    if(all->training)
      priv.current_policy++;
    if (priv.current_policy > priv.total_number_of_policies)
    { std::cerr << "internal error (bug): too many policies; not advancing" << std::endl;
      priv.current_policy = priv.total_number_of_policies;
    }
    //reset search_trained_nb_policies in options_from_file so it is saved to regressor file later
    std::stringstream ss;
    ss << priv.current_policy;
    VW::cmd_string_replace_value(all->file_options,"--search_trained_nb_policies", ss.str());
  }
}

void finish_example(vw& all, search& sch, example& ec)
{ if (ec.end_pass || example_is_newline(ec) || sch.priv->ec_seq.size() >= all.p->ring_size - 2)
  { print_update(*sch.priv);
    VW::finish_example(all, &ec);
    clear_seq(all, *sch.priv);
  }
}

void end_examples(search& sch)
{ search_private& priv = *sch.priv;
  vw* all    = priv.all;

  do_actual_learning<true>(*all, sch);

  if( all->training )
  { std::stringstream ss1;
    std::stringstream ss2;
    ss1 << ((priv.passes_since_new_policy == 0) ? priv.current_policy : (priv.current_policy+1));
    //use cmd_string_replace_value in case we already loaded a predictor which had a value stored for --search_trained_nb_policies
    VW::cmd_string_replace_value(all->file_options,"--search_trained_nb_policies", ss1.str());
    ss2 << priv.total_number_of_policies;
    //use cmd_string_replace_value in case we already loaded a predictor which had a value stored for --search_total_nb_policies
    VW::cmd_string_replace_value(all->file_options,"--search_total_nb_policies", ss2.str());
  }
}

bool mc_label_is_test(polylabel& lab)
{ return MC::label_is_test(&lab.multi);
}

void search_initialize(vw* all, search& sch)
{ search_private& priv = *sch.priv;//priv is zero initialized by default
  priv.all = all;

  priv.label_is_test = mc_label_is_test;

  priv.A = 1;
  priv.num_learners = 1;
  priv.state = INITIALIZE;
  priv.mix_per_roll_policy = -2;

  priv.pred_string  = new stringstream();
  priv.truth_string = new stringstream();
  priv.bad_string_stream = new stringstream();
  priv.bad_string_stream->clear(priv.bad_string_stream->badbit);

  priv.beta = 0.5;
  priv.alpha = 1e-10f;

  priv.rollout_method = MIX_PER_ROLL;
  priv.rollin_method  = MIX_PER_ROLL;

  priv.allow_current_policy = true;
  priv.adaptive_beta = true;
  priv.passes_per_policy = 1;     //this should be set to the same value as --passes for dagger

  priv.total_number_of_policies = 1;

  priv.history_length = 1;
  priv.acset.max_bias_ngram_length = 1;

  priv.acset.feature_value = 1.;

  scored_action sa((action)-1,0.);
  new (&priv.cache_hash_map) v_hashmap<unsigned char*, scored_action>();
  priv.cache_hash_map.set_default_value(sa);
  priv.cache_hash_map.set_equivalent(cached_item_equivalent);

  sch.task_data = nullptr;

  priv.empty_example = VW::alloc_examples(sizeof(CS::label), 1);
  CS::cs_label.default_label(&priv.empty_example->l.cs);
  priv.empty_example->in_use = true;
  CS::cs_label.default_label(&priv.empty_cs_label);

  new (&priv.rawOutputString) string();
  priv.rawOutputStringStream = new stringstream(priv.rawOutputString);
  new (&priv.ec_seq) vector<example*>();
  new (&priv.test_action_sequence) vector<action>();
  new (&priv.dat_new_feature_audit_ss) stringstream();
}

void search_finish(search& sch)
{ search_private& priv = *sch.priv;
  cdbg << "search_finish" << endl;

  clear_cache_hash_map(priv);

  delete priv.truth_string;
  delete priv.pred_string;
  delete priv.bad_string_stream;
  priv.cache_hash_map.~v_hashmap<unsigned char*, scored_action>();
  priv.rawOutputString.~string();
  priv.ec_seq.~vector<example*>();
  priv.test_action_sequence.~vector<action>();
  priv.dat_new_feature_audit_ss.~stringstream();
  priv.neighbor_features.delete_v();
  priv.timesteps.delete_v();
  if (priv.cb_learner) priv.learn_losses.cb.costs.delete_v();
  else                 priv.learn_losses.cs.costs.delete_v();
  if (priv.cb_learner) priv.gte_label.cb.costs.delete_v();
  else                 priv.gte_label.cs.costs.delete_v();

  priv.condition_on_actions.delete_v();
  priv.learn_allowed_actions.delete_v();
  priv.ldf_test_label.costs.delete_v();
  priv.last_action_repr.delete_v();

  if (priv.cb_learner)
    priv.allowed_actions_cache->cb.costs.delete_v();
  else
    priv.allowed_actions_cache->cs.costs.delete_v();

  priv.train_trajectory.delete_v();
  for (Search::action_repr& ar : priv.ptag_to_action)
  { if(ar.repr !=nullptr)
    { ar.repr->delete_v();
      delete ar.repr;
      cdbg << "delete_v" << endl;
    }
  }
  priv.ptag_to_action.delete_v();
  clear_memo_foreach_action(priv);
  priv.memo_foreach_action.delete_v();

  VW::dealloc_example(CS::cs_label.delete_label, *(priv.empty_example));
  free(priv.empty_example);

  priv.ec_seq.clear();

  // destroy copied examples if we needed them
  if (! priv.examples_dont_change)
  { void (*delete_label)(void*) = priv.is_ldf ? CS::cs_label.delete_label : MC::mc_label.delete_label;
    for(example& ec : priv.learn_ec_copy)
      VW::dealloc_example(delete_label, ec);
    priv.learn_ec_copy.delete_v();
  }
  priv.learn_condition_on_names.delete_v();
  priv.learn_condition_on.delete_v();
  priv.learn_condition_on_act.delete_v();

  if (priv.task->finish) priv.task->finish(sch);
  if (priv.metatask && priv.metatask->finish) priv.metatask->finish(sch);

  free(priv.allowed_actions_cache);
  delete priv.rawOutputStringStream;
  free (sch.priv);
}

void ensure_param(float &v, float lo, float hi, float def, const char* string)
{ if ((v < lo) || (v > hi))
  { std::cerr << string << endl;
    v = def;
  }
}

bool string_equal(string a, string b) { return a.compare(b) == 0; }
bool float_equal(float a, float b) { return fabs(a-b) < 1e-6; }
bool uint32_equal(uint32_t a, uint32_t b) { return a==b; }
bool size_equal(size_t a, size_t b) { return a==b; }

void check_option(bool& ret, vw&all, po::variables_map& vm, const char* opt_name, bool /*default_to_cmdline*/, const char* /*mismatch_error_string*/)
{ if (vm.count(opt_name))
  { ret = true;
    *all.file_options << " --" << opt_name;
  }
  else
    ret = false;
}

void handle_condition_options(vw& vw, auto_condition_settings& acset)
{ new_options(vw, "Search Auto-conditioning Options")
  ("search_max_bias_ngram_length",   po::value<size_t>(), "add a \"bias\" feature for each ngram up to and including this length. eg., if it's 1 (default), then you get a single feature for each conditional")
  ("search_max_quad_ngram_length",   po::value<size_t>(), "add bias *times* input features for each ngram up to and including this length (def: 0)")
  ("search_condition_feature_value", po::value<float> (), "how much weight should the conditional features get? (def: 1.)")
  ("search_use_passthrough_repr",                         "should we use lower-level reduction _internal state_ as additional features? (def: no)");
  add_options(vw);

  po::variables_map& vm = vw.vm;

  check_option<size_t>(acset.max_bias_ngram_length, vw, vm, "search_max_bias_ngram_length", false, size_equal,
                       "warning: you specified a different value for --search_max_bias_ngram_length than the one loaded from regressor. proceeding with loaded value: ", "");

  check_option<size_t>(acset.max_quad_ngram_length, vw, vm, "search_max_quad_ngram_length", false, size_equal,
                       "warning: you specified a different value for --search_max_quad_ngram_length than the one loaded from regressor. proceeding with loaded value: ", "");

  check_option<float> (acset.feature_value, vw, vm, "search_condition_feature_value", false, float_equal,
                       "warning: you specified a different value for --search_condition_feature_value than the one loaded from regressor. proceeding with loaded value: ", "");

  check_option(acset.use_passthrough_repr, vw, vm, "search_use_passthrough_repr", false, "warning: you specified a different value for --search_use_passthrough_repr than the one loaded from regressor. proceeding with loaded value: ");
}

v_array<CS::label> read_allowed_transitions(action A, const char* filename)
{ FILE *f = fopen(filename, "r");
  if (f == nullptr)
    THROW("error: could not read file " << filename << " (" << strerror(errno) << "); assuming all transitions are valid");

  bool* bg = calloc_or_throw<bool>((A+1)*(A+1));
  int rd,from,to,count=0;
  while ((rd = fscanf(f, "%d:%d", &from, &to)) > 0)
  { if ((from < 0) || (from > (int)A)) { std::cerr << "warning: ignoring transition from " << from << " because it's out of the range [0," << A << "]" << endl; }
    if ((to   < 0) || (to   > (int)A)) { std::cerr << "warning: ignoring transition to "   << to   << " because it's out of the range [0," << A << "]" << endl; }
    bg[from * (A+1) + to] = true;
    count++;
  }
  fclose(f);

  v_array<CS::label> allowed = v_init<CS::label>();

  for (size_t from=0; from<A; from++)
  { v_array<CS::wclass> costs = v_init<CS::wclass>();

    for (size_t to=0; to<A; to++)
      if (bg[from * (A+1) + to])
      { CS::wclass c = { FLT_MAX, (action)to, 0., 0. };
        costs.push_back(c);
      }

    CS::label ld = { costs };
    allowed.push_back(ld);
  }
  free(bg);

  std::cerr << "read " << count << " allowed transitions from " << filename << endl;

  return allowed;
}


void parse_neighbor_features(string& nf_string, search&sch)
{ search_private& priv = *sch.priv;
  priv.neighbor_features.erase();
  size_t len = nf_string.length();
  if (len == 0) return;

  char * cstr = new char [len+1];
  strcpy(cstr, nf_string.c_str());

  char * p = strtok(cstr, ",");
  v_array<substring> cmd = v_init<substring>();
  while (p != 0)
  { cmd.erase();
    substring me = { p, p+strlen(p) };
    tokenize(':', me, cmd, true);

    int32_t posn = 0;
    char ns = ' ';
    if (cmd.size() == 1)
    { posn = int_of_substring(cmd[0]);
      ns   = ' ';
    }
    else if (cmd.size() == 2)
    { posn = int_of_substring(cmd[0]);
      ns   = (cmd[1].end > cmd[1].begin) ? cmd[1].begin[0] : ' ';
    }
    else
    { std::cerr << "warning: ignoring malformed neighbor specification: '" << p << "'" << endl;
    }
    int32_t enc = (posn << 24) | (ns & 0xFF);
    priv.neighbor_features.push_back(enc);

    p = strtok(nullptr, ",");
  }
  cmd.delete_v();

  delete[] cstr;
}

base_learner* setup(vw&all)
{ if (missing_option<size_t, false>(all, "search", "Use learning to search, argument=maximum action id or 0 for LDF"))
    return nullptr;
  new_options(all, "Search Options")
  ("search_task",              po::value<string>(), "the search task (use \"--search_task list\" to get a list of available tasks)")
  ("search_metatask",          po::value<string>(), "the search metatask (use \"--search_metatask list\" to get a list of available metatasks)")
  ("search_interpolation",     po::value<string>(), "at what level should interpolation happen? [*data|policy]")
  ("search_rollout",           po::value<string>(), "how should rollouts be executed?           [policy|oracle|*mix_per_state|mix_per_roll|none]")
  ("search_rollin",            po::value<string>(), "how should past trajectories be generated? [policy|oracle|*mix_per_state|mix_per_roll]")

  ("search_passes_per_policy", po::value<size_t>(), "number of passes per policy (only valid for search_interpolation=policy)     [def=1]")
  ("search_beta",              po::value<float>(),  "interpolation rate for policies (only valid for search_interpolation=policy) [def=0.5]")

  ("search_alpha",             po::value<float>(),  "annealed beta = 1-(1-alpha)^t (only valid for search_interpolation=data)     [def=1e-10]")

  ("search_total_nb_policies", po::value<size_t>(), "if we are going to train the policies through multiple separate calls to vw, we need to specify this parameter and tell vw how many policies are eventually going to be trained")

  ("search_trained_nb_policies", po::value<size_t>(), "the number of trained policies in a file")

  ("search_allowed_transitions",po::value<string>(),"read file of allowed transitions [def: all transitions are allowed]")
  ("search_subsample_time",    po::value<float>(),  "instead of training at all timesteps, use a subset. if value in (0,1), train on a random v%. if v>=1, train on precisely v steps per example, if v<=-1, use active learning")
  ("search_neighbor_features", po::value<string>(), "copy features from neighboring lines. argument looks like: '-1:a,+2' meaning copy previous line namespace a and next next line from namespace _unnamed_, where ',' separates them")
  ("search_rollout_num_steps", po::value<size_t>(), "how many calls of \"loss\" before we stop really predicting on rollouts and switch to oracle (def: 0 means \"infinite\")")
  ("search_history_length",    po::value<size_t>(), "some tasks allow you to specify how much history their depend on; specify that here [def: 1]")

  ("search_no_caching",                             "turn off the built-in caching ability (makes things slower, but technically more safe)")
  ("search_xv",                                     "train two separate policies, alternating prediction/learning")
  ("search_perturb_oracle",    po::value<float>(),  "perturb the oracle on rollin with this probability (def: 0)")
  ("search_linear_ordering",                        "insist on generating examples in linear order (def: hoopla permutation)")
  ;
  add_options(all);
  po::variables_map& vm = all.vm;

  bool has_hook_task = false;
  for (size_t i=0; i<all.args.size()-1; i++)
    if (all.args[i] == "--search_task" && all.args[i+1] == "hook")
      has_hook_task = true;
  if (has_hook_task)
    for (int i = (int)all.args.size()-2; i >= 0; i--)
      if (all.args[i] == "--search_task" && all.args[i+1] != "hook")
        all.args.erase(all.args.begin() + i, all.args.begin() + i + 2);

  search& sch = calloc_or_throw<search>();
  sch.priv = &calloc_or_throw<search_private>();
  search_initialize(&all, sch);
  search_private& priv = *sch.priv;

  std::string task_string;
  std::string metatask_string;
  std::string interpolation_string = "data";
  std::string rollout_string = "mix_per_state";
  std::string rollin_string = "mix_per_state";

  check_option<string>(task_string, all, vm, "search_task", false, string_equal,
                       "warning: specified --search_task different than the one loaded from regressor. using loaded value of: ",
                       "error: you must specify a task using --search_task");

  check_option<string>(metatask_string, all, vm, "search_metatask", false, string_equal,
                       "warning: specified --search_metatask different than the one loaded from regressor. using loaded value of: ", "");

  check_option<string>(interpolation_string, all, vm, "search_interpolation", false, string_equal,
                       "warning: specified --search_interpolation different than the one loaded from regressor. using loaded value of: ", "");

  if (vm.count("search_passes_per_policy"))       priv.passes_per_policy    = vm["search_passes_per_policy"].as<size_t>();
  if (vm.count("search_xv"))                      priv.xv       = true;
  if (vm.count("search_perturb_oracle"))          priv.perturb_oracle       = vm["search_perturb_oracle"].as<float>();
  if (vm.count("search_linear_ordering"))         priv.linear_ordering      = true;

  if (vm.count("search_alpha"))                   priv.alpha                = vm["search_alpha"            ].as<float>();
  if (vm.count("search_beta"))                    priv.beta                 = vm["search_beta"             ].as<float>();

  if (vm.count("search_subsample_time"))          priv.subsample_timesteps  = vm["search_subsample_time"].as<float>();
  if (vm.count("search_no_caching"))              priv.no_caching           = true;
  if (vm.count("search_rollout_num_steps"))       priv.rollout_num_steps    = vm["search_rollout_num_steps"].as<size_t>();

  priv.A = vm["search"].as<size_t>();

  string neighbor_features_string;
  check_option<string>(neighbor_features_string, all, vm, "search_neighbor_features", false, string_equal,
                       "warning: you specified a different feature structure with --search_neighbor_features than the one loaded from predictor. using loaded value of: ", "");
  parse_neighbor_features(neighbor_features_string, sch);

  if (interpolation_string.compare("data") == 0)   // run as dagger
  { priv.adaptive_beta = true;
    priv.allow_current_policy = true;
    priv.passes_per_policy = all.numpasses;
    if (priv.current_policy > 1) priv.current_policy = 1;
  }
  else if (interpolation_string.compare("policy") == 0)
  {
  }
  else
    THROW("error: --search_interpolation must be 'data' or 'policy'");

  if (vm.count("search_rollout")) rollout_string = vm["search_rollout"].as<string>();
  if (vm.count("search_rollin" )) rollin_string  = vm["search_rollin" ].as<string>();

  if      ((rollout_string.compare("policy") == 0)       || (rollout_string.compare("learn") == 0))          priv.rollout_method = POLICY;
  else if ((rollout_string.compare("oracle") == 0)       || (rollout_string.compare("ref") == 0))            priv.rollout_method = ORACLE;
  else if ((rollout_string.compare("mix_per_state") == 0))                                                   priv.rollout_method = MIX_PER_STATE;
  else if ((rollout_string.compare("mix_per_roll") == 0) || (rollout_string.compare("mix") == 0))            priv.rollout_method = MIX_PER_ROLL;
  else if ((rollout_string.compare("none") == 0))          { priv.rollout_method = NO_ROLLOUT; priv.no_caching = true; }
  else
    THROW("error: --search_rollout must be 'learn', 'ref', 'mix', 'mix_per_state' or 'none'");

  if      ((rollin_string.compare("policy") == 0)       || (rollin_string.compare("learn") == 0))          priv.rollin_method = POLICY;
  else if ((rollin_string.compare("oracle") == 0)       || (rollin_string.compare("ref") == 0))            priv.rollin_method = ORACLE;
  else if ((rollin_string.compare("mix_per_state") == 0))                                                  priv.rollin_method = MIX_PER_STATE;
  else if ((rollin_string.compare("mix_per_roll") == 0) || (rollin_string.compare("mix") == 0))            priv.rollin_method = MIX_PER_ROLL;
  else
    THROW("error: --search_rollin must be 'learn', 'ref', 'mix' or 'mix_per_state'");

  check_option<size_t>(priv.A, all, vm, "search", false, size_equal,
                       "warning: you specified a different number of actions through --search than the one loaded from predictor. using loaded value of: ", "");

  check_option<size_t>(priv.history_length, all, vm, "search_history_length", false, size_equal,
                       "warning: you specified a different history length through --search_history_length than the one loaded from predictor. using loaded value of: ", "");

  //check if the base learner is contextual bandit, in which case, we dont rollout all actions.
  priv.allowed_actions_cache = &calloc_or_throw<polylabel>();
  if (vm.count("cb"))
  { priv.cb_learner = true;
    CB::cb_label.default_label(priv.allowed_actions_cache);
    priv.learn_losses.cb.costs = v_init<CB::cb_class>();
    priv.gte_label.cb.costs = v_init<CB::cb_class>();
  }
  else
  { priv.cb_learner = false;
    CS::cs_label.default_label(priv.allowed_actions_cache);
    priv.learn_losses.cs.costs = v_init<CS::wclass>();
    priv.gte_label.cs.costs = v_init<CS::wclass>();
  }

  //if we loaded a regressor with -i option, --search_trained_nb_policies contains the number of trained policies in the file
  // and --search_total_nb_policies contains the total number of policies in the file
  if (vm.count("search_total_nb_policies"))
    priv.total_number_of_policies = (uint32_t)vm["search_total_nb_policies"].as<size_t>();

  ensure_param(priv.beta , 0.0, 1.0, 0.5, "warning: search_beta must be in (0,1); resetting to 0.5");
  ensure_param(priv.alpha, 0.0, 1.0, 1e-10f, "warning: search_alpha must be in (0,1); resetting to 1e-10");

  //compute total number of policies we will have at end of training
  // we add current_policy for cases where we start from an initial set of policies loaded through -i option
  uint32_t tmp_number_of_policies = priv.current_policy;
  if( all.training )
    tmp_number_of_policies += (int)ceil(((float)all.numpasses) / ((float)priv.passes_per_policy));

  //the user might have specified the number of policies that will eventually be trained through multiple vw calls,
  //so only set total_number_of_policies to computed value if it is larger
  cdbg << "current_policy=" << priv.current_policy << " tmp_number_of_policies=" << tmp_number_of_policies << " total_number_of_policies=" << priv.total_number_of_policies << endl;
  if( tmp_number_of_policies > priv.total_number_of_policies )
  { priv.total_number_of_policies = tmp_number_of_policies;
    if( priv.current_policy > 0 ) //we loaded a file but total number of policies didn't match what is needed for training
      std::cerr << "warning: you're attempting to train more classifiers than was allocated initially. Likely to cause bad performance." << endl;
  }

  //current policy currently points to a new policy we would train
  //if we are not training and loaded a bunch of policies for testing, we need to subtract 1 from current policy
  //so that we only use those loaded when testing (as run_prediction is called with allow_current to true)
  if( !all.training && priv.current_policy > 0 )
    priv.current_policy--;

  std::stringstream ss1, ss2;
  ss1 << priv.current_policy;           VW::cmd_string_replace_value(all.file_options,"--search_trained_nb_policies", ss1.str());
  ss2 << priv.total_number_of_policies; VW::cmd_string_replace_value(all.file_options,"--search_total_nb_policies",   ss2.str());

  cdbg << "search current_policy = " << priv.current_policy << " total_number_of_policies = " << priv.total_number_of_policies << endl;

  if (task_string.compare("list") == 0)
  { std::cerr << endl << "available search tasks:" << endl;
    for (search_task** mytask = all_tasks; *mytask != nullptr; mytask++)
      std::cerr << "  " << (*mytask)->task_name << endl;
    std::cerr << endl;
    exit(0);
  }
  if (metatask_string.compare("list") == 0)
  { std::cerr << endl << "available search metatasks:" << endl;
    for (search_metatask** mytask = all_metatasks; *mytask != nullptr; mytask++)
      std::cerr << "  " << (*mytask)->metatask_name << endl;
    std::cerr << endl;
    exit(0);
  }
  for (search_task** mytask = all_tasks; *mytask != nullptr; mytask++)
    if (task_string.compare((*mytask)->task_name) == 0)
    { priv.task = *mytask;
      sch.task_name = (*mytask)->task_name;
      break;
    }
  if (priv.task == nullptr)
  { if (! vm.count("help"))
      THROW("fail: unknown task for --search_task '" << task_string << "'; use --search_task list to get a list");
  }
  priv.metatask = nullptr;
  for (search_metatask** mytask = all_metatasks; *mytask != nullptr; mytask++)
    if (metatask_string.compare((*mytask)->metatask_name) == 0)
    { priv.metatask = *mytask;
      sch.metatask_name = (*mytask)->metatask_name;
      break;
    }
  all.p->emptylines_separate_examples = true;

  if (count(all.args.begin(), all.args.end(),"--csoaa") == 0
      && count(all.args.begin(), all.args.end(),"--csoaa_ldf") == 0
      && count(all.args.begin(), all.args.end(),"--wap_ldf") == 0
      &&  count(all.args.begin(), all.args.end(),"--cb") == 0)
  { all.args.push_back("--csoaa");
    stringstream ss;
    ss << vm["search"].as<size_t>();
    all.args.push_back(ss.str());
  }
  base_learner* base = setup_base(all);

  // default to OAA labels unless the task wants to override this (which they can do in initialize)
  all.p->lp = MC::mc_label;
  all.label_type = label_type::mc;
  if (priv.task && priv.task->initialize)
    priv.task->initialize(sch, priv.A, vm);
  if (priv.metatask && priv.metatask->initialize)
    priv.metatask->initialize(sch, priv.A, vm);
  priv.meta_t = 0;

  if (vm.count("search_allowed_transitions"))     read_allowed_transitions((action)priv.A, vm["search_allowed_transitions"].as<string>().c_str());

  // set up auto-history (used to only do this if AUTO_CONDITION_FEATURES was on, but that doesn't work for hooktask)
  handle_condition_options(all, priv.acset);

  if (!priv.allow_current_policy) // if we're not dagger
    all.check_holdout_every_n_passes = priv.passes_per_policy;

  all.searchstr = &sch;

  priv.start_clock_time = clock();

  if (priv.xv) priv.num_learners *= 3;

  cdbg << "num_learners = " << priv.num_learners << endl;

  learner<search>& l = init_learner(&sch, base,
                                    search_predict_or_learn<true>,
                                    search_predict_or_learn<false>,
                                    priv.total_number_of_policies * priv.num_learners);
  l.set_finish_example(finish_example);
  l.set_end_examples(end_examples);
  l.set_finish(search_finish);
  l.set_end_pass(end_pass);

  return make_base(l);
}

float action_hamming_loss(action a, const action* A, size_t sz)
{ if (sz == 0) return 0.;   // latent variables have zero loss
  for (size_t i=0; i<sz; i++)
    if (a == A[i]) return 0.;
  return 1.;
}

float action_cost_loss(action a, const action* act, const float* costs, size_t sz)
{ if (act == nullptr) return costs[a-1];
  for (size_t i=0; i<sz; i++)
    if (act[i] == a) return costs[i];
  THROW("action_cost_loss got action that wasn't allowed: " << a);
}

// the interface:
bool search::is_ldf() { return priv->is_ldf; }

action search::predict(example& ec, ptag mytag, const action* oracle_actions, size_t oracle_actions_cnt, const ptag* condition_on, const char* condition_on_names, const action* allowed_actions, size_t allowed_actions_cnt, const float* allowed_actions_cost, size_t learner_id, float weight)
{ float a_cost = 0.;
  action a = search_predict(*priv, &ec, 1, mytag, oracle_actions, oracle_actions_cnt, condition_on, condition_on_names, allowed_actions, allowed_actions_cnt, allowed_actions_cost, learner_id, a_cost, weight);
  if (priv->state == INIT_TEST) priv->test_action_sequence.push_back(a);
  if (mytag != 0)
  { if (mytag < priv->ptag_to_action.size())
    { cdbg << "delete_v at " << mytag << endl;
      if(priv->ptag_to_action[mytag].repr != nullptr)
      { priv->ptag_to_action[mytag].repr->delete_v();
        delete priv->ptag_to_action[mytag].repr;
      }
    }
    if (priv->acset.use_passthrough_repr)
    { assert((mytag >= priv->ptag_to_action.size()) || (priv->ptag_to_action[mytag].repr ==  nullptr));
      push_at(priv->ptag_to_action, action_repr(a, &(priv->last_action_repr)), mytag);
    }
    else
      push_at(priv->ptag_to_action, action_repr(a, (features*)nullptr), mytag);
    cdbg << "push_at " << mytag << endl;
  }
  if (priv->auto_hamming_loss)
    loss( priv->use_action_costs
          ? action_cost_loss(a, allowed_actions, allowed_actions_cost, allowed_actions_cnt)
          : action_hamming_loss(a, oracle_actions, oracle_actions_cnt));
  cdbg << "predict returning " << a << endl;
  return a;
}

action search::predictLDF(example* ecs, size_t ec_cnt, ptag mytag, const action* oracle_actions, size_t oracle_actions_cnt, const ptag* condition_on, const char* condition_on_names, size_t learner_id, float weight)
{ float a_cost = 0.;
  // TODO: action costs for ldf
  action a = search_predict(*priv, ecs, ec_cnt, mytag, oracle_actions, oracle_actions_cnt, condition_on, condition_on_names, nullptr, 0, nullptr, learner_id, a_cost, weight);
  if (priv->state == INIT_TEST) priv->test_action_sequence.push_back(a);
  if ((mytag != 0) && ecs[a].l.cs.costs.size() > 0)
  { if (mytag < priv->ptag_to_action.size())
    { cdbg << "delete_v at " << mytag << endl;
      if(priv->ptag_to_action[mytag].repr != nullptr)
      { priv->ptag_to_action[mytag].repr->delete_v();
        delete priv->ptag_to_action[mytag].repr;
      }
    }
    push_at(priv->ptag_to_action, action_repr(ecs[a].l.cs.costs[0].class_index, &(priv->last_action_repr)), mytag);
  }
  if (priv->auto_hamming_loss)
    loss(action_hamming_loss(a, oracle_actions, oracle_actions_cnt)); // TODO: action costs
  cdbg << "predict returning " << a << endl;
  return a;
}

void search::loss(float loss) { search_declare_loss(*this->priv, loss); }

bool search::predictNeedsExample() { return search_predictNeedsExample(*this->priv); }

stringstream& search::output()
{ if      (!this->priv->should_produce_string    ) return *(this->priv->bad_string_stream);
  else if ( this->priv->state == GET_TRUTH_STRING) return *(this->priv->truth_string);
  else                                             return *(this->priv->pred_string);
}

void  search::set_options(uint32_t opts)
{ if (this->priv->all->vw_is_main && (this->priv->state != INITIALIZE))
    std::cerr << "warning: task should not set options except in initialize function!" << endl;
  if ((opts & AUTO_CONDITION_FEATURES) != 0) this->priv->auto_condition_features = true;
  if ((opts & AUTO_HAMMING_LOSS)       != 0) this->priv->auto_hamming_loss = true;
  if ((opts & EXAMPLES_DONT_CHANGE)    != 0) this->priv->examples_dont_change = true;
  if ((opts & IS_LDF)                  != 0) this->priv->is_ldf = true;
  if ((opts & NO_CACHING)              != 0) this->priv->no_caching = true;
  if ((opts & ACTION_COSTS)            != 0) this->priv->use_action_costs = true;

  if (this->priv->is_ldf && this->priv->use_action_costs)
    THROW("using LDF and actions costs is not yet implemented; turn off action costs"); // TODO fix

  if (this->priv->use_action_costs && (this->priv->rollout_method != NO_ROLLOUT))
    cerr << "warning: task is designed to use rollout costs, but this only works when --search_rollout none is specified" << endl;
}

void search::set_label_parser(label_parser&lp, bool (*is_test)(polylabel&))
{ if (this->priv->all->vw_is_main && (this->priv->state != INITIALIZE))
    std::cerr << "warning: task should not set label parser except in initialize function!" << endl;
  this->priv->all->p->lp = lp;
  this->priv->label_is_test = is_test;
}

void search::get_test_action_sequence(vector<action>& V)
{ V.clear();
  for (size_t i=0; i<this->priv->test_action_sequence.size(); i++)
    V.push_back(this->priv->test_action_sequence[i]);
}


void search::set_num_learners(size_t num_learners) { this->priv->num_learners = num_learners; }
void search::add_program_options(po::variables_map& /*vw*/, po::options_description& opts) { add_options( *this->priv->all, opts ); }

uint64_t search::get_mask() {
	if (this->priv->all->sparse)
		return this->priv->all->sparse_weights.mask();
	else
		return this->priv->all->weights.mask();
}
size_t search::get_stride_shift() { 
	if (this->priv->all->sparse)
		return this->priv->all->sparse_weights.stride_shift();
	else
		return this->priv->all->weights.stride_shift();
}
uint32_t search::get_history_length() { return (uint32_t)this->priv->history_length; }

string search::pretty_label(action a)
{ if (this->priv->all->sd->ldict)
  { substring ss = this->priv->all->sd->ldict->get(a);
    return string(ss.begin, ss.end-ss.begin);
  }
  else
  { ostringstream os;
    os << a;
    return os.str();
  }
}

vw& search::get_vw_pointer_unsafe() { return *this->priv->all; }
void search::set_force_oracle(bool force) { this->priv->force_oracle = force; }

// predictor implementation
predictor::predictor(search& sch, ptag my_tag) : is_ldf(false), my_tag(my_tag), ec(nullptr), ec_cnt(0), ec_alloced(false), weight(1.), oracle_is_pointer(false), allowed_is_pointer(false), allowed_cost_is_pointer(false), learner_id(0), sch(sch)
{ oracle_actions = v_init<action>();
  condition_on_tags = v_init<ptag>();
  condition_on_names = v_init<char>();
  allowed_actions = v_init<action>();
  allowed_actions_cost = v_init<float>();
}

void predictor::free_ec()
{ if (ec_alloced)
  { if (is_ldf)
      for (size_t i=0; i<ec_cnt; i++)
        VW::dealloc_example(CS::cs_label.delete_label, ec[i]);
    else
      VW::dealloc_example(nullptr, *ec);
    free(ec);
  }
}

predictor::~predictor()
{ if (! oracle_is_pointer) oracle_actions.delete_v();
  if (! allowed_is_pointer) allowed_actions.delete_v();
  if (! allowed_cost_is_pointer) allowed_actions_cost.delete_v();
  free_ec();
  condition_on_tags.delete_v();
  condition_on_names.delete_v();
}
predictor& predictor::reset()
{ this->erase_oracles();
  this->erase_alloweds();
  condition_on_tags.erase();
  condition_on_names.erase();
  free_ec();
  return *this;
}

predictor& predictor::set_input(example&input_example)
{ free_ec();
  is_ldf = false;
  ec = &input_example;
  ec_cnt = 1;
  ec_alloced = false;
  return *this;
}

predictor& predictor::set_input(example*input_example, size_t input_length)
{ free_ec();
  is_ldf = true;
  ec = input_example;
  ec_cnt = input_length;
  ec_alloced = false;
  return *this;
}

void predictor::set_input_length(size_t input_length)
{ is_ldf = true;
  if (ec_alloced)
  { example* temp = (example*)realloc(ec, input_length * sizeof(example));
    if (temp != nullptr)
      ec = temp;
    else
      THROW("realloc failed in search.cc");
  }
  else            ec = calloc_or_throw<example>(input_length);
  ec_cnt = input_length;
  ec_alloced = true;
}
void predictor::set_input_at(size_t posn, example&ex)
{ if (!ec_alloced)
    THROW("call to set_input_at without previous call to set_input_length");

  if (posn >= ec_cnt)
    THROW("call to set_input_at with too large a position: posn (" << posn << ") >= ec_cnt(" << ec_cnt << ")");

  VW::copy_example_data(false, ec+posn, &ex, CS::cs_label.label_size, CS::cs_label.copy_label); // TODO: the false is "audit"
}

template<class T>
void predictor::make_new_pointer(v_array<T>& A, size_t new_size)
{ size_t old_size      = A.size();
  T* old_pointer  = A.begin();
  A.begin()     = calloc_or_throw<T>(new_size);
  A.end()       = A.begin() + new_size;
  A.end_array = A.end();
  memcpy(A.begin(), old_pointer, old_size * sizeof(T));
}

template<class T>
predictor& predictor::add_to(v_array<T>& A, bool& A_is_ptr, T a, bool clear_first)
{ if (A_is_ptr)   // we need to make our own memory
  { if (clear_first)
      A.end() = A.begin();
    size_t new_size = clear_first ? 1 : (A.size() + 1);
    make_new_pointer<T>(A, new_size);
    A_is_ptr = false;
    A[new_size-1] = a;
  }
  else     // we've already allocated our own memory
  { if (clear_first) A.erase();
    A.push_back(a);
  }
  return *this;
}

template<class T>
predictor& predictor::add_to(v_array<T>&A, bool& A_is_ptr, T*a, size_t count, bool clear_first)
{ size_t old_size = A.size();
  if (old_size > 0)
  { if (A_is_ptr)   // we need to make our own memory
    { if (clear_first)
      { A.end() = A.begin();
        old_size = 0;
      }
      size_t new_size = old_size + count;
      make_new_pointer<T>(A, new_size);
      A_is_ptr = false;
      if (a != nullptr) memcpy(A.begin() + old_size, a, count * sizeof(T));
    }
    else     // we already have our own memory
    { if (clear_first) A.erase();
      if (a != nullptr) push_many<T>(A, a, count);
    }
  }
  else     // old_size == 0, clear_first is irrelevant
  { if (! A_is_ptr)
      A.delete_v(); // avoid memory leak

    A.begin() = a;
    if (a != nullptr) // a is not nullptr
      A.end() = a + count;
    else
      A.end() = a;
    A.end_array = A.end();
    A_is_ptr = true;
  }
  return *this;
}

predictor& predictor::erase_oracles() { if (oracle_is_pointer) oracle_actions.end() = oracle_actions.begin(); else oracle_actions.erase(); return *this; }
predictor& predictor::add_oracle(action a) { return add_to(oracle_actions, oracle_is_pointer, a, false); }
predictor& predictor::add_oracle(action*a, size_t action_count) { return add_to(oracle_actions, oracle_is_pointer, a, action_count, false); }
predictor& predictor::add_oracle(v_array<action>& a) { return add_to(oracle_actions, oracle_is_pointer, a.begin(), a.size(), false); }

predictor& predictor::set_oracle(action a) { return add_to(oracle_actions, oracle_is_pointer, a, true); }
predictor& predictor::set_oracle(action*a, size_t action_count) { return add_to(oracle_actions, oracle_is_pointer, a, action_count, true); }
predictor& predictor::set_oracle(v_array<action>& a) { return add_to(oracle_actions, oracle_is_pointer, a.begin(), a.size(), true); }

predictor& predictor::set_weight(float w) { weight = w; return *this; }

predictor& predictor::erase_alloweds()
{ if (allowed_is_pointer) allowed_actions.end() = allowed_actions.begin(); else allowed_actions.erase();
  if (allowed_cost_is_pointer) allowed_actions_cost.end() = allowed_actions_cost.begin(); else allowed_actions_cost.erase();
  return *this;
}
predictor& predictor::add_allowed(action a) { return add_to(allowed_actions, allowed_is_pointer, a, false); }
predictor& predictor::add_allowed(action*a, size_t action_count) { return add_to(allowed_actions, allowed_is_pointer, a, action_count, false); }
predictor& predictor::add_allowed(v_array<action>& a) { return add_to(allowed_actions, allowed_is_pointer, a.begin(), a.size(), false); }

predictor& predictor::set_allowed(action a) { return add_to(allowed_actions, allowed_is_pointer, a, true); }
predictor& predictor::set_allowed(action*a, size_t action_count) { return add_to(allowed_actions, allowed_is_pointer, a, action_count, true); }
predictor& predictor::set_allowed(v_array<action>& a) { return add_to(allowed_actions, allowed_is_pointer, a.begin(), a.size(), true); }

predictor& predictor::add_allowed(action a, float cost)
{ add_to(allowed_actions_cost, allowed_cost_is_pointer, cost, false);
  return add_to(allowed_actions, allowed_is_pointer, a, false);
}

predictor& predictor::add_allowed(action*a, float*costs, size_t action_count)
{ add_to(allowed_actions_cost, allowed_cost_is_pointer, costs, action_count, false);
  return add_to(allowed_actions, allowed_is_pointer, a, action_count, false);
}
predictor& predictor::add_allowed(v_array< pair<action,float> >& a)
{ for (size_t i=0; i<a.size(); i++)
  { add_to(allowed_actions,      allowed_is_pointer,      a[i].first,  false);
    add_to(allowed_actions_cost, allowed_cost_is_pointer, a[i].second, false);
  }
  return *this;
}
predictor& predictor::add_allowed(vector< pair<action,float> >& a)
{ for (size_t i=0; i<a.size(); i++)
  { add_to(allowed_actions,      allowed_is_pointer,      a[i].first,  false);
    add_to(allowed_actions_cost, allowed_cost_is_pointer, a[i].second, false);
  }
  return *this;
}

predictor& predictor::set_allowed(action a, float cost)
{ add_to(allowed_actions_cost, allowed_cost_is_pointer, cost, true);
  return add_to(allowed_actions, allowed_is_pointer, a, true);
}

predictor& predictor::set_allowed(action*a, float*costs, size_t action_count)
{ add_to(allowed_actions_cost, allowed_cost_is_pointer, costs, action_count, true);
  return add_to(allowed_actions, allowed_is_pointer, a, action_count, true);
}
predictor& predictor::set_allowed(v_array< pair<action,float> >& a) { erase_alloweds(); return add_allowed(a); }
predictor& predictor::set_allowed(vector< pair<action,float> >& a) { erase_alloweds(); return add_allowed(a); }


predictor& predictor::add_condition(ptag tag, char name) { condition_on_tags.push_back(tag); condition_on_names.push_back(name); return *this; }
predictor& predictor::set_condition(ptag tag, char name) { condition_on_tags.erase(); condition_on_names.erase(); return add_condition(tag, name); }

predictor& predictor::add_condition_range(ptag hi, ptag count, char name0)
{ if (count == 0) return *this;
  for (ptag i=0; i<count; i++)
  { if (i > hi) break;
    char name = name0 + i;
    condition_on_tags.push_back(hi-i);
    condition_on_names.push_back(name);
  }
  return *this;
}
predictor& predictor::set_condition_range(ptag hi, ptag count, char name0) { condition_on_tags.erase(); condition_on_names.erase(); return add_condition_range(hi, count, name0); }

predictor& predictor::set_learner_id(size_t id) { learner_id = id; return *this; }

predictor& predictor::set_tag(ptag tag) { my_tag = tag; return *this; }

action predictor::predict()
{ const action* orA = oracle_actions.size() == 0 ? nullptr : oracle_actions.begin();
  const ptag*   cOn = condition_on_names.size() == 0 ? nullptr : condition_on_tags.begin();
  const char*   cNa = nullptr;
  if (condition_on_names.size() > 0)
  { condition_on_names.push_back((char)0);  // null terminate
    cNa = condition_on_names.begin();
  }
  const action* alA      = (allowed_actions.size() == 0) ? nullptr : allowed_actions.begin();
  const float*  alAcosts = (allowed_actions_cost.size() == 0) ? nullptr : allowed_actions_cost.begin();
  size_t numAlA = max(allowed_actions.size(), allowed_actions_cost.size());
  action p = is_ldf
             ? sch.predictLDF(ec, ec_cnt, my_tag, orA, oracle_actions.size(), cOn, cNa, learner_id, weight)
             : sch.predict(*ec, my_tag, orA, oracle_actions.size(), cOn, cNa, alA, numAlA, alAcosts, learner_id, weight);

  if (condition_on_names.size() > 0)
    condition_on_names.pop();  // un-null-terminate
  return p;
}
}

// TODO: valgrind --leak-check=full ./vw --search 2 -k -c --passes 1 --search_task sequence -d test_beam --holdout_off --search_rollin policy --search_metatask selective_branching 2>&1 | less<|MERGE_RESOLUTION|>--- conflicted
+++ resolved
@@ -450,23 +450,18 @@
 }
 
 void add_new_feature(search_private& priv, float val, uint64_t idx)
-<<<<<<< HEAD
 {
-	uint64_t mask;
-	size_t ss;
-	if (priv.all->sparse)
-	{ mask = priv.all->sparse_weights.mask();
-	  ss = priv.all->sparse_weights.stride_shift();
-	}
-	else
-	{
-		mask = priv.all->weights.mask();
-		ss = priv.all->weights.stride_shift();
-	}
-=======
-{ uint64_t mask = priv.all->weights.mask();
-  size_t ss = priv.all->weights.stride_shift();
->>>>>>> da660640
+  uint64_t mask;
+  size_t ss;
+  if (priv.all->sparse)
+    { mask = priv.all->sparse_weights.mask();
+      ss = priv.all->sparse_weights.stride_shift();
+    }
+  else
+    {
+      mask = priv.all->weights.mask();
+      ss = priv.all->weights.stride_shift();
+    }
   uint64_t idx2 = ((idx & mask) >> ss) & mask;
   features& fs = priv.dat_new_feature_ec->feature_space[priv.dat_new_feature_namespace];
   fs.push_back(val * priv.dat_new_feature_value, ((priv.dat_new_feature_idx + idx2) << ss) );
@@ -516,15 +511,9 @@
 
       //cerr << "n=" << n << " offset=" << offset << endl;
       if ((offset < 0) && (n < (uint64_t)(-offset))) // add <s> feature
-<<<<<<< HEAD
 		  add_new_feature(priv, 1., 925871901 << weights.stride_shift());
       else if (n + offset >= priv.ec_seq.size()) // add </s> feature
 		  add_new_feature(priv, 1., 3824917 << weights.stride_shift());
-=======
-        add_new_feature(priv, 1., 925871901 << priv.all->weights.stride_shift());
-      else if (n + offset >= priv.ec_seq.size()) // add </s> feature
-        add_new_feature(priv, 1., 3824917 << priv.all->weights.stride_shift());
->>>>>>> da660640
       else   // this is actually a neighbor
       { example& other = *priv.ec_seq[n + offset];
         GD::foreach_feature<search_private,add_new_feature, T>(weights, other.feature_space[ns], priv, me.ft_offset);
@@ -689,14 +678,10 @@
           priv.dat_new_feature_idx = fid;
           priv.dat_new_feature_namespace = conditioning_namespace;
           priv.dat_new_feature_value = fs.values[k];
-<<<<<<< HEAD
-		  if (priv.all->sparse)
-			  add_new_feature(priv, 1., 4398201 << priv.all->sparse_weights.stride_shift());
-		  else
-			  add_new_feature(priv, 1., 4398201 << priv.all->weights.stride_shift());
-=======
-          add_new_feature(priv, 1., 4398201 << priv.all->weights.stride_shift());
->>>>>>> da660640
+	  if (priv.all->sparse)
+	    add_new_feature(priv, 1., 4398201 << priv.all->sparse_weights.stride_shift());
+	  else
+	    add_new_feature(priv, 1., 4398201 << priv.all->weights.stride_shift());
         }
     }
     cdbg << "END adding passthrough features" << endl;
