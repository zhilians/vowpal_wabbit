--- conflicted
+++ resolved
@@ -871,16 +871,11 @@
   else
     params.kernel_type = SVM_KER_LIN;
 
-<<<<<<< HEAD
   //params.all->weights->mask((uint64_t)LONG_MAX); 
   if (params.all->sparse)
 	params.all->sparse_weights.stride_shift(0);
   else
 	params.all->weights.stride_shift(0);
-=======
-  //params.all->weights->mask((uint64_t)LONG_MAX);
-  params.all->weights.stride_shift(0);
->>>>>>> da660640
 
   learner<svm_params>& l = init_learner(&params, learn, 1);
   l.set_predict(predict);
