/*
Copyright (c) by respective owners including Yahoo!, Microsoft, and
individual contributors. All rights reserved.  Released under a BSD
license as described in the file LICENSE.
 */
#include "example.h"
#include "unique_sort.h"

void unique_features(features& fs, int max)
{ if (fs.indicies.empty())
    return;

<<<<<<< HEAD
  auto range = fs.values_indices_audit();
  auto last_index = range.begin();
  auto end = max > 0 ? range.begin() + min(fs.size(), (size_t)max) : range.end();

  for (auto i = ++range.begin(); i != end; ++i)
=======
  features::features_value_index_audit_range range = fs.values_indices_audit();
  features::iterator_all last_index = range.begin();
  features::iterator_all end = max > 0 ? range.begin() + min(fs.size(), (size_t)max) : range.end();

  for (features::iterator_all i = ++range.begin(); i != end; ++i)
>>>>>>> c2d5bcf0
    if (i.index() != last_index.index())
      if (i != ++last_index)
      {
        last_index.value() = i.value();
        last_index.index() = i.index();
        if (!fs.space_names.empty())
          last_index.audit() = i.audit();
      }

  ++last_index;
  fs.truncate_to(last_index);
}

void unique_sort_features(uint64_t parse_mask, example* ae)
{
<<<<<<< HEAD
  for (auto ns : ae->indices)
    { features& fs = ae->feature_space[ns];
      if (fs.sort(parse_mask))
        unique_features(fs);
    }
=======
  for (features& fs : *ae)
    if (fs.sort(parse_mask))
      unique_features(fs);

>>>>>>> c2d5bcf0
  ae->sorted=true;
}<|MERGE_RESOLUTION|>--- conflicted
+++ resolved
@@ -10,19 +10,11 @@
 { if (fs.indicies.empty())
     return;
 
-<<<<<<< HEAD
-  auto range = fs.values_indices_audit();
-  auto last_index = range.begin();
-  auto end = max > 0 ? range.begin() + min(fs.size(), (size_t)max) : range.end();
-
-  for (auto i = ++range.begin(); i != end; ++i)
-=======
   features::features_value_index_audit_range range = fs.values_indices_audit();
   features::iterator_all last_index = range.begin();
   features::iterator_all end = max > 0 ? range.begin() + min(fs.size(), (size_t)max) : range.end();
 
   for (features::iterator_all i = ++range.begin(); i != end; ++i)
->>>>>>> c2d5bcf0
     if (i.index() != last_index.index())
       if (i != ++last_index)
       {
@@ -38,17 +30,9 @@
 
 void unique_sort_features(uint64_t parse_mask, example* ae)
 {
-<<<<<<< HEAD
-  for (auto ns : ae->indices)
-    { features& fs = ae->feature_space[ns];
-      if (fs.sort(parse_mask))
-        unique_features(fs);
-    }
-=======
   for (features& fs : *ae)
     if (fs.sort(parse_mask))
       unique_features(fs);
 
->>>>>>> c2d5bcf0
   ae->sorted=true;
 }