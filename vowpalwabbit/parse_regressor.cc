/*
Copyright (c) by respective owners including Yahoo!, Microsoft, and
individual contributors. All rights reserved.  Released under a BSD (revised)
license as described in the file LICENSE.
 */
#include <fstream>
#include <iostream>
using namespace std;

#include "crossplat_compat.h"

#ifndef _WIN32
#include <unistd.h>
#endif

#include <stdlib.h>
#include <stdint.h>
#include <math.h>
#include <algorithm>
#include <stdarg.h>

#include "rand48.h"
#include "global_data.h"
#include "vw_exception.h"
#include "vw_validate.h"
#include "vw_versions.h"

void initialize_regressor(vw& all)
{ // Regressor is already initialized.
  if (all.reg.weight_vector != nullptr)
  { return;
  }

  size_t length = ((size_t)1) << all.num_bits;
  all.reg.weight_mask = (length << all.reg.stride_shift) - 1;
  all.reg.weight_vector = calloc_or_throw<weight>(length << all.reg.stride_shift);
  if (all.reg.weight_vector == nullptr)
    { THROW(" Failed to allocate weight array with " << all.num_bits << " bits: try decreasing -b <bits>"); }
  else if (all.initial_weight != 0.)
    for (size_t j = 0; j < length << all.reg.stride_shift; j+= ( ((size_t)1) << all.reg.stride_shift))
      all.reg.weight_vector[j] = all.initial_weight;
  else if (all.random_positive_weights)
    for (size_t j = 0; j < length; j++)
      all.reg.weight_vector[j << all.reg.stride_shift] = (float)(0.1 * frand48());
  else if (all.random_weights)
    for (size_t j = 0; j < length; j++)
      all.reg.weight_vector[j << all.reg.stride_shift] = (float)(frand48() - 0.5);
}

const size_t default_buf_size = 512;

bool resize_buf_if_needed(char *& __dest, size_t& __dest_size, const size_t __n)
{ if (__dest_size < __n)
  { if ( (__dest = (char*) realloc(__dest, __n)) == NULL)
      THROW("Can't realloc enough memory.");
    __dest_size = __n;
    return true;
  }
  return false;
}

int32_t safe_sprintf_s(char *& buf, size_t& buf_size, const char * fmt, ...)
{ va_list args;
  va_start(args,fmt);
  int32_t len = vsprintf_s(buf, buf_size, fmt, args);
  va_end(args);
  if (len < 0) THROW("Encoding error.");
  if (resize_buf_if_needed(buf, buf_size, len+1))
  { va_start(args,fmt);
    vsprintf_s(buf, buf_size, fmt, args);
    va_end(args);
  }


  return len;
}

inline void safe_memcpy(char *& __dest, size_t& __dest_size, const void *__src, size_t __n)
{ resize_buf_if_needed(__dest, __dest_size, __n);
  memcpy(__dest, __src, __n);
}

void save_load_header(vw& all, io_buf& model_file, bool read, bool text)
{ char* buff = (char*) malloc(default_buf_size);
  size_t buf_size = default_buf_size;
  char* buff2 = (char*) malloc(default_buf_size);
  size_t buf2_size = default_buf_size;
  uint32_t text_len;

  try
  { if (model_file.files.size() > 0)
    { size_t bytes_read_write = 0;

      uint32_t v_length = (uint32_t)version.to_string().length() + 1;
      text_len = sprintf_s(buff, buf_size, "Version %s\n", version.to_string().c_str());
      memcpy(buff2, version.to_string().c_str(), min(v_length, buf2_size));
      if (read)
      { v_length = (uint32_t)buf2_size;
      }
      bytes_read_write += bin_text_read_write(model_file, buff2, v_length,
                          "", read,
                          buff, text_len, text);
      all.model_file_ver = buff2; //stored in all to check save_resume fix in gd

      VW::validate_version(all);

      if (all.model_file_ver >= VERSION_FILE_WITH_HEADER_CHAINED_HASH)
      { model_file.verify_hash = true;
      }

      if (all.model_file_ver >= VERSION_FILE_WITH_HEADER_ID)
      { v_length = (uint32_t)all.id.length() + 1;
        text_len = sprintf_s(buff, buf_size, "Id %s\n", all.id.c_str());
        memcpy(buff2, all.id.c_str(), min(v_length, buf_size));
        if (read)
        { v_length = buf_size;
        }
        bytes_read_write += bin_text_read_write(model_file, buff2, v_length,
                            "", read,
                            buff, text_len, text);
        all.id = buff2;

        if (read && find(all.args.begin(), all.args.end(), "--id") == all.args.end())
        { all.args.push_back("--id");
          all.args.push_back(all.id);
        }
      }

      char model = 'm';
      bytes_read_write += bin_text_read_write_fixed_validated(model_file, &model, 1,
                          "file is not a model file", read,
                          "", 0, text);

<<<<<<< HEAD
    VW::validate_min_max_label(all);
    if (read && find(all.args.begin(), all.args.end(), "--max_prediction") == all.args.end())
    { all.args.push_back("--max_prediction");
      all.args.push_back(boost::lexical_cast<std::string>(all.sd->max_label));
    }
=======
      text_len = sprintf_s(buff, buf_size, "Min label:%f\n", all.sd->min_label);
      bytes_read_write += bin_text_read_write_fixed_validated(model_file, (char*)&all.sd->min_label, sizeof(all.sd->min_label),
                          "", read,
                          buff, text_len, text);

      text_len = sprintf_s(buff, buf_size, "Max label:%f\n", all.sd->max_label);
      bytes_read_write += bin_text_read_write_fixed_validated(model_file, (char*)&all.sd->max_label, sizeof(all.sd->max_label),
                          "", read,
                          buff, text_len, text);
>>>>>>> b57bccad

      VW::validate_min_max_label(all);

      if (read && find(all.args.begin(), all.args.end(), "--max_prediction") == all.args.end())
      { all.args.push_back("--max_prediction");
        all.args.push_back(boost::lexical_cast<std::string>(all.sd->max_label));
      }

      text_len = sprintf_s(buff, buf_size, "bits:%d\n", (int)all.num_bits);
      uint32_t local_num_bits = all.num_bits;
      bytes_read_write += bin_text_read_write_fixed_validated(model_file, (char *)&local_num_bits, sizeof(local_num_bits),
                          "", read,
                          buff, text_len, text);

      if (read && find(all.args.begin(), all.args.end(), "--bit_precision") == all.args.end())
      { all.args.push_back("--bit_precision");
        all.args.push_back(boost::lexical_cast<std::string>(local_num_bits));
      }

      VW::validate_default_bits(all, local_num_bits);

      all.default_bits = false;
      all.num_bits = local_num_bits;

      VW::validate_num_bits(all);

      if (all.model_file_ver < VERSION_FILE_WITH_INTERACTIONS_IN_FO)
      { // -q, --cubic and --interactions are not saved in vw::file_options
        uint32_t pair_len = (uint32_t)all.pairs.size();
        text_len = sprintf_s(buff, buf_size, "%d pairs: ", (int)pair_len);
        bytes_read_write += bin_text_read_write_fixed_validated(model_file, (char *)&pair_len, sizeof(pair_len),
                            "", read,
                            buff, text_len, text);

        // TODO: validate pairs?
        for (size_t i = 0; i < pair_len; i++)
        { char pair[3] = { 0, 0, 0 };
          if (!read)
          { memcpy(pair, all.pairs[i].c_str(), 2);
            text_len = sprintf_s(buff, buf_size, "%s ", all.pairs[i].c_str());
          }

          bytes_read_write += bin_text_read_write_fixed_validated(model_file, pair, 2,
                              "", read,
                              buff, text_len, text);
          if (read)
          { string temp(pair);
            if (count(all.pairs.begin(), all.pairs.end(), temp) == 0)
              all.pairs.push_back(temp);
          }
        }

        bytes_read_write += bin_text_read_write_fixed_validated(model_file, buff, 0,
                            "", read,
                            "\n", 1, text);

        uint32_t triple_len = (uint32_t)all.triples.size();
        text_len = sprintf_s(buff, buf_size, "%d triples: ", (int)triple_len);
        bytes_read_write += bin_text_read_write_fixed_validated(model_file, (char *)&triple_len, sizeof(triple_len),
                            "", read,
                            buff, text_len, text);

        // TODO: validate triples?
        for (size_t i = 0; i < triple_len; i++)
        { char triple[4] = { 0, 0, 0, 0 };
          if (!read)
          { text_len = sprintf_s(buff, buf_size, "%s ", all.triples[i].c_str());
            memcpy(triple, all.triples[i].c_str(), 3);
          }
          bytes_read_write += bin_text_read_write_fixed_validated(model_file, triple, 3,
                              "", read,
                              buff, text_len, text);
          if (read)
          { string temp(triple);
            if (count(all.triples.begin(), all.triples.end(), temp) == 0)
              all.triples.push_back(temp);
          }
        }
        bytes_read_write += bin_text_read_write_fixed_validated(model_file, buff, 0,
                            "", read,
                            "\n", 1, text);

        if (all.model_file_ver >= VERSION_FILE_WITH_INTERACTIONS) // && < VERSION_FILE_WITH_INTERACTIONS_IN_FO (previous if)
        { // the only version that saves interacions among pairs and triples
          uint32_t len = (uint32_t)all.interactions.size();
          text_len = sprintf_s(buff, buf_size, "%d interactions: ", (int)len);
          bytes_read_write += bin_text_read_write_fixed_validated(model_file, (char *)&len, sizeof(len),
                              "", read,
                              buff, text_len, text);

          for (size_t i = 0; i < len; i++)
          { uint32_t inter_len = 0;
            if (!read)
            { inter_len = (uint32_t)all.interactions[i].size();
              text_len = sprintf_s(buff, buf_size, "len: %d ", inter_len);
            }
            bytes_read_write += bin_text_read_write_fixed_validated(model_file, (char *)&inter_len, sizeof(inter_len),
                                "", read,
                                buff, text_len, text);
            if (read)
            { v_string s = v_init<unsigned char>();
              s.resize(inter_len);
              s.end += inter_len;
              all.interactions.push_back(s);
            }
            else
              text_len = sprintf_s(buff, buf_size, "interaction: %.*s ", inter_len, all.interactions[i].begin);

            bytes_read_write += bin_text_read_write_fixed_validated(model_file, (char*)all.interactions[i].begin, inter_len,
                                "", read,
                                buff, text_len, text);

          }

          bytes_read_write += bin_text_read_write_fixed_validated(model_file, buff, 0,
                              "", read,
                              "\n", 1, text);
        }
        else // < VERSION_FILE_WITH_INTERACTIONS
        { //pairs and triples may be restored but not reflected in interactions
          for (size_t i = 0; i < all.pairs.size(); i++)
            all.interactions.push_back(string2v_string(all.pairs[i]));
          for (size_t i = 0; i < all.triples.size(); i++)
            all.interactions.push_back(string2v_string(all.triples[i]));
        }
      }

      if (all.model_file_ver <= VERSION_FILE_WITH_RANK_IN_HEADER)
      { // to fix compatibility that was broken in 7.9
        uint32_t rank = 0;
        text_len = sprintf_s(buff, buf_size, "rank:%d\n", (int)rank);
        bytes_read_write += bin_text_read_write_fixed_validated(model_file, (char*)&rank, sizeof(rank),
                            "", read,

                            buff, text_len, text);
        if (rank != 0)
        { if (std::find(all.args.begin(), all.args.end(), "--rank") == all.args.end())
          { all.args.push_back("--rank");
            sprintf_s(buff, buf_size, "%d", (int)rank);
            all.args.push_back(buff);
          }
          else
            cerr << "WARNING: this model file contains 'rank: " << rank << "' value but it will be ignored as another value specified via the command line." << endl;
        }

      }

      text_len = sprintf_s(buff, buf_size, "lda:%d\n", (int)all.lda);
      bytes_read_write += bin_text_read_write_fixed_validated(model_file, (char*)&all.lda, sizeof(all.lda),
                          "", read,
                          buff, text_len, text);

      // TODO: validate ngram_len?
      uint32_t ngram_len = (uint32_t)all.ngram_strings.size();
      text_len = sprintf_s(buff, buf_size, "%d ngram: ", (int)ngram_len);
      bytes_read_write += bin_text_read_write_fixed_validated(model_file, (char *)&ngram_len, sizeof(ngram_len),
                          "", read,
                          buff, text_len, text);
      for (size_t i = 0; i < ngram_len; i++)
      { // have '\0' at the end for sure
        char ngram[4] = { 0, 0, 0, 0 };
        if (!read)
        { text_len = sprintf_s(buff, buf_size, "%s ", all.ngram_strings[i].c_str());
          memcpy(ngram, all.ngram_strings[i].c_str(), min(3, all.ngram_strings[i].size()));
        }
        bytes_read_write += bin_text_read_write_fixed_validated(model_file, ngram, 3,
                            "", read,
                            buff, text_len, text);
        if (read)
        { string temp(ngram);
          all.ngram_strings.push_back(temp);

          all.args.push_back("--ngram");
          all.args.push_back(boost::lexical_cast<std::string>(temp));
        }
      }

      bytes_read_write += bin_text_read_write_fixed_validated(model_file, buff, 0,
                          "", read,
                          "\n", 1, text);

      // TODO: validate skips?
      uint32_t skip_len = (uint32_t)all.skip_strings.size();
      text_len = sprintf_s(buff, buf_size, "%d skip: ", (int)skip_len);
      bytes_read_write += bin_text_read_write_fixed_validated(model_file, (char *)&skip_len, sizeof(skip_len),
                          "", read,
                          buff, text_len, text);

      for (size_t i = 0; i < skip_len; i++)
      { char skip[4] = { 0, 0, 0, 0 };
        if (!read)
        { text_len = sprintf_s(buff, buf_size, "%s ", all.skip_strings[i].c_str());
          memcpy(skip, all.skip_strings[i].c_str(), min(3, all.skip_strings[i].size()));
        }

        bytes_read_write += bin_text_read_write_fixed_validated(model_file, skip, 3,
                            "", read,
                            buff, text_len, text);
        if (read)
        { string temp(skip);
          all.skip_strings.push_back(temp);

          all.args.push_back("--skips");
          all.args.push_back(boost::lexical_cast<std::string>(temp));
        }
      }
      bytes_read_write += bin_text_read_write_fixed_validated(model_file, buff, 0,
                          "", read,
                          "\n", 1, text);

      if (read)
      { uint32_t len;
        size_t ret = bin_read_fixed(model_file, (char*)&len, sizeof(len), "");
        if (len > 104857600 /*sanity check: 100 Mb*/ || ret < sizeof(uint32_t))
          THROW("bad model format!");
        resize_buf_if_needed(buff2, buf2_size, len);
        bytes_read_write += bin_read_fixed(model_file, buff2, len, "") + ret;
        all.file_options->str(buff2);
      }
      else
      { text_len = safe_sprintf_s(buff, buf_size, "options:%s\n", all.file_options->str().c_str());

        uint32_t len = (uint32_t)all.file_options->str().length();
        if (len > 0)
          safe_memcpy(buff2, buf2_size, all.file_options->str().c_str(), len + 1);
        *(buff2 + len) = 0;
        bytes_read_write += bin_text_read_write(model_file, buff2, len + 1, //len+1 to write a \0
                            "", read,
                            buff, text_len, text);
      }


      // Read/write checksum if required by version
      if (all.model_file_ver >= VERSION_FILE_WITH_HEADER_HASH)
      { uint32_t check_sum = (all.model_file_ver >= VERSION_FILE_WITH_HEADER_CHAINED_HASH) ?
                             model_file.hash :
                             uniform_hash(model_file.space.begin, bytes_read_write, 0);

        uint32_t check_sum_saved = check_sum;

        text_len = sprintf_s(buff, buf_size, "Checksum: %d\n", check_sum);
        bin_text_read_write(model_file, (char*)&check_sum, sizeof(check_sum),
                                      "", read,
                                      buff, text_len, text);

        if (check_sum_saved != check_sum)
        { THROW("Checksum is inconsistent, file is possibly corrupted.");
        }
      }

      if (all.model_file_ver >= VERSION_FILE_WITH_HEADER_CHAINED_HASH)
      { model_file.verify_hash = false;

        // reset the hash so that the io_buf can be re-used for loading
        // as it is done for Reload()
        model_file.hash = 0;
      }
    }
  }
  catch (...)
  { free(buff);
    free(buff2);
    throw;
  }

  free(buff);
  free(buff2);
}

void dump_regressor(vw& all, io_buf& buf, bool as_text)
{ save_load_header(all, buf, false, as_text);
  all.l->save_load(buf, false, as_text);

  buf.flush(); // close_file() should do this for me ...
  buf.close_file();
}

void dump_regressor(vw& all, string reg_name, bool as_text)
{ if (reg_name == string(""))
    return;
  string start_name = reg_name+string(".writing");
  io_buf io_temp;

  io_temp.open_file(start_name.c_str(), all.stdin_off, io_buf::WRITE);

  dump_regressor(all, io_temp, as_text);

  remove(reg_name.c_str());
  rename(start_name.c_str(),reg_name.c_str());
}

void save_predictor(vw& all, string reg_name, size_t current_pass)
{ stringstream filename;
  filename << reg_name;
  if (all.save_per_pass)
    filename << "." << current_pass;
  dump_regressor(all, filename.str(), false);
}

void finalize_regressor(vw& all, string reg_name)
{ if (!all.early_terminate)
  { if (all.per_feature_regularizer_output.length() > 0)
      dump_regressor(all, all.per_feature_regularizer_output, false);
    else
      dump_regressor(all, reg_name, false);
    if (all.per_feature_regularizer_text.length() > 0)
      dump_regressor(all, all.per_feature_regularizer_text, true);
    else
    { dump_regressor(all, all.text_regressor_name, true);
      all.print_invert = true;
      dump_regressor(all, all.inv_hash_regressor_name, true);
      all.print_invert = false;
    }
  }
}

void parse_regressor_args(vw& all, io_buf& io_temp)
{ po::variables_map& vm = all.vm;
  vector<string> regs;
  if (vm.count("initial_regressor") || vm.count("i"))
    regs = vm["initial_regressor"].as< vector<string> >();

  if (vm.count("input_feature_regularizer"))
    regs.push_back(vm["input_feature_regularizer"].as<string>());

  if (regs.size() > 0)
  { io_temp.open_file(regs[0].c_str(), all.stdin_off, io_buf::READ);
    if (!all.quiet)
    { //cerr << "initial_regressor = " << regs[0] << endl;
      if (regs.size() > 1)
      { cerr << "warning: ignoring remaining " << (regs.size() - 1) << " initial regressors" << endl;
      }
    }
  }
}

void parse_mask_regressor_args(vw& all)
{ po::variables_map& vm = all.vm;
  if (vm.count("feature_mask"))
  { size_t length = ((size_t)1) << all.num_bits;
    string mask_filename = vm["feature_mask"].as<string>();
    if (vm.count("initial_regressor"))
    { vector<string> init_filename = vm["initial_regressor"].as< vector<string> >();
      if(mask_filename == init_filename[0])   //-i and -mask are from same file, just generate mask
      { return;
      }
    }

    //all other cases, including from different file, or -i does not exist, need to read in the mask file
    io_buf io_temp_mask;
    io_temp_mask.open_file(mask_filename.c_str(), false, io_buf::READ);
    save_load_header(all, io_temp_mask, true, false);
    all.l->save_load(io_temp_mask, true, false);
    io_temp_mask.close_file();

    // Deal with the over-written header from initial regressor
    if (vm.count("initial_regressor"))
    { vector<string> init_filename = vm["initial_regressor"].as< vector<string> >();

      // Load original header again.
      io_buf io_temp;
      io_temp.open_file(init_filename[0].c_str(), false, io_buf::READ);
      save_load_header(all, io_temp, true, false);
      io_temp.close_file();

      // Re-zero the weights, in case weights of initial regressor use different indices
      for (size_t j = 0; j < length; j++)
      { all.reg.weight_vector[j << all.reg.stride_shift] = 0.;
      }
    }
    else
    { // If no initial regressor, just clear out the options loaded from the header.
      all.file_options->str("");
    }
  }
}

namespace VW
{
void save_predictor(vw& all, string reg_name)
{ dump_regressor(all, reg_name, false);
}

void save_predictor(vw& all, io_buf& buf)
{ dump_regressor(all, buf, false);
}
}
<|MERGE_RESOLUTION|>--- conflicted
+++ resolved
@@ -131,13 +131,6 @@
                           "file is not a model file", read,
                           "", 0, text);
 
-<<<<<<< HEAD
-    VW::validate_min_max_label(all);
-    if (read && find(all.args.begin(), all.args.end(), "--max_prediction") == all.args.end())
-    { all.args.push_back("--max_prediction");
-      all.args.push_back(boost::lexical_cast<std::string>(all.sd->max_label));
-    }
-=======
       text_len = sprintf_s(buff, buf_size, "Min label:%f\n", all.sd->min_label);
       bytes_read_write += bin_text_read_write_fixed_validated(model_file, (char*)&all.sd->min_label, sizeof(all.sd->min_label),
                           "", read,
@@ -147,7 +140,6 @@
       bytes_read_write += bin_text_read_write_fixed_validated(model_file, (char*)&all.sd->max_label, sizeof(all.sd->max_label),
                           "", read,
                           buff, text_len, text);
->>>>>>> b57bccad
 
       VW::validate_min_max_label(all);
 
