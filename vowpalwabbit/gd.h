--- conflicted
+++ resolved
@@ -50,26 +50,16 @@
 template <class R, void (*T)(R&, const float, float&)>
 inline void foreach_feature(weight* weight_vector, uint64_t weight_mask, features& fs, R& dat, uint64_t offset=0, float mult=1.)
 {
-<<<<<<< HEAD
-  for (auto& i : fs)
-    T(dat, mult*i.value(), weight_vector[(i.index() + offset) & weight_mask]);
-=======
   for (features::iterator& f : fs)
     T(dat, mult*f.value(), weight_vector[(f.index() + offset) & weight_mask]);
->>>>>>> c2d5bcf0
 }
 
 // iterate through one namespace (or its part), callback function T(some_data_R, feature_value_x, feature_index)
 template <class R, void (*T)(R&, float, uint64_t)>
 void foreach_feature(weight* /*weight_vector*/, uint64_t /*weight_mask*/, features& fs, R&dat, uint64_t offset=0, float mult=1.)
 {
-<<<<<<< HEAD
-  for (auto& i : fs)
-    T(dat, mult*i.value(), i.index() + offset);
-=======
   for (features::iterator& f : fs)
     T(dat, mult*f.value(), f.index() + offset);
->>>>>>> c2d5bcf0
 }
 
 // iterate through all namespaces and quadratic&cubic features, callback function T(some_data_R, feature_value_x, S)
@@ -78,13 +68,8 @@
 inline void foreach_feature(vw& all, example& ec, R& dat)
 { uint64_t offset = ec.ft_offset;
 
-<<<<<<< HEAD
-  for (auto i : ec.indices)
-    foreach_feature<R,T>(all.reg.weight_vector, all.reg.weight_mask, ec.feature_space[i], dat, offset);
-=======
 for (features& f : ec)
     foreach_feature<R,T>(all.reg.weight_vector, all.reg.weight_mask, f, dat, offset);
->>>>>>> c2d5bcf0
 
   INTERACTIONS::generate_interactions<R,S,T>(all, ec, dat);
 }
