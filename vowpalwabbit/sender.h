/*
Copyright (c) by respective owners including Yahoo!, Microsoft, and
individual contributors. All rights reserved.  Released under a BSD
license as described in the file LICENSE.
 */
#pragma once
namespace SENDER{
<<<<<<< HEAD
  LEARNER::learner* setup(vw& all, po::variables_map& vm);
=======
  LEARNER::base_learner* setup(vw& all, po::variables_map& vm, vector<string> pairs);
>>>>>>> 43226da4
}<|MERGE_RESOLUTION|>--- conflicted
+++ resolved
@@ -4,10 +4,5 @@
 license as described in the file LICENSE.
  */
 #pragma once
-namespace SENDER{
-<<<<<<< HEAD
-  LEARNER::learner* setup(vw& all, po::variables_map& vm);
-=======
-  LEARNER::base_learner* setup(vw& all, po::variables_map& vm, vector<string> pairs);
->>>>>>> 43226da4
-}+namespace SENDER
+{ LEARNER::base_learner* setup(vw& all, po::variables_map& vm); }