--- conflicted
+++ resolved
@@ -153,7 +153,6 @@
   
   learner* setup(vw& all, po::variables_map& vm)
   {//parse and set arguments
-<<<<<<< HEAD
     po::options_description opts("Active Learning options");
     opts.add_options()
       ("active", "enable active learning")
@@ -163,26 +162,12 @@
     if(!vm.count("active"))
       return NULL;
     
-    active* data = calloc_or_die<active>();
-
-    data->active_c0 = 8;
-    data->all=&all;
-=======
     active& data = calloc_or_die<active>();
-
-    po::options_description active_opts("Active Learning options");
-    active_opts.add_options()
-      ("simulation", "active learning simulation mode")
-      ("mellowness", po::value<float>(&(data.active_c0)), "active learning mellowness parameter c_0. Default 8")
-      ;
-
-    vm = add_options(all, active_opts);
-
+    data.active_c0 = 8;
     data.all=&all;
->>>>>>> d3495ca3
 
     if (vm.count("mellowness"))
-      data->active_c0 = vm["mellowness"].as<float>();
+      data.active_c0 = vm["mellowness"].as<float>();
 
     //Create new learner
     learner* ret = new learner(&data, all.l);
