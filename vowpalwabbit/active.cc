#include <errno.h>
#include "reductions.h"
#include "rand48.h"
#include "float.h"
#include "vw.h"
#include "active.h"
#include "vw_exception.h"

using namespace LEARNER;

inline float sign(float w){ if (w < 0.) return -1.; else  return 1.;}

float get_active_coin_bias(float k, float avg_loss, float g, float c0, bool oracular)
{
<<<<<<< HEAD
	float b,sb,rs,sl;
	b=(float)(c0*(log(k+1.)+0.0001)/(k+0.0001));
	sb=sqrt(b);
	avg_loss = min(1.f, max(0.f, avg_loss)); //loss should be in [0,1]
  
	sl=sqrt(avg_loss)+sqrt(avg_loss+g);
	if (g<=sb*sl+b)
	{
		return 1;
	}

	if (oracular)
	{
		return 0.0;
	}

	rs = (sl+sqrt(sl*sl+4*g))/(2*g);
	return b*rs*rs;
}
  
float query_decision(active& a, float ec_revert_weight, float k)
{
	float bias, avg_loss, weighted_queries;
	if (k<=1.)
	{
		bias=1.;
	}
	else
	{
		weighted_queries = (float)(a.all->initial_t + a.all->sd->weighted_examples - a.all->sd->weighted_unlabeled_examples);
		avg_loss = (float)(a.all->sd->sum_loss/k + sqrt((1.+0.5*log(k))/(weighted_queries+0.0001)));
		bias = get_active_coin_bias(k, avg_loss, ec_revert_weight/k, a.active_c0, a.oracular);
	}

	if(frand48() < bias)
	{
		return 1.f / bias;
	}
	else
	{
		return -1.;
	}
}

template <bool is_learn>
void predict_or_learn_simulation(active& a, base_learner& base, example& ec) 
{
	base.predict(ec);
    
	if (is_learn)
	{
		vw& all = *a.all;
		float k = ec.example_t - ec.l.simple.weight;
		ec.revert_weight = all.loss->getRevertingWeight(all.sd, ec.pred.scalar, all.eta/powf(k,all.power_t));
		float importance = query_decision(a, ec.revert_weight, k);

		if(importance > 0)
		{
			all.sd->queries += 1;
			ec.l.simple.weight *= importance;
			base.learn(ec);
		}
		else if(a.oracular)
		{
			ec.l.simple.label = sign(ec.pred.scalar);
			base.learn(ec);
		}
		else
		{
			ec.l.simple.label = FLT_MAX;
		}

		if(!(a.max_labels > all.sd->queries))
		{
			set_done(all);
		}
	}
}
  
template <bool is_learn>
void predict_or_learn_active(active& a, base_learner& base, example& ec) 
{
	if (is_learn)
	{
		base.learn(ec);
	}
	else
	{
		base.predict(ec);
	}

	if(ec.l.simple.label == FLT_MAX)
	{
		vw& all = *a.all;
		float t = (float)(ec.example_t - all.sd->weighted_holdout_examples);
		ec.revert_weight = all.loss->getRevertingWeight(all.sd, ec.pred.scalar, 
						      all.eta/powf(t,all.power_t));
	}
=======
  float b,sb,rs,sl;
  b=(float)(c0*(log(k+1.)+0.0001)/(k+0.0001));
  sb=sqrt(b);
  avg_loss = min(1.f, max(0.f, avg_loss)); //loss should be in [0,1]

  sl=sqrt(avg_loss)+sqrt(avg_loss+g);
  if (g<=sb*sl+b)
    return 1;
  rs = (sl+sqrt(sl*sl+4*g))/(2*g);
  return b*rs*rs;
}

float query_decision(active& a, float ec_revert_weight, float k)
{
  float bias, avg_loss, weighted_queries;
  if (k<=1.)
    bias=1.;
  else {
    weighted_queries = (float)(a.all->initial_t + a.all->sd->weighted_examples - a.all->sd->weighted_unlabeled_examples);
    avg_loss = (float)(a.all->sd->sum_loss/k + sqrt((1.+0.5*log(k))/(weighted_queries+0.0001)));
    bias = get_active_coin_bias(k, avg_loss, ec_revert_weight/k, a.active_c0);
  }
  if(frand48() < bias)
    return 1.f / bias;
  else
    return -1.;
}

template <bool is_learn>
void predict_or_learn_simulation(active& a, base_learner& base, example& ec) {
  base.predict(ec);

  if (is_learn)
  {
    vw& all = *a.all;

    float k = ec.example_t - ec.l.simple.weight;
    ec.revert_weight = all.loss->getRevertingWeight(all.sd, ec.pred.scalar, all.eta/powf(k,all.power_t));
    float importance = query_decision(a, ec.revert_weight, k);

    if(importance > 0) {
      all.sd->queries += 1;
      ec.l.simple.weight *= importance;
      base.learn(ec);
    }
    else
      ec.l.simple.label = FLT_MAX;
  }
}

template <bool is_learn>
void predict_or_learn_active(active& a, base_learner& base, example& ec) {
  if (is_learn)
    base.learn(ec);
  else
    base.predict(ec);

  if (ec.l.simple.label == FLT_MAX) {
    vw& all = *a.all;
    float t = (float)(ec.example_t - all.sd->weighted_holdout_examples);
    ec.revert_weight = all.loss->getRevertingWeight(all.sd, ec.pred.scalar,
                       all.eta/powf(t,all.power_t));
  }
>>>>>>> a7509132
}

void active_print_result(int f, float res, float weight, v_array<char> tag)
{
<<<<<<< HEAD
	if (f >= 0)
	{
		std::stringstream ss;
		char temp[30];
		sprintf(temp, "%f", res);
		ss << temp;
		if(!print_tag(ss, tag))
		{
			ss << ' ';
		}
		if(weight >= 0)
		{
			sprintf(temp, " %f", weight);
			ss << temp;
		}
		ss << '\n';
		ssize_t len = ss.str().size();
		ssize_t t = io_buf::write_file_or_socket(f, ss.str().c_str(), (unsigned int)len);
		if (t != len)
		{
			cerr << "write error: " << strerror(errno) << endl;
		}
	}
}

  
void output_and_account_example(vw& all, active& a, example& ec)
{
	label_data& ld = ec.l.simple;

	all.sd->update(ec.test_only, ec.loss, ld.weight, ec.num_features);
	if (ld.label != FLT_MAX && !ec.test_only)
	{
		all.sd->weighted_labels += ld.label * ld.weight;
	}
	all.sd->weighted_unlabeled_examples += ld.label == FLT_MAX ? ld.weight : 0;
    
	float ai=-1; 
	if(ld.label == FLT_MAX)
	{
		ai=query_decision(a, ec.revert_weight, (float)all.sd->weighted_unlabeled_examples);
	}

	all.print(all.raw_prediction, ec.partial_prediction, -1, ec.tag);
	for (size_t i = 0; i<all.final_prediction_sink.size(); i++)
	{
		int f = (int)all.final_prediction_sink[i];
		active_print_result(f, ec.pred.scalar, ai, ec.tag);
	}
    
	print_update(all, ec);
=======
  if (f >= 0)
  {
    std::stringstream ss;
    char temp[30];
    sprintf(temp, "%f", res);
    ss << temp;
    if(!print_tag(ss, tag))
      ss << ' ';
    if(weight >= 0)
    {
      sprintf(temp, " %f", weight);
      ss << temp;
    }
    ss << '\n';
    ssize_t len = ss.str().size();
    ssize_t t = io_buf::write_file_or_socket(f, ss.str().c_str(), (unsigned int)len);
    if (t != len)
      cerr << "write error: " << strerror(errno) << endl;
  }
}

void output_and_account_example(vw& all, active& a, example& ec)
{
  label_data& ld = ec.l.simple;

  all.sd->update(ec.test_only, ec.loss, ld.weight, ec.num_features);
  if (ld.label != FLT_MAX && !ec.test_only)
    all.sd->weighted_labels += ld.label * ld.weight;
  all.sd->weighted_unlabeled_examples += ld.label == FLT_MAX ? ld.weight : 0;

  float ai=-1;
  if(ld.label == FLT_MAX)
    ai=query_decision(a, ec.revert_weight, (float)all.sd->weighted_unlabeled_examples);

  all.print(all.raw_prediction, ec.partial_prediction, -1, ec.tag);
  for (size_t i = 0; i<all.final_prediction_sink.size(); i++)
  {
    int f = (int)all.final_prediction_sink[i];
    active_print_result(f, ec.pred.scalar, ai, ec.tag);
  }

  print_update(all, ec);
>>>>>>> a7509132
}

void return_active_example(vw& all, active& a, example& ec)
{
<<<<<<< HEAD
	output_and_account_example(all, a, ec);
	VW::finish_example(all,&ec);
}
 
 
base_learner* active_setup(vw& all)
{
	//parse and set arguments
	if(missing_option(all, false, "active", "enable active learning")) 
	{
		return nullptr;
	}
	
	active& data = calloc_or_die<active>();
	data.max_labels = (size_t)-1;

	new_options(all, "Active Learning options")
    	("simulation", "active learning simulation mode")
    	("mellowness", po::value<float>(), "active learning mellowness parameter c_0. Default 8")
    	("oracular", "using oracular CAL. Default false")
    	("labels", po::value<size_t>(&(data.max_labels)), "maximum number of label requests.");
	add_options(all);
  
	data.active_c0 = 8;
	data.oracular = false;
	data.all=&all;
 
	if (all.vm.count("mellowness"))
	{
		data.active_c0 = all.vm["mellowness"].as<float>();
	}
	
	if (all.vm.count("oracular"))
	{
		data.oracular = true;
	}

	if (count(all.args.begin(), all.args.end(),"--lda") != 0)
		THROW("error: you can't combine lda and active learning");
 
  	base_learner* base = setup_base(all);
  
  	//Create new learner
  	learner<active>* l;
	if (all.vm.count("simulation"))
	{
		l = &init_learner(&data, base, predict_or_learn_simulation<true>, predict_or_learn_simulation<false>);
	}
	else
	{
		all.active = true;
		l = &init_learner(&data, base, predict_or_learn_active<true>, predict_or_learn_active<false>);
		l->set_finish_example(return_active_example);
	}
  
	return make_base(*l);
=======
  output_and_account_example(all, a, ec);
  VW::finish_example(all,&ec);
}

base_learner* active_setup(vw& all)
{ //parse and set arguments
  if(missing_option(all, false, "active", "enable active learning")) return nullptr;
  new_options(all, "Active Learning options")
  ("simulation", "active learning simulation mode")
  ("mellowness", po::value<float>(), "active learning mellowness parameter c_0. Default 8");
  add_options(all);

  active& data = calloc_or_die<active>();
  data.active_c0 = 8;
  data.all=&all;

  if (all.vm.count("mellowness"))
    data.active_c0 = all.vm["mellowness"].as<float>();

  if (count(all.args.begin(), all.args.end(),"--lda") != 0)
    THROW("error: you can't combine lda and active learning");

  base_learner* base = setup_base(all);

  //Create new learner
  learner<active>* l;
  if (all.vm.count("simulation"))
    l = &init_learner(&data, base, predict_or_learn_simulation<true>,
                      predict_or_learn_simulation<false>);
  else
  {
    all.active = true;
    l = &init_learner(&data, base, predict_or_learn_active<true>,
                      predict_or_learn_active<false>);
    l->set_finish_example(return_active_example);
  }

  return make_base(*l);
>>>>>>> a7509132
}<|MERGE_RESOLUTION|>--- conflicted
+++ resolved
@@ -12,106 +12,6 @@
 
 float get_active_coin_bias(float k, float avg_loss, float g, float c0, bool oracular)
 {
-<<<<<<< HEAD
-	float b,sb,rs,sl;
-	b=(float)(c0*(log(k+1.)+0.0001)/(k+0.0001));
-	sb=sqrt(b);
-	avg_loss = min(1.f, max(0.f, avg_loss)); //loss should be in [0,1]
-  
-	sl=sqrt(avg_loss)+sqrt(avg_loss+g);
-	if (g<=sb*sl+b)
-	{
-		return 1;
-	}
-
-	if (oracular)
-	{
-		return 0.0;
-	}
-
-	rs = (sl+sqrt(sl*sl+4*g))/(2*g);
-	return b*rs*rs;
-}
-  
-float query_decision(active& a, float ec_revert_weight, float k)
-{
-	float bias, avg_loss, weighted_queries;
-	if (k<=1.)
-	{
-		bias=1.;
-	}
-	else
-	{
-		weighted_queries = (float)(a.all->initial_t + a.all->sd->weighted_examples - a.all->sd->weighted_unlabeled_examples);
-		avg_loss = (float)(a.all->sd->sum_loss/k + sqrt((1.+0.5*log(k))/(weighted_queries+0.0001)));
-		bias = get_active_coin_bias(k, avg_loss, ec_revert_weight/k, a.active_c0, a.oracular);
-	}
-
-	if(frand48() < bias)
-	{
-		return 1.f / bias;
-	}
-	else
-	{
-		return -1.;
-	}
-}
-
-template <bool is_learn>
-void predict_or_learn_simulation(active& a, base_learner& base, example& ec) 
-{
-	base.predict(ec);
-    
-	if (is_learn)
-	{
-		vw& all = *a.all;
-		float k = ec.example_t - ec.l.simple.weight;
-		ec.revert_weight = all.loss->getRevertingWeight(all.sd, ec.pred.scalar, all.eta/powf(k,all.power_t));
-		float importance = query_decision(a, ec.revert_weight, k);
-
-		if(importance > 0)
-		{
-			all.sd->queries += 1;
-			ec.l.simple.weight *= importance;
-			base.learn(ec);
-		}
-		else if(a.oracular)
-		{
-			ec.l.simple.label = sign(ec.pred.scalar);
-			base.learn(ec);
-		}
-		else
-		{
-			ec.l.simple.label = FLT_MAX;
-		}
-
-		if(!(a.max_labels > all.sd->queries))
-		{
-			set_done(all);
-		}
-	}
-}
-  
-template <bool is_learn>
-void predict_or_learn_active(active& a, base_learner& base, example& ec) 
-{
-	if (is_learn)
-	{
-		base.learn(ec);
-	}
-	else
-	{
-		base.predict(ec);
-	}
-
-	if(ec.l.simple.label == FLT_MAX)
-	{
-		vw& all = *a.all;
-		float t = (float)(ec.example_t - all.sd->weighted_holdout_examples);
-		ec.revert_weight = all.loss->getRevertingWeight(all.sd, ec.pred.scalar, 
-						      all.eta/powf(t,all.power_t));
-	}
-=======
   float b,sb,rs,sl;
   b=(float)(c0*(log(k+1.)+0.0001)/(k+0.0001));
   sb=sqrt(b);
@@ -175,64 +75,10 @@
     ec.revert_weight = all.loss->getRevertingWeight(all.sd, ec.pred.scalar,
                        all.eta/powf(t,all.power_t));
   }
->>>>>>> a7509132
 }
 
 void active_print_result(int f, float res, float weight, v_array<char> tag)
 {
-<<<<<<< HEAD
-	if (f >= 0)
-	{
-		std::stringstream ss;
-		char temp[30];
-		sprintf(temp, "%f", res);
-		ss << temp;
-		if(!print_tag(ss, tag))
-		{
-			ss << ' ';
-		}
-		if(weight >= 0)
-		{
-			sprintf(temp, " %f", weight);
-			ss << temp;
-		}
-		ss << '\n';
-		ssize_t len = ss.str().size();
-		ssize_t t = io_buf::write_file_or_socket(f, ss.str().c_str(), (unsigned int)len);
-		if (t != len)
-		{
-			cerr << "write error: " << strerror(errno) << endl;
-		}
-	}
-}
-
-  
-void output_and_account_example(vw& all, active& a, example& ec)
-{
-	label_data& ld = ec.l.simple;
-
-	all.sd->update(ec.test_only, ec.loss, ld.weight, ec.num_features);
-	if (ld.label != FLT_MAX && !ec.test_only)
-	{
-		all.sd->weighted_labels += ld.label * ld.weight;
-	}
-	all.sd->weighted_unlabeled_examples += ld.label == FLT_MAX ? ld.weight : 0;
-    
-	float ai=-1; 
-	if(ld.label == FLT_MAX)
-	{
-		ai=query_decision(a, ec.revert_weight, (float)all.sd->weighted_unlabeled_examples);
-	}
-
-	all.print(all.raw_prediction, ec.partial_prediction, -1, ec.tag);
-	for (size_t i = 0; i<all.final_prediction_sink.size(); i++)
-	{
-		int f = (int)all.final_prediction_sink[i];
-		active_print_result(f, ec.pred.scalar, ai, ec.tag);
-	}
-    
-	print_update(all, ec);
-=======
   if (f >= 0)
   {
     std::stringstream ss;
@@ -275,69 +121,10 @@
   }
 
   print_update(all, ec);
->>>>>>> a7509132
 }
 
 void return_active_example(vw& all, active& a, example& ec)
 {
-<<<<<<< HEAD
-	output_and_account_example(all, a, ec);
-	VW::finish_example(all,&ec);
-}
- 
- 
-base_learner* active_setup(vw& all)
-{
-	//parse and set arguments
-	if(missing_option(all, false, "active", "enable active learning")) 
-	{
-		return nullptr;
-	}
-	
-	active& data = calloc_or_die<active>();
-	data.max_labels = (size_t)-1;
-
-	new_options(all, "Active Learning options")
-    	("simulation", "active learning simulation mode")
-    	("mellowness", po::value<float>(), "active learning mellowness parameter c_0. Default 8")
-    	("oracular", "using oracular CAL. Default false")
-    	("labels", po::value<size_t>(&(data.max_labels)), "maximum number of label requests.");
-	add_options(all);
-  
-	data.active_c0 = 8;
-	data.oracular = false;
-	data.all=&all;
- 
-	if (all.vm.count("mellowness"))
-	{
-		data.active_c0 = all.vm["mellowness"].as<float>();
-	}
-	
-	if (all.vm.count("oracular"))
-	{
-		data.oracular = true;
-	}
-
-	if (count(all.args.begin(), all.args.end(),"--lda") != 0)
-		THROW("error: you can't combine lda and active learning");
- 
-  	base_learner* base = setup_base(all);
-  
-  	//Create new learner
-  	learner<active>* l;
-	if (all.vm.count("simulation"))
-	{
-		l = &init_learner(&data, base, predict_or_learn_simulation<true>, predict_or_learn_simulation<false>);
-	}
-	else
-	{
-		all.active = true;
-		l = &init_learner(&data, base, predict_or_learn_active<true>, predict_or_learn_active<false>);
-		l->set_finish_example(return_active_example);
-	}
-  
-	return make_base(*l);
-=======
   output_and_account_example(all, a, ec);
   VW::finish_example(all,&ec);
 }
@@ -376,5 +163,4 @@
   }
 
   return make_base(*l);
->>>>>>> a7509132
 }