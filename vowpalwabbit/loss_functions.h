/*
Copyright (c) by respective owners including Yahoo!, Microsoft, and
individual contributors. All rights reserved.  Released under a BSD
license as described in the file LICENSE.
 */
#pragma once
#include <string>
#include "parse_primitives.h"

struct shared_data;
struct vw;

class loss_function
{

public :
  /*
   * getLoss evaluates the example loss.
   * The function returns the loss value
   */
  //virtual float getLoss(example *&ec, gd_vars &vars) = 0;
  virtual float getLoss(shared_data*, float prediction, float label) = 0;

  /*
   * getUpdate evaluates the update scalar
   * The function return the update scalar
   */
<<<<<<< HEAD
  virtual float getUpdate(float prediction, float label, float eta_t, float norm) = 0;
  virtual float getUnsafeUpdate(float prediction, float label, float eta_t, float norm) = 0;
  virtual float getRevertingWeight(shared_data*, float prediction, float eta_t) = 0;
  virtual float finalize_reverting_weight(float w) = 0;
=======
  virtual float getUpdate(float prediction, float label, float update_scale, float pred_per_update) = 0;
  virtual float getUnsafeUpdate(float prediction, float label, float eta_t) = 0;
  
  //the number of examples of the opposite label such that updating with
  //that number results in the opposite label. 
  //0 = prediction + pred_per_update 
  //      * getUpdate(prediction, opposite, pred_per_update*getRevertingWeight(), pred_per_update)
  virtual float getRevertingWeight(shared_data*, float prediction, float eta_t) = 0;  
>>>>>>> e40205f9
  virtual float getSquareGrad(float prediction, float label) = 0;
  virtual float first_derivative(shared_data*, float prediction, float label) = 0;
  virtual float second_derivative(shared_data*, float prediction, float label) = 0;
  virtual ~loss_function() {};
};

loss_function* getLossFunction(vw&, std::string funcName, float function_parameter = 0);<|MERGE_RESOLUTION|>--- conflicted
+++ resolved
@@ -25,12 +25,6 @@
    * getUpdate evaluates the update scalar
    * The function return the update scalar
    */
-<<<<<<< HEAD
-  virtual float getUpdate(float prediction, float label, float eta_t, float norm) = 0;
-  virtual float getUnsafeUpdate(float prediction, float label, float eta_t, float norm) = 0;
-  virtual float getRevertingWeight(shared_data*, float prediction, float eta_t) = 0;
-  virtual float finalize_reverting_weight(float w) = 0;
-=======
   virtual float getUpdate(float prediction, float label, float update_scale, float pred_per_update) = 0;
   virtual float getUnsafeUpdate(float prediction, float label, float eta_t) = 0;
   
@@ -39,7 +33,7 @@
   //0 = prediction + pred_per_update 
   //      * getUpdate(prediction, opposite, pred_per_update*getRevertingWeight(), pred_per_update)
   virtual float getRevertingWeight(shared_data*, float prediction, float eta_t) = 0;  
->>>>>>> e40205f9
+  virtual float finalize_reverting_weight(float w) = 0;
   virtual float getSquareGrad(float prediction, float label) = 0;
   virtual float first_derivative(shared_data*, float prediction, float label) = 0;
   virtual float second_derivative(shared_data*, float prediction, float label) = 0;
