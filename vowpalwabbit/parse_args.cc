--- conflicted
+++ resolved
@@ -146,6 +146,10 @@
 
   all.data_filename = "";
 
+  all.sequence = false;
+  all.searn = false;
+
+
   all.sd->weighted_unlabeled_examples = all.sd->t;
   all.initial_t = all.sd->t;
 
@@ -486,109 +490,64 @@
     BFGS::initializer(all);
   }
 
-<<<<<<< HEAD
-  void (*mc_learner)(vw&, example*) = NULL;
-  void (*mc_finish)(vw&) = NULL;
-
-  void (*cs_learner)(vw&,example*) = NULL;
-  void (*cs_finish)(vw&) = NULL;
+  bool got_mc = false;
+  bool got_cs = false;
 
   if(vm.count("oaa")) {
-    if (mc_learner) { cerr << "error: cannot specify multiple MC learners" << endl; exit(-1); }
-    OAA::parse_flags(all, to_pass_further, vm["oaa"].as<size_t>(), base_learner, base_finish);
-    mc_learner = OAA::learn;
-    mc_finish = OAA::finish;
+    if (got_mc) { cerr << "error: cannot specify multiple MC learners" << endl; exit(-1); }
+    OAA::parse_flags(all, to_pass_further, vm, vm["oaa"].as<size_t>());
+    got_mc = true;
   }
   
   if (vm.count("ect")) {
-    if (mc_learner) { cerr << "error: cannot specify multiple MC learners" << endl; exit(-1); }
-    ECT::parse_flags(all, to_pass_further, vm["ect"].as<size_t>(), vm["errors"].as<size_t>(), base_learner, base_finish);
-    mc_learner = ECT::learn;
-    mc_finish = ECT::finish;
+    if (got_mc) { cerr << "error: cannot specify multiple MC learners" << endl; exit(-1); }
+    ECT::parse_flags(all, to_pass_further, vm, vm["ect"].as<size_t>());
+    got_mc = true;
   }
 
   if(vm.count("csoaa")) {
-    if (cs_learner) { cerr << "error: cannot specify multiple CS learners" << endl; exit(-1); }
-    CSOAA::parse_flags(all, to_pass_further, vm["csoaa"].as<size_t>(), base_learner, base_finish);
-    cs_learner = CSOAA::learn;
-    cs_finish  = CSOAA::finish;
+    if (got_cs) { cerr << "error: cannot specify multiple CS learners" << endl; exit(-1); }
+    CSOAA::parse_flags(all, to_pass_further, vm, vm["csoaa"].as<size_t>());
+    got_cs = true;
   }
 
   if(vm.count("wap")) {
-    if (cs_learner) { cerr << "error: cannot specify multiple CS learners" << endl; exit(-1); }
-    WAP::parse_flags(all, to_pass_further, vm["wap"].as<size_t>(), base_learner, base_finish);
-    cs_learner = WAP::learn;
-    cs_finish  = WAP::finish;
+    if (got_cs) { cerr << "error: cannot specify multiple CS learners" << endl; exit(-1); }
+    WAP::parse_flags(all, to_pass_further, vm, vm["wap"].as<size_t>());
+    got_cs = true;
   }
 
   if(vm.count("csoaa_ldf")) {
-    if (cs_learner) { cerr << "error: cannot specify multiple CS learners" << endl; exit(-1); }
-    CSOAA_LDF::parse_flags(all, to_pass_further, 0, base_learner, base_finish);
-    cs_learner = CSOAA_LDF::learn;
-    cs_finish  = CSOAA_LDF::finish;
+    if (got_cs) { cerr << "error: cannot specify multiple CS learners" << endl; exit(-1); }
+    CSOAA_LDF::parse_flags(all, to_pass_further, vm, 0);
+    got_cs = true;
   }
 
   if(vm.count("wap_ldf")) {
-    if (cs_learner) { cerr << "error: cannot specify multiple CS learners" << endl; exit(-1); }
-    WAP_LDF::parse_flags(all, to_pass_further, 0, base_learner, base_finish);
-    cs_learner = WAP_LDF::learn;
-    cs_finish  = WAP_LDF::finish;
+    if (got_cs) { cerr << "error: cannot specify multiple CS learners" << endl; exit(-1); }
+    WAP_LDF::parse_flags(all, to_pass_further, vm, 0);
+    got_cs = true;
   }
 
   if (vm.count("sequence")) {
-    if (!cs_learner) {
-      CSOAA::parse_flags(all, to_pass_further, vm["sequence"].as<size_t>(), base_learner, base_finish);  // default to CSOAA unless wap is specified
-      cs_learner = CSOAA::learn;
-      cs_finish  = CSOAA::finish;
-    }
-    Sequence::parse_flags(all, to_pass_further, vm, cs_learner, cs_finish);
-
-    all.driver = Sequence::drive;
-=======
-  if(vm.count("oaa"))
-    OAA::parse_flags(all, vm["oaa"].as<size_t>());
-  else if (vm.count("ect"))
-    ECT::parse_flags(all, vm["ect"].as<size_t>(), vm["errors"].as<size_t>());
-
-  if(vm.count("wap"))
-    WAP::parse_flags(all, vm["wap"].as<size_t>());
-
-  if(vm.count("csoaa_ldf")) {
-    CSOAA_LDF::parse_flags(all, 0);
-  }
-
-  if(vm.count("wap_ldf")) 
-    WAP_LDF::parse_flags(all, 0);
-
-  if(vm.count("csoaa"))
-    CSOAA::parse_flags(all, vm["csoaa"].as<size_t>());
-
-  if (vm.count("sequence")) {
-    if (vm.count("wap")) 
-      ;
-    else
-      CSOAA::parse_flags(all, vm["sequence"].as<size_t>());  // default to CSOAA unless wap is specified
-
-    parse_sequence_args(all, vm);
->>>>>>> e9cee58c
-    all.sequence = true;
+    if (!got_cs) {
+      CSOAA::parse_flags(all, to_pass_further, vm, vm["sequence"].as<size_t>());  // default to CSOAA unless wap is specified
+      got_cs = true;
+    }
+    Sequence::parse_flags(all, to_pass_further, vm);
   }
 
   if (vm.count("searn")) {
     if (vm.count("sequence")) { cerr << "error: you cannot use searn and sequence simultaneously" << endl; exit(-1); }
 
-    if (!cs_learner) {
-      CSOAA::parse_flags(all, to_pass_further, vm["searn"].as<size_t>(), base_learner, base_finish);  // default to CSOAA unless wap is specified
-      cs_learner = CSOAA::learn;
-      cs_finish  = CSOAA::finish;
-    }
-    Searn::parse_flags(all, to_pass_further, vm, cs_learner, cs_finish);
-
-    all.driver = Searn::drive;
-    all.searn = true;
-  }
-
-  if (cs_learner && mc_learner) {
+    if (!got_cs) {
+      CSOAA::parse_flags(all, to_pass_further, vm, vm["searn"].as<size_t>());  // default to CSOAA unless wap is specified
+      got_cs = true;
+    }
+    Searn::parse_flags(all, to_pass_further, vm);
+  }
+
+  if (got_cs && got_mc) {
     cerr << "error: doesn't make sense to do both MC learning and CS learning" << endl;
     exit(-1);
   }
@@ -603,7 +562,7 @@
       int f = io_buf().open_file(last_unrec_arg.c_str(), io_buf::READ);
       if (f != -1) {
         close(f);
-        cerr << "warning: final argument '" << last_unrec_arg << "' assumed to be input file; in the future, please use -d" << endl;
+        //cerr << "warning: final argument '" << last_unrec_arg << "' assumed to be input file; in the future, please use -d" << endl;
         all.data_filename = last_unrec_arg;
         if (ends_with(last_unrec_arg, ".gz"))
           set_compressed(all.p);
