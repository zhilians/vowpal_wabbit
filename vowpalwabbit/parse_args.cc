/*
Copyright (c) by respective owners including Yahoo!, Microsoft, and
individual contributors. All rights reserved.  Released under a BSD (revised)
license as described in the file LICENSE.
 */
#include <stdio.h>
#include <float.h>

#include "cache.h"
#include "io_buf.h"
#include "parse_regressor.h"
#include "parser.h"
#include "parse_args.h"
#include "sender.h"
#include "network.h"
#include "global_data.h"
#include "nn.h"
#include "oaa.h"
#include "ect.h"
#include "csoaa.h"
#include "wap.h"
#include "cb.h"
#include "searn.h"
#include "bfgs.h"
#include "lda_core.h"
#include "noop.h"
#include "gd_mf.h"
#include "vw.h"
#include "rand48.h"
#include "parse_args.h"
#include "binary.h"
#include "autolink.h"

using namespace std;
//
// Does string end with a certain substring?
//
bool ends_with(string const &fullString, string const &ending)
{
    if (fullString.length() > ending.length()) {
        return (fullString.compare(fullString.length() - ending.length(), ending.length(), ending) == 0);
    } else {
        return false;
    }
}

bool valid_ns(char c)
{
    if (c=='|'||c==':')
        return false;
    return true;
}

vw* parse_args(int argc, char *argv[])
{
  po::options_description desc("VW options");
  
  vw* all = new vw();

  size_t random_seed = 0;
  all->program_name = argv[0];
  // Declare the supported options.
  desc.add_options()
    ("help,h","Look here: http://hunch.net/~vw/ and click on Tutorial.")
    ("active_learning", "active learning mode")
    ("active_simulation", "active learning simulation mode")
    ("active_mellowness", po::value<float>(&(all->active_c0)), "active learning mellowness parameter c_0. Default 8")
    ("binary", "report loss as binary classification on -1,1")
    ("autolink", po::value<size_t>(), "create link function with polynomial d")
    ("sgd", "use regular stochastic gradient descent update.")
    ("adaptive", "use adaptive, individual learning rates.")
    ("invariant", "use safe/importance aware updates.")
    ("normalized", "use per feature normalized updates")
    ("exact_adaptive_norm", "use current default invariant normalized adaptive update rule")
    ("audit,a", "print weights of features")
    ("bit_precision,b", po::value<size_t>(),
     "number of bits in the feature table")
    ("bfgs", "use bfgs optimization")
    ("cache,c", "Use a cache.  The default is <data>.cache")
    ("cache_file", po::value< vector<string> >(), "The location(s) of cache_file.")
    ("compressed", "use gzip format whenever possible. If a cache file is being created, this option creates a compressed cache file. A mixture of raw-text & compressed inputs are supported with autodetection.")
    ("no_stdin", "do not default to reading from stdin")
    ("conjugate_gradient", "use conjugate gradient based optimization")
    ("csoaa", po::value<size_t>(), "Use one-against-all multiclass learning with <k> costs")
    ("wap", po::value<size_t>(), "Use weighted all-pairs multiclass learning with <k> costs")
    ("csoaa_ldf", po::value<string>(), "Use one-against-all multiclass learning with label dependent features.  Specify singleline or multiline.")
    ("wap_ldf", po::value<string>(), "Use weighted all-pairs multiclass learning with label dependent features.  Specify singleline or multiline.")
    ("cb", po::value<size_t>(), "Use contextual bandit learning with <k> costs")
    ("l1", po::value<float>(&(all->l1_lambda)), "l_1 lambda")
    ("l2", po::value<float>(&(all->l2_lambda)), "l_2 lambda")
    ("data,d", po::value< string >(), "Example Set")
    ("daemon", "persistent daemon mode on port 26542")
    ("num_children", po::value<size_t>(&(all->num_children)), "number of children for persistent daemon mode")
    ("pid_file", po::value< string >(), "Write pid file in persistent daemon mode")
    ("decay_learning_rate",    po::value<float>(&(all->eta_decay_rate)),
     "Set Decay factor for learning_rate between passes")
    ("input_feature_regularizer", po::value< string >(&(all->per_feature_regularizer_input)), "Per feature regularization input file")
    ("final_regressor,f", po::value< string >(), "Final regressor")
<<<<<<< HEAD
    ("readable_model", po::value< string >(), "Output human-readable final regressor with numeric features")
    ("truly_readable_model", po::value< string >(), "Output human-readable final regressor with feature names")
    ("hash", po::value< string > (), "how to hash the features. Available options: strings, all")
=======
    ("readable_model", po::value< string >(), "Output human-readable final regressor")
    ("hash", po::value< string > (), "how to hash the features. Available options: strings, all")   
>>>>>>> 341e40c9
    ("hessian_on", "use second derivative in line search")
    ("holdout_off", "no holdout data in multiple passes")
    ("holdout_period", po::value<uint32_t>(&(all->holdout_period)), "holdout period for test only, default 10")
    ("version","Version information")
    ("ignore", po::value< vector<unsigned char> >(), "ignore namespaces beginning with character <arg>")
    ("keep", po::value< vector<unsigned char> >(), "keep namespaces beginning with character <arg>")
    ("kill_cache,k", "do not reuse existing cache: create a new one always")
    ("initial_weight", po::value<float>(&(all->initial_weight)), "Set all weights to an initial value of 1.")
    ("initial_regressor,i", po::value< vector<string> >(), "Initial regressor(s)")
    ("feature_mask", po::value< string >(), "Use existing regressor to determine which parameters may be updated")
    ("initial_pass_length", po::value<size_t>(&(all->pass_length)), "initial number of examples per pass")
    ("initial_t", po::value<double>(&((all->sd->t))), "initial t value")
    ("lda", po::value<size_t>(&(all->lda)), "Run lda with <int> topics")
    ("span_server", po::value<string>(&(all->span_server)), "Location of server for setting up spanning tree")
    ("min_prediction", po::value<float>(&(all->sd->min_label)), "Smallest prediction to output")
    ("max_prediction", po::value<float>(&(all->sd->max_label)), "Largest prediction to output")
    ("mem", po::value<int>(&(all->m)), "memory in bfgs")
    ("nn", po::value<size_t>(), "Use sigmoidal feedforward network with <k> hidden units")
    ("noconstant", "Don't add a constant feature")
    ("noop","do no learning")
    ("oaa", po::value<size_t>(), "Use one-against-all multiclass learning with <k> labels")
    ("ect", po::value<size_t>(), "Use error correcting tournament with <k> labels")
    ("output_feature_regularizer_binary", po::value< string >(&(all->per_feature_regularizer_output)), "Per feature regularization output file")
    ("output_feature_regularizer_text", po::value< string >(&(all->per_feature_regularizer_text)), "Per feature regularization output file, in text")
    ("port", po::value<size_t>(),"port to listen on")
    ("power_t", po::value<float>(&(all->power_t)), "t power value")
    ("learning_rate,l", po::value<float>(&(all->eta)), "Set Learning Rate")
    ("passes", po::value<size_t>(&(all->numpasses)),"Number of Training Passes")
    ("termination", po::value<float>(&(all->rel_threshold)),"Termination threshold")
    ("predictions,p", po::value< string >(), "File to output predictions to")
    ("quadratic,q", po::value< vector<string> > (),
     "Create and use quadratic features")
    ("q:", po::value< string >(), ": corresponds to a wildcard for all printable characters")
    ("cubic", po::value< vector<string> > (),
     "Create and use cubic features")
    ("quiet", "Don't output diagnostics")
    ("rank", po::value<uint32_t>(&(all->rank)), "rank for matrix factorization.")
    ("random_weights", po::value<bool>(&(all->random_weights)), "make initial weights random")
    ("random_seed", po::value<size_t>(&random_seed), "seed random number generator")
    ("raw_predictions,r", po::value< string >(),
     "File to output unnormalized predictions to")
    ("ring_size", po::value<size_t>(&(all->p->ring_size)), "size of example ring")
	("examples", po::value<size_t>(&(all->max_examples)), "number of examples to parse")
    ("save_per_pass", "Save the model after every pass over data")
    ("save_resume", "save extra state so learning can be resumed later with new data")
    ("sendto", po::value< vector<string> >(), "send examples to <host>")
    ("searn", po::value<size_t>(), "use searn, argument=maximum action id")
    ("searnimp", po::value<size_t>(), "use searn, argument=maximum action id or 0 for LDF")
    ("testonly,t", "Ignore label information and just test")
    ("loss_function", po::value<string>()->default_value("squared"), "Specify the loss function to be used, uses squared by default. Currently available ones are squared, classic, hinge, logistic and quantile.")
    ("quantile_tau", po::value<float>()->default_value(0.5), "Parameter \\tau associated with Quantile loss. Defaults to 0.5")

    ("unique_id", po::value<size_t>(&(all->unique_id)),"unique id used for cluster parallel jobs")
    ("total", po::value<size_t>(&(all->total)),"total number of nodes used in cluster parallel job")    
    ("node", po::value<size_t>(&(all->node)),"node number in cluster parallel job")    

    ("sort_features", "turn this on to disregard order in which features have been defined. This will lead to smaller cache sizes")
    ("ngram", po::value< vector<string> >(), "Generate N grams")
    ("skips", po::value< vector<string> >(), "Generate skips in N grams. This in conjunction with the ngram tag can be used to generate generalized n-skip-k-gram.");

  //po::positional_options_description p;
  // Be friendly: if -d was left out, treat positional param as data file
  //p.add("data", -1);

  po::variables_map vm = po::variables_map();
  po::variables_map vm_file = po::variables_map(); //separate variable map for storing flags in regressor file

  po::parsed_options parsed = po::command_line_parser(argc, argv).
    style(po::command_line_style::default_style ^ po::command_line_style::allow_guessing).
    options(desc).allow_unregistered().run();   // got rid of ".positional(p)" because it doesn't work well with unrecognized options
  vector<string> to_pass_further = po::collect_unrecognized(parsed.options, po::include_positional);
  string last_unrec_arg =
    (to_pass_further.size() > 0)
    ? string(to_pass_further[to_pass_further.size()-1])  // we want to write this down in case it's a data argument ala the positional option we got rid of
    : "";

  po::store(parsed, vm);
  po::notify(vm);

  all->l = GD::setup(*all, vm);
  all->scorer = all->l;

  all->data_filename = "";

  all->searn = false;
  all->searnstr = NULL;

  all->sd->weighted_unlabeled_examples = all->sd->t;
  all->initial_t = (float)all->sd->t;

  if(all->initial_t > 0)
  {
    all->normalized_sum_norm_x = all->initial_t;//for the normalized update: if initial_t is bigger than 1 we interpret this as if we had seen (all->initial_t) previous fake datapoints all with norm 1
  }

  if (vm.count("help") || argc == 1) {
    /* upon direct query for help -- spit it out to stdout */
    cout << "\n" << desc << "\n";
    exit(0);
  }

  if (vm.count("quiet"))
    all->quiet = true;
  else
    all->quiet = false;

  msrand48(random_seed);

  if (vm.count("active_simulation"))
      all->active_simulation = true;

  if (vm.count("active_learning") && !all->active_simulation)
    all->active = true;

  if (vm.count("no_stdin"))
    all->stdin_off = true;

  if (vm.count("testonly") || all->eta == 0.)
    {
      if (!all->quiet)
	cerr << "only testing" << endl;
      all->training = false;
      if (all->lda > 0)
        all->eta = 0;
    }
  else
    all->training = true;

  if ( (vm.count("total") || vm.count("node") || vm.count("unique_id")) && !(vm.count("total") && vm.count("node") && vm.count("unique_id")) )
    {
      cout << "you must specificy unique_id, total, and node if you specify any" << endl;
      throw exception();
    }

  all->reg.stride = 4; //use stride of 4 for default invariant normalized adaptive updates
  //if we are doing matrix factorization, or user specified anything in sgd,adaptive,invariant,normalized, we turn off default update rules and use whatever user specified
  if( all->rank > 0 || !all->training || ( ( vm.count("sgd") || vm.count("adaptive") || vm.count("invariant") || vm.count("normalized") ) && !vm.count("exact_adaptive_norm")) )
  {
    all->adaptive = all->training && (vm.count("adaptive") && all->rank == 0);
    all->invariant_updates = all->training && vm.count("invariant");
    all->normalized_updates = all->training && (vm.count("normalized") && all->rank == 0);

    all->reg.stride = 1;

    if( all->adaptive ) all->reg.stride *= 2;
    else all->normalized_idx = 1; //store per feature norm at 1 index offset from weight value instead of 2

    if( all->normalized_updates ) all->reg.stride *= 2;

    if(!vm.count("learning_rate") && !vm.count("l") && !(all->adaptive && all->normalized_updates))
      all->eta = 10; //default learning rate to 10 for non default update rule

    //if not using normalized or adaptive, default initial_t to 1 instead of 0
    if(!all->adaptive && !all->normalized_updates && !vm.count("initial_t")) {
      all->sd->t = 1.f;
      all->sd->weighted_unlabeled_examples = 1.f;
      all->initial_t = 1.f;
    }
    if (vm.count("feature_mask")){
      if(all->reg.stride == 1){
        all->reg.stride *= 2;//if --sgd, stride->2 and use the second position as mask
        all->feature_mask_idx = 1;
      }
      else if(all->reg.stride == 2){
        all->reg.stride *= 2;//if either normalized or adaptive, stride->4, mask_idx is still 3      
      }
    }
  }

  if (vm.count("bfgs") || vm.count("conjugate_gradient")) 
    BFGS::setup(*all, to_pass_further, vm, vm_file);

  if (vm.count("version") || argc == 1) {
    /* upon direct query for version -- spit it out to stdout */
    cout << version.to_string() << "\n";
    exit(0);
  }


  if(vm.count("ngram")){
    if(vm.count("sort_features"))
      {
	cerr << "ngram is incompatible with sort_features.  " << endl;
	throw exception();
      }

    all->ngram_strings = vm["ngram"].as< vector<string> >();
    compile_gram(all->ngram_strings, all->ngram, (char*)"grams", all->quiet);
  }

  if(vm.count("skips"))
    {
      if(!vm.count("ngram"))
	{
	  cout << "You can not skip unless ngram is > 1" << endl;
	  throw exception();
	}
      
      all->skip_strings = vm["skips"].as<vector<string> >();
      compile_gram(all->skip_strings, all->skips, (char*)"skips", all->quiet);
    }
  if (vm.count("bit_precision"))
    {
      all->default_bits = false;
      all->num_bits = (uint32_t)vm["bit_precision"].as< size_t>();
      if (all->num_bits > min(32, sizeof(size_t)*8 - 3))
	{
	  cout << "Only " << min(32, sizeof(size_t)*8 - 3) << " or fewer bits allowed.  If this is a serious limit, speak up." << endl;
	  throw exception();
	}
    }
  
  if (vm.count("daemon") || vm.count("pid_file") || (vm.count("port") && !all->active) ) {
    all->daemon = true;

    // allow each child to process up to 1e5 connections
    all->numpasses = (size_t) 1e5;
  }

  if (vm.count("compressed"))
      set_compressed(all->p);
  
  if(all->numpasses > 1)
      all->holdout_set_off = false;

  if(vm.count("holdout_off"))
      all->holdout_set_off = true;
    
  if (vm.count("data")) {
    all->data_filename = vm["data"].as<string>();
    if (ends_with(all->data_filename, ".gz"))
      set_compressed(all->p);
  } else {
    all->data_filename = "";
  }

  if(vm.count("sort_features"))
    all->p->sort_features = true;

  

  if (vm.count("quadratic"))
    {
      all->pairs = vm["quadratic"].as< vector<string> >();
      vector<string> newpairs;
      //string tmp;       
      char printable_start = '!';
      char printable_end = '~';
      int valid_ns_size = printable_end - printable_start - 1; //will skip two characters

      if(!all->quiet)
        cerr<<"creating quadratic features for pairs: ";   
    
      for (vector<string>::iterator i = all->pairs.begin(); i != all->pairs.end();i++){
        if(!all->quiet){
          cerr << *i << " ";
          if (i->length() > 2)
            cerr << endl << "warning, ignoring characters after the 2nd.\n";
          if (i->length() < 2) {
            cerr << endl << "error, quadratic features must involve two sets.\n";
            throw exception();
          }
        }
        //-q x:
        if((*i)[0]!=':'&&(*i)[1]==':'){
          newpairs.reserve(newpairs.size() + valid_ns_size);
          for (char j=printable_start; j<=printable_end; j++){
            if(valid_ns(j))
              newpairs.push_back(string(1,(*i)[0])+j);
          }
        }
        //-q :x
        else if((*i)[0]==':'&&(*i)[1]!=':'){
          newpairs.reserve(newpairs.size() + valid_ns_size);
          for (char j=printable_start; j<=printable_end; j++){
            if(valid_ns(j))
              newpairs.push_back(string(&j)+(*i)[1]);
          }
        }
        //-q ::
        else if((*i)[0]==':'&&(*i)[1]==':'){
          newpairs.reserve(newpairs.size() + valid_ns_size*valid_ns_size);
          for (char j=printable_start; j<=printable_end; j++){
            if(valid_ns(j)){
              for (char k=printable_start; k<=printable_end; k++){
                if(valid_ns(k))
                  newpairs.push_back(string(&j)+k);
              }
            }
          }
        }
        else{
          newpairs.push_back(string(*i));
        }    
      }
      newpairs.swap(all->pairs);
      if(!all->quiet)
        cerr<<endl;
    }

  if (vm.count("cubic"))
    {
      all->triples = vm["cubic"].as< vector<string> >();
      if (!all->quiet)
	{
	  cerr << "creating cubic features for triples: ";
	  for (vector<string>::iterator i = all->triples.begin(); i != all->triples.end();i++) {
	    cerr << *i << " ";
	    if (i->length() > 3)
	      cerr << endl << "warning, ignoring characters after the 3rd.\n";
	    if (i->length() < 3) {
	      cerr << endl << "error, cubic features must involve three sets.\n";
	      throw exception();
	    }
	  }
	  cerr << endl;
	}
    }

  io_buf io_temp;
  parse_regressor_args(*all, vm, io_temp);

  //parse flags from regressor file
  all->options_from_file_argv = VW::get_argv_from_string(all->options_from_file,all->options_from_file_argc);

  po::parsed_options parsed_file = po::command_line_parser(all->options_from_file_argc, all->options_from_file_argv).
    style(po::command_line_style::default_style ^ po::command_line_style::allow_guessing).
    options(desc).allow_unregistered().run();

  po::store(parsed_file, vm_file);
  po::notify(vm_file);

  for (size_t i = 0; i < 256; i++)
    all->ignore[i] = false;
  all->ignore_some = false;

  if (vm.count("ignore"))
    {
      all->ignore_some = true;

      vector<unsigned char> ignore = vm["ignore"].as< vector<unsigned char> >();
      for (vector<unsigned char>::iterator i = ignore.begin(); i != ignore.end();i++)
	{
	  all->ignore[*i] = true;
	}
      if (!all->quiet)
	{
	  cerr << "ignoring namespaces beginning with: ";
	  for (vector<unsigned char>::iterator i = ignore.begin(); i != ignore.end();i++)
	    cerr << *i << " ";

	  cerr << endl;
	}
    }

  if (vm.count("keep"))
    {
      for (size_t i = 0; i < 256; i++)
        all->ignore[i] = true;

      all->ignore_some = true;

      vector<unsigned char> keep = vm["keep"].as< vector<unsigned char> >();
      for (vector<unsigned char>::iterator i = keep.begin(); i != keep.end();i++)
	{
	  all->ignore[*i] = false;
	}
      if (!all->quiet)
	{
	  cerr << "using namespaces beginning with: ";
	  for (vector<unsigned char>::iterator i = keep.begin(); i != keep.end();i++)
	    cerr << *i << " ";

	  cerr << endl;
	}
    }

  // matrix factorization enabled
  if (all->rank > 0) {
    // store linear + 2*rank weights per index, round up to power of two
    float temp = ceilf(logf((float)(all->rank*2+1)) / logf (2.f));
    all->reg.stride = 1 << (int) temp;
    all->random_weights = true;

    if ( vm.count("adaptive") )
      {
	cerr << "adaptive is not implemented for matrix factorization" << endl;
        throw exception();
      }
    if ( vm.count("normalized") )
      {
	cerr << "normalized is not implemented for matrix factorization" << endl;
        throw exception();
      }
    if ( vm.count("exact_adaptive_norm") )
      {
	cerr << "normalized adaptive updates is not implemented for matrix factorization" << endl;
        throw exception();
      }
    if (vm.count("bfgs") || vm.count("conjugate_gradient"))
      {
	cerr << "bfgs is not implemented for matrix factorization" << endl;
	throw exception();
      }	

    //default initial_t to 1 instead of 0
    if(!vm.count("initial_t")) {
      all->sd->t = 1.f;
      all->sd->weighted_unlabeled_examples = 1.f;
      all->initial_t = 1.f;
    }
  }

  if (vm.count("noconstant"))
    all->add_constant = false;

  //if (vm.count("nonormalize"))
  //  all->nonormalize = true;

  if (vm.count("lda")) 
    all->l = LDA::setup(*all, to_pass_further, vm);

  if (!vm.count("lda") && !all->adaptive && !all->normalized_updates) 
    all->eta *= powf((float)(all->sd->t), all->power_t);
  
  if (vm.count("readable_model"))
    all->text_regressor_name = vm["readable_model"].as<string>();

  if (vm.count("truly_readable_model")){
    all->truly_readable_regressor_name = vm["truly_readable_model"].as<string>();
    if (vm.count("audit"))
      all->debug_print = true;

    all->audit = true;    
  }
  
  if (vm.count("save_per_pass"))
    all->save_per_pass = true;

  if (vm.count("save_resume"))
    all->save_resume = true;

  if (vm.count("min_prediction"))
    all->sd->min_label = vm["min_prediction"].as<float>();
  if (vm.count("max_prediction"))
    all->sd->max_label = vm["max_prediction"].as<float>();
  if (vm.count("min_prediction") || vm.count("max_prediction") || vm.count("testonly"))
    all->set_minmax = noop_mm;

  string loss_function;
  if(vm.count("loss_function"))
    loss_function = vm["loss_function"].as<string>();
  else
    loss_function = "squaredloss";
  float loss_parameter = 0.0;
  if(vm.count("quantile_tau"))
    loss_parameter = vm["quantile_tau"].as<float>();

  all->is_noop = false;
  if (vm.count("noop")) 
    all->l = NOOP::setup(*all);
  
  if (all->rank != 0) 
    all->l = GDMF::setup(*all);

  all->loss = getLossFunction(all, loss_function, (float)loss_parameter);

  if (pow((double)all->eta_decay_rate, (double)all->numpasses) < 0.0001 )
    cerr << "Warning: the learning rate for the last pass is multiplied by: " << pow((double)all->eta_decay_rate, (double)all->numpasses)
	 << " adjust --decay_learning_rate larger to avoid this." << endl;

  if (!all->quiet)
    {
      cerr << "Num weight bits = " << all->num_bits << endl;
      cerr << "learning rate = " << all->eta << endl;
      cerr << "initial_t = " << all->sd->t << endl;
      cerr << "power_t = " << all->power_t << endl;
      if (all->numpasses > 1)
	cerr << "decay_learning_rate = " << all->eta_decay_rate << endl;
      if (all->rank > 0)
	cerr << "rank = " << all->rank << endl;
    }

  if (vm.count("predictions")) {
    if (!all->quiet)
      cerr << "predictions = " <<  vm["predictions"].as< string >() << endl;
    if (strcmp(vm["predictions"].as< string >().c_str(), "stdout") == 0)
      {
	all->final_prediction_sink.push_back((size_t) 1);//stdout
      }
    else
      {
	const char* fstr = (vm["predictions"].as< string >().c_str());
	int f;
#ifdef _WIN32
	_sopen_s(&f, fstr, _O_CREAT|_O_WRONLY|_O_BINARY|_O_TRUNC, _SH_DENYWR, _S_IREAD|_S_IWRITE);
#else
	f = open(fstr, O_CREAT|O_WRONLY|O_LARGEFILE|O_TRUNC,0666);
#endif
	if (f < 0)
	  cerr << "Error opening the predictions file: " << fstr << endl;
	all->final_prediction_sink.push_back((size_t) f);
      }
  }

  if (vm.count("raw_predictions")) {
    if (!all->quiet)
      cerr << "raw predictions = " <<  vm["raw_predictions"].as< string >() << endl;
    if (strcmp(vm["raw_predictions"].as< string >().c_str(), "stdout") == 0)
      all->raw_prediction = 1;//stdout
    else
	{
	  const char* t = vm["raw_predictions"].as< string >().c_str();
	  int f;
#ifdef _WIN32
	  _sopen_s(&f, t, _O_CREAT|_O_WRONLY|_O_BINARY|_O_TRUNC, _SH_DENYWR, _S_IREAD|_S_IWRITE);
#else
	  f = open(t, O_CREAT|O_WRONLY|O_LARGEFILE|O_TRUNC,0666);
#endif
	  all->raw_prediction = f;
	}
  }

  if (vm.count("audit")){
    all->audit = true;
    all->debug_print = true;
  }

  if (vm.count("sendto"))
    all->l = SENDER::setup(*all, vm, all->pairs);

  // load rest of regressor
  all->l.save_load(io_temp, true, false);
  io_temp.close_file();
  //load the mask model, might be different from -i
  parse_mask_regressor_args(*all, vm);

  if (all->l1_lambda < 0.) {
    cerr << "l1_lambda should be nonnegative: resetting from " << all->l1_lambda << " to 0" << endl;
    all->l1_lambda = 0.;
  }
  if (all->l2_lambda < 0.) {
    cerr << "l2_lambda should be nonnegative: resetting from " << all->l2_lambda << " to 0" << endl;
    all->l2_lambda = 0.;
  }
  all->reg_mode += (all->l1_lambda > 0.) ? 1 : 0;
  all->reg_mode += (all->l2_lambda > 0.) ? 2 : 0;
  if (!all->quiet)
    {
      if (all->reg_mode %2)
	cerr << "using l1 regularization = " << all->l1_lambda << endl;
      if (all->reg_mode > 1)
	cerr << "using l2 regularization = " << all->l2_lambda << endl;
    }

  bool got_mc = false;
  bool got_cs = false;
  bool got_cb = false;

  if(vm.count("nn") || vm_file.count("nn") ) 
    all->l = NN::setup(*all, to_pass_further, vm, vm_file);

  if(vm.count("autolink") || vm_file.count("autolinnk") ) 
    all->l = ALINK::setup(*all, to_pass_further, vm, vm_file);
  
  if (vm.count("binary") || vm_file.count("binary"))
    all->l = BINARY::setup(*all, to_pass_further, vm, vm_file);

  if(vm.count("oaa") || vm_file.count("oaa") ) {
    if (got_mc) { cerr << "error: cannot specify multiple MC learners" << endl; throw exception(); }

    all->l = OAA::setup(*all, to_pass_further, vm, vm_file);
    got_mc = true;
  }
  
  if (vm.count("ect") || vm_file.count("ect") ) {
    if (got_mc) { cerr << "error: cannot specify multiple MC learners" << endl; throw exception(); }

    all->l = ECT::setup(*all, to_pass_further, vm, vm_file);
    got_mc = true;
  }

  if(vm.count("csoaa") || vm_file.count("csoaa") ) {
    if (got_cs) { cerr << "error: cannot specify multiple CS learners" << endl; throw exception(); }
    
    all->l = CSOAA::setup(*all, to_pass_further, vm, vm_file);
    got_cs = true;
  }

  if(vm.count("wap") || vm_file.count("wap") ) {
    if (got_cs) { cerr << "error: cannot specify multiple CS learners" << endl; throw exception(); }
    
    all->l = WAP::setup(*all, to_pass_further, vm, vm_file);
    got_cs = true;
  }

  if(vm.count("csoaa_ldf") || vm_file.count("csoaa_ldf")) {
    if (got_cs) { cerr << "error: cannot specify multiple CS learners" << endl; throw exception(); }

    all->l = CSOAA_AND_WAP_LDF::setup(*all, to_pass_further, vm, vm_file);
    got_cs = true;
  }

  if(vm.count("wap_ldf") || vm_file.count("wap_ldf") ) {
    if (got_cs) { cerr << "error: cannot specify multiple CS learners" << endl; throw exception(); }

    all->l = CSOAA_AND_WAP_LDF::setup(*all, to_pass_further, vm, vm_file);
    got_cs = true;
  }

  if( vm.count("cb") || vm_file.count("cb") )
  {
    if(!got_cs) {
      if( vm_file.count("cb") ) vm.insert(pair<string,po::variable_value>(string("csoaa"),vm_file["cb"]));
      else vm.insert(pair<string,po::variable_value>(string("csoaa"),vm["cb"]));

      all->l = CSOAA::setup(*all, to_pass_further, vm, vm_file);  // default to CSOAA unless wap is specified
      got_cs = true;
    }

    all->l = CB::setup(*all, to_pass_further, vm, vm_file);
    got_cb = true;
  }

  if (vm.count("searn") || vm_file.count("searn") ) { 
    if (vm.count("searnimp") || vm_file.count("searnimp")) {
      cerr << "fail: cannot have both --searn and --searnimp" << endl;
      throw exception();
    }
    if (!got_cs && !got_cb) {
      if( vm_file.count("searn") ) vm.insert(pair<string,po::variable_value>(string("csoaa"),vm_file["searn"]));
      else vm.insert(pair<string,po::variable_value>(string("csoaa"),vm["searn"]));
      
      all->l = CSOAA::setup(*all, to_pass_further, vm, vm_file);  // default to CSOAA unless others have been specified
      got_cs = true;
    }
    all->l = Searn::setup(*all, to_pass_further, vm, vm_file);
  }

  if (vm.count("searnimp") || vm_file.count("searnimp") ) { 
    if (!got_cs && !got_cb) {
      if( vm_file.count("searnimp") ) vm.insert(pair<string,po::variable_value>(string("csoaa"),vm_file["searnimp"]));
      else vm.insert(pair<string,po::variable_value>(string("csoaa"),vm["searnimp"]));
      
      all->l = CSOAA::setup(*all, to_pass_further, vm, vm_file);  // default to CSOAA unless others have been specified
      got_cs = true;
    }
    all->searnstr = (ImperativeSearn::searn*)calloc(1, sizeof(ImperativeSearn::searn));
    all->l = ImperativeSearn::setup(*all, to_pass_further, vm, vm_file);
  }

  if (got_cb && got_mc) {
    cerr << "error: doesn't make sense to do both MC learning and CB learning" << endl;
    throw exception();
  }

  if (to_pass_further.size() > 0) {
    bool is_actually_okay = false;

    // special case to try to emulate the missing -d
    if ((to_pass_further.size() == 1) &&
        (to_pass_further[to_pass_further.size()-1] == last_unrec_arg)) {

      int f = io_buf().open_file(last_unrec_arg.c_str(), all->stdin_off, io_buf::READ);
      if (f != -1) {
#ifdef _WIN32
		 _close(f);
#else
		  close(f);
#endif
        //cerr << "warning: final argument '" << last_unrec_arg << "' assumed to be input file; in the future, please use -d" << endl;
        all->data_filename = last_unrec_arg;
        if (ends_with(last_unrec_arg, ".gz"))
          set_compressed(all->p);
        is_actually_okay = true;
      }
    }

    if (!is_actually_okay) {
      cerr << "unrecognized options:";
      for (size_t i=0; i<to_pass_further.size(); i++)
        cerr << " " << to_pass_further[i];
      cerr << endl;
      throw exception();
    }
  }

  parse_source_args(*all, vm, all->quiet,all->numpasses);

  // force stride * weights_per_problem to be divisible by 2 to avoid 32-bit overflow
  uint32_t i = 0;
  while (all->reg.stride * all->weights_per_problem  > (uint32_t)(1 << i))
    i++;
  all->weights_per_problem = (1 << i) / all->reg.stride;

  return all;
}

namespace VW {
  void cmd_string_replace_value( string& cmd, string flag_to_replace, string new_value )
  {
    flag_to_replace.append(" "); //add a space to make sure we obtain the right flag in case 2 flags start with the same set of characters
    size_t pos = cmd.find(flag_to_replace);
    if( pos == string::npos ) {
      //flag currently not present in command string, so just append it to command string
      cmd.append(" ");
      cmd.append(flag_to_replace);
      cmd.append(new_value);
    }
    else {
      //flag is present, need to replace old value with new value
      
      //compute position after flag_to_replace
      pos += flag_to_replace.size();

      //now pos is position where value starts
      //find position of next space
      size_t pos_after_value = cmd.find(" ",pos);
      if(pos_after_value == string::npos) {
        //we reach the end of the string, so replace the all characters after pos by new_value
        cmd.replace(pos,cmd.size()-pos,new_value);
      }
      else {
        //replace characters between pos and pos_after_value by new_value
        cmd.replace(pos,pos_after_value-pos,new_value);
      }
    }
  }

  char** get_argv_from_string(string s, int& argc)
  {
    char* c = (char*)calloc(s.length()+3, sizeof(char));
    c[0] = 'b';
    c[1] = ' ';
    strcpy(c+2, s.c_str());
    substring ss = {c, c+s.length()+2};
    v_array<substring> foo;
    foo.end_array = foo.begin = foo.end = NULL;
    tokenize(' ', ss, foo);
    
    char** argv = (char**)calloc(foo.size(), sizeof(char*));
    for (size_t i = 0; i < foo.size(); i++)
      {
	*(foo[i].end) = '\0';
	argv[i] = (char*)calloc(foo[i].end-foo[i].begin+1, sizeof(char));
        sprintf(argv[i],"%s",foo[i].begin);
      }

    argc = (int)foo.size();
    free(c);
    foo.delete_v();
    return argv;
  }
 
  vw* initialize(string s)
  {
    int argc = 0;
    s += " --no_stdin";
    char** argv = get_argv_from_string(s,argc);
    
    vw* all = parse_args(argc, argv);
    
    initialize_examples(*all);

    for(int i = 0; i < argc; i++)
      free(argv[i]);
    free (argv);

    return all;
  }

  void finish(vw& all)
  {
    finalize_regressor(all, all.final_regressor_name);
    all.l.finish();
    if (all.reg.weight_vector != NULL)
      free(all.reg.weight_vector);
    if (all.searnstr != NULL) free(all.searnstr);
    free_parser(all);
    finalize_source(all.p);
    free(all.p->lp);
    all.p->parse_name.erase();
    all.p->parse_name.delete_v();
    free(all.p);
    free(all.sd);
    for (int i = 0; i < all.options_from_file_argc; i++)
      free(all.options_from_file_argv[i]);
    free(all.options_from_file_argv);
    for (size_t i = 0; i < all.final_prediction_sink.size(); i++)
      if (all.final_prediction_sink[i] != 1)
#ifdef _WIN32
	_close(all.final_prediction_sink[i]);
#else
	close(all.final_prediction_sink[i]);
#endif
    all.final_prediction_sink.delete_v();
    delete all.loss;
    delete &all;
  }
}<|MERGE_RESOLUTION|>--- conflicted
+++ resolved
@@ -96,14 +96,9 @@
      "Set Decay factor for learning_rate between passes")
     ("input_feature_regularizer", po::value< string >(&(all->per_feature_regularizer_input)), "Per feature regularization input file")
     ("final_regressor,f", po::value< string >(), "Final regressor")
-<<<<<<< HEAD
     ("readable_model", po::value< string >(), "Output human-readable final regressor with numeric features")
     ("truly_readable_model", po::value< string >(), "Output human-readable final regressor with feature names")
     ("hash", po::value< string > (), "how to hash the features. Available options: strings, all")
-=======
-    ("readable_model", po::value< string >(), "Output human-readable final regressor")
-    ("hash", po::value< string > (), "how to hash the features. Available options: strings, all")   
->>>>>>> 341e40c9
     ("hessian_on", "use second derivative in line search")
     ("holdout_off", "no holdout data in multiple passes")
     ("holdout_period", po::value<uint32_t>(&(all->holdout_period)), "holdout period for test only, default 10")
