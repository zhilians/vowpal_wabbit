--- conflicted
+++ resolved
@@ -574,14 +574,10 @@
   bool got_cb = false;
 
   if(vm.count("nn") || vm_file.count("nn") ) 
-<<<<<<< HEAD
     all->l = NN::setup(*all, to_pass_further, vm, vm_file);
-=======
-    all.l = NN::setup(all, to_pass_further, vm, vm_file);
 
   if(vm.count("autolink") || vm_file.count("autolinnk") ) 
-    all.l = ALINK::setup(all, to_pass_further, vm, vm_file);
->>>>>>> 9762edc8
+    all->l = ALINK::setup(*all, to_pass_further, vm, vm_file);
   
   if (vm.count("binary") || vm_file.count("binary"))
     all->l = BINARY::setup(*all, to_pass_further, vm, vm_file);
