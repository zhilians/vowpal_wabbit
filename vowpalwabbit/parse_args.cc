--- conflicted
+++ resolved
@@ -40,13 +40,10 @@
 #include "binary.h"
 #include "lrq.h"
 #include "autolink.h"
-<<<<<<< HEAD
 #include "txm_o.h"
 #include "txm.h"
 #include "rtree.h"
-=======
 #include "memory.h"
->>>>>>> 321c1471
 
 using namespace std;
 //
