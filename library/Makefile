ezexample: temp2.cc ../vowpalwabbit/libvw.a
	g++ -g -o $@ -l boost_program_options -l z -l pthread $< -L ../vowpalwabbit -l vw -l allreduce

library_example: library_example.cc ../vowpalwabbit/libvw.a
<<<<<<< HEAD
	g++ -g -o $@ -l boost_program_options -l z -l pthread $< -L ../vowpalwabbit -l vw -l allreduce
=======
	g++ -g -o $@ $< -L ../vowpalwabbit -l vw -l allreduce -l boost_program_options -l z -l pthread
>>>>>>> d4075cb5
<|MERGE_RESOLUTION|>--- conflicted
+++ resolved
@@ -2,8 +2,4 @@
 	g++ -g -o $@ -l boost_program_options -l z -l pthread $< -L ../vowpalwabbit -l vw -l allreduce
 
 library_example: library_example.cc ../vowpalwabbit/libvw.a
-<<<<<<< HEAD
-	g++ -g -o $@ -l boost_program_options -l z -l pthread $< -L ../vowpalwabbit -l vw -l allreduce
-=======
-	g++ -g -o $@ $< -L ../vowpalwabbit -l vw -l allreduce -l boost_program_options -l z -l pthread
->>>>>>> d4075cb5
+	g++ -g -o $@ $< -L ../vowpalwabbit -l vw -l allreduce -l boost_program_options -l z -l pthread