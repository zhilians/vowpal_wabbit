--- conflicted
+++ resolved
@@ -288,7 +288,6 @@
         /// A action score prediction result.
         /// </summary>
         public ref class VowpalWabbitActionScorePredictionFactory sealed
-<<<<<<< HEAD
           : public VowpalWabbitActionScoreBasePredictionFactory
         {
         public:
@@ -302,26 +301,6 @@
 				  return prediction_type::action_scores;
 			  }
 		  }
-=======
-            : IVowpalWabbitPredictionFactory<cli::array<ActionScore>^>
-        {
-        public:
-            /// <summary>
-            /// Extracts multilabel prediction results from example.
-            /// </summary>
-            virtual cli::array<ActionScore>^ Create(vw* vw, example* ex) sealed;
-
-            /// <summary>
-            /// Returns the supported prediction type.
-            /// </summary>
-            property prediction_type::prediction_type_t PredictionType
-            {
-                virtual prediction_type::prediction_type_t get() sealed
-                {
-                    return prediction_type::action_scores;
-                }
-            }
->>>>>>> c69dd3d6
         };
 
 		/// <summary>
