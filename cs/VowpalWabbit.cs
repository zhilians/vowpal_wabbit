--- conflicted
+++ resolved
@@ -146,12 +146,8 @@
                 var result = new TActionDependentFeature[multiLabelPrediction.Length];
                 for (var i = 0; i < multiLabelPrediction.Length; i++)
 			    {
-<<<<<<< HEAD
                     // VW multi-label indicies are 0-based
-=======
-                    // VW multi-label indicies are 0-based
->>>>>>> 44153489
-                    result[i] = example.ActionDependentFeatures[multiLabelPrediction[i]];
+			        result[i] = example.ActionDependentFeatures[multiLabelPrediction[i]];
 			    }
 
                 return result;
